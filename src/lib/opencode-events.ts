import type { Part, ConfigUpdatedEventPayload } from "@/types/opencode";

/**
 * OpenCode Server-Sent Events types and client
 */

const isDevMode = process.env.NODE_ENV !== "production";

const devLog = (...args: unknown[]) => {
  if (isDevMode) console.log(...args);
};

const devError = (...args: unknown[]) => {
  if (isDevMode) console.error(...args);
};

const devWarn = (...args: unknown[]) => {
  if (isDevMode) console.warn(...args);
};

/**
 * Error envelope returned by SSE proxy when upstream returns non-SSE content
 */
export interface SseProxyError {
  status: number;
  upstreamUrl: string;
  contentType: string | null;
  bodySnippet: string;
  timestamp: string;
}

interface ServerConnectedEvent {
  type: "server.connected";
  properties: Record<string, unknown>;
}

interface InstallationUpdatedEvent {
  type: "installation.updated";
  properties: {
    version: string;
  };
}

interface IdeInstalledEvent {
  type: "ide.installed";
  properties: {
    ide: string;
  };
}

interface SessionUpdatedEvent {
  type: "session.updated";
  properties: {
    info?: {
      id: string;
      title?: string;
      [key: string]: unknown;
    };
  };
}

interface SessionDeletedEvent {
  type: "session.deleted";
  properties: {
    info?: {
      id: string;
      [key: string]: unknown;
    };
  };
}

interface SessionCompactedEvent {
  type: "session.compacted";
  properties: {
    sessionID: string;
  };
}

interface SessionIdleEvent {
  type: "session.idle";
  properties: {
    sessionID: string;
  };
}

interface SessionErrorEvent {
  type: "session.error";
  properties: {
    error?: {
      type: string;
      message: string;
      [key: string]: unknown;
    };
    sessionID?: string;
  };
}

interface MessageUpdatedEvent {
  type: "message.updated";
  properties: {
    info?: {
      id: string;
      role: "user" | "assistant";
      time: {
        created: number;
        modified?: number;
      };
      reverted?: boolean;
      tokens?: {
        input: number;
        output: number;
        reasoning: number;
        cache?: {
          read: number;
          write: number;
        };
      };
      cost?: number;
      modelID?: string;
      mode?: string;
      [key: string]: unknown;
    };
  };
}

interface MessageRemovedEvent {
  type: "message.removed";
  properties: {
    messageID: string;
    sessionID: string;
  };
}

interface MessagePartUpdatedEvent {
  type: "message.part.updated";
  properties: {
    sessionID?: string;
    messageID?: string;
    part?: Part & { messageID?: string };
  };
}

interface MessagePartRemovedEvent {
  type: "message.part.removed";
  properties: {
    messageID: string;
    partID: string;
    sessionID: string;
  };
}

interface PermissionUpdatedEvent {
  type: "permission.updated";
  properties: {
    id: string;
    sessionID: string;
    message?: string;
    details?: unknown;
    [key: string]: unknown;
  };
}

interface PermissionRepliedEvent {
  type: "permission.replied";
  properties: {
    permissionID: string;
    response: string;
    sessionID: string;
  };
}

interface FileEditedEvent {
  type: "file.edited";
  properties: {
    file: string;
  };
}

interface FileWatcherUpdatedEvent {
  type: "file.watcher.updated";
  properties: {
    file: string;
    event: "add" | "change" | "unlink";
  };
}

interface TodoUpdatedEvent {
  type: "todo.updated";
  properties: {
    sessionID: string;
    todos?: Array<{
      content: string;
      status: "pending" | "in_progress" | "completed" | "cancelled";
      priority: "high" | "medium" | "low";
      id: string;
    }>;
  };
}

interface LSPDiagnosticsEvent {
  type: "lsp.client.diagnostics";
  properties: {
    path: string;
    serverID: string;
  };
}

interface ConfigUpdatedEvent {
  type: "config.updated";
  properties: ConfigUpdatedEventPayload;
}

export type OpencodeEvent =
  | ServerConnectedEvent
  | InstallationUpdatedEvent
  | IdeInstalledEvent
  | SessionUpdatedEvent
  | SessionDeletedEvent
  | SessionCompactedEvent
  | SessionIdleEvent
  | SessionErrorEvent
  | MessageUpdatedEvent
  | MessageRemovedEvent
  | MessagePartUpdatedEvent
  | MessagePartRemovedEvent
  | PermissionUpdatedEvent
  | PermissionRepliedEvent
  | FileEditedEvent
  | FileWatcherUpdatedEvent
  | TodoUpdatedEvent
  | LSPDiagnosticsEvent
  | ConfigUpdatedEvent;

export interface SSEConnectionState {
  connected: boolean;
  reconnecting: boolean;
  error: string | null;
  reconnectAttempts: number;
  lastEventId?: string;
}

interface SSEClientOptions {
  url: string;
  onEvent: (event: OpencodeEvent) => void;
  onError?: (error: Error) => void;
  onProxyError?: (error: SseProxyError) => void;
  onConnect?: () => void;
  onDisconnect?: () => void;
  maxReconnectAttempts?: number;
  reconnectDelay?: number;
  withCredentials?: boolean;
}

export class OpencodeSSEClient {
  private eventSource: EventSource | null = null;
  private options: SSEClientOptions;
  private reconnectTimer: ReturnType<typeof setTimeout> | null = null;
  private reconnectAttempts = 0;
  private state: SSEConnectionState = {
    connected: false,
    reconnecting: false,
    error: null,
    reconnectAttempts: 0,
  };

  constructor(options: SSEClientOptions) {
    this.options = {
      maxReconnectAttempts: 5,
      reconnectDelay: 1000,
      withCredentials: false,
      ...options,
    };
  }

  get connectionState(): SSEConnectionState {
    return this.state;
  }

  connect(): void {
    if (this.eventSource) {
      return;
    }

    // Directly create EventSource - don't pre-check
    this.createEventSource();
  }

<<<<<<< HEAD
  private async checkForProxyError(): Promise<boolean> {
    const abortController = new AbortController();
=======
  private async checkForProxyError(): Promise<void> {
>>>>>>> f3b25df8
    try {
      // Only called when EventSource errors - check if it's a JSON error envelope
      const response = await fetch(this.options.url, {
        method: "GET",
        headers: {
          Accept: "text/event-stream",
        },
        signal: abortController.signal,
      });

      const contentType = response.headers.get("content-type");
      
      // If server returns JSON, it's an error envelope
      if (contentType?.includes("application/json")) {
        const data = await response.json();
        if (data.error && typeof data.error === "object") {
          const proxyError = data.error as SseProxyError;
          devError("[SSE] Proxy returned error:", proxyError);
          
          this.state = {
            ...this.state,
            connected: false,
            error: `Upstream error: ${proxyError.status} - ${proxyError.contentType || "unknown"}`,
          };

          this.options.onProxyError?.(proxyError);
          
          // Don't retry for proxy errors - they indicate configuration issues
          this.options.onDisconnect?.();
          return;
        }
      }

<<<<<<< HEAD
      // Response is not a JSON error - abort the probe to avoid ghost connection
      abortController.abort();
      return false;
    } catch {
      // Abort the connection if still active
      abortController.abort();
      // Network error - let EventSource handle it
      return false;
=======
      // Not a JSON error - some other connection issue
      // Let normal reconnection logic handle it
    } catch {
      // Network error - let normal reconnection logic handle it
>>>>>>> f3b25df8
    }
  }

  private createEventSource(): void {
    try {
      this.eventSource = new EventSource(this.options.url, {
        withCredentials: this.options.withCredentials,
      });

      this.eventSource.onopen = () => {
        devLog("[SSE] Connection opened");
        this.state = {
          connected: true,
          reconnecting: false,
          error: null,
          reconnectAttempts: 0,
        };
        this.reconnectAttempts = 0;
        this.options.onConnect?.();
      };

      this.eventSource.onmessage = (event) => {
        try {
          const data = JSON.parse(event.data);
          devLog("[SSE] Received event:", data.type, data);
          this.options.onEvent(data);
        } catch (error) {
          devError("[SSE] Failed to parse event data:", error);
        }
      };

      this.eventSource.onerror = (error) => {
        devError("[SSE] Connection error:", error);
        this.state = {
          ...this.state,
          connected: false,
          error: "Connection failed",
        };

        this.options.onError?.(new Error("SSE connection failed"));
        
        // Check if this is a proxy error (JSON response instead of SSE)
        // This only happens on error, not on every successful connection
        this.checkForProxyError();
        
        this.handleReconnection();
      };
    } catch (error) {
      devError("[SSE] Failed to create EventSource:", error);
      this.options.onError?.(error as Error);
      this.handleReconnection();
    }
  }

  private handleReconnection(): void {
    if (this.reconnectTimer) {
      return;
    }

    if (this.reconnectAttempts >= (this.options.maxReconnectAttempts || 5)) {
      devWarn("[SSE] Max reconnection attempts reached");
      this.state = {
        ...this.state,
        reconnecting: false,
        error: "Max reconnection attempts reached",
      };
      this.options.onDisconnect?.();
      return;
    }

    this.reconnectAttempts++;
    this.state = {
      ...this.state,
      reconnecting: true,
      reconnectAttempts: this.reconnectAttempts,
    };

    const delay =
      (this.options.reconnectDelay || 1000) *
      Math.pow(2, this.reconnectAttempts - 1);
    devLog(
      `[SSE] Reconnecting in ${delay}ms (attempt ${this.reconnectAttempts})`,
    );

    this.reconnectTimer = setTimeout(() => {
      this.reconnectTimer = null;
      this.disconnect();
      this.connect();
    }, delay);
  }

  disconnect(): void {
    if (this.reconnectTimer) {
      clearTimeout(this.reconnectTimer);
      this.reconnectTimer = null;
    }

    if (this.eventSource) {
      this.eventSource.close();
      this.eventSource = null;
    }

    this.state = {
      ...this.state,
      connected: false,
      reconnecting: false,
    };

    this.options.onDisconnect?.();
  }

  reconnect(): void {
    devLog("[SSE] Manual reconnect requested");
    this.disconnect();
    this.reconnectAttempts = 0;
    this.connect();
  }
}<|MERGE_RESOLUTION|>--- conflicted
+++ resolved
@@ -285,12 +285,8 @@
     this.createEventSource();
   }
 
-<<<<<<< HEAD
   private async checkForProxyError(): Promise<boolean> {
     const abortController = new AbortController();
-=======
-  private async checkForProxyError(): Promise<void> {
->>>>>>> f3b25df8
     try {
       // Only called when EventSource errors - check if it's a JSON error envelope
       const response = await fetch(this.options.url, {
@@ -324,7 +320,6 @@
         }
       }
 
-<<<<<<< HEAD
       // Response is not a JSON error - abort the probe to avoid ghost connection
       abortController.abort();
       return false;
@@ -333,12 +328,6 @@
       abortController.abort();
       // Network error - let EventSource handle it
       return false;
-=======
-      // Not a JSON error - some other connection issue
-      // Let normal reconnection logic handle it
-    } catch {
-      // Network error - let normal reconnection logic handle it
->>>>>>> f3b25df8
     }
   }
 
