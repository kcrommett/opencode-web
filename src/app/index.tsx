import { createFileRoute } from "@tanstack/react-router";
import { useState, useMemo, useEffect, useRef, useCallback } from "react";
import {
  Button,
  Input,
  Textarea,
  View,
  Badge,
  Pre,
  Dialog,
  Separator,
  MobileSidebar,
  HamburgerMenu,
  InstallPrompt,
  PWAReloadPrompt,
  Checkbox,
} from "@/app/_components/ui";
import { CommandPicker } from "@/app/_components/ui/command-picker";
import { AgentPicker } from "@/app/_components/ui/agent-picker";
import { SessionPicker } from "@/app/_components/ui/session-picker";
<<<<<<< HEAD
import { SessionSearchInput } from "@/app/_components/ui/session-search";
=======
import { ProjectPicker } from "@/app/_components/ui/project-picker";
>>>>>>> c79d22ff
import { PermissionModal } from "@/app/_components/ui/permission-modal";
import { MessagePart } from "@/app/_components/message";
import type {
  FileContentData,
  MentionSuggestion,
  Agent,
} from "@/types/opencode";
import { FileIcon } from "@/app/_components/files/file-icon";
import { useOpenCodeContext } from "@/contexts/OpenCodeContext";
import { openCodeService } from "@/lib/opencode-client";
import { parseCommand } from "@/lib/commandParser";
import {
  getCommandSuggestions,
  completeCommand,
  type Command,
} from "@/lib/commands";
import { useTheme } from "@/hooks/useTheme";
import { themeList } from "@/lib/themes";
import {
  detectLanguage,
  highlightCode,
  isImageFile,
  addLineNumbers,
} from "@/lib/highlight";
import { useIsMobile } from "@/lib/breakpoints";
import { useKeyboardShortcuts } from "@/hooks/useKeyboardShortcuts";
import { KeyboardIndicator } from "@/app/_components/ui";
import "highlight.js/styles/github-dark.css";

type ProjectItem = {
  id: string;
  worktree: string;
  vcs?: string;
  createdAt?: Date;
  updatedAt?: Date;
};

interface ProjectSelectorProps {
  projects: ProjectItem[];
  currentProject: ProjectItem | null;
  onSelect: (project: ProjectItem) => void;
  placeholder?: string;
  buttonClassName?: string;
}

function ProjectSelector({
  projects,
  currentProject,
  onSelect,
  placeholder = "Select a project",
  buttonClassName = "",
}: ProjectSelectorProps) {
  const [isOpen, setIsOpen] = useState(false);
  const containerRef = useRef<HTMLDivElement>(null);

  useEffect(() => {
    if (!isOpen) return;

    const handleClickOutside = (event: MouseEvent) => {
      if (
        containerRef.current &&
        !containerRef.current.contains(event.target as Node)
      ) {
        setIsOpen(false);
      }
    };

    const handleKeyDown = (event: KeyboardEvent) => {
      if (event.key === "Escape") {
        setIsOpen(false);
      }
    };

    document.addEventListener("mousedown", handleClickOutside);
    document.addEventListener("keydown", handleKeyDown);
    return () => {
      document.removeEventListener("mousedown", handleClickOutside);
      document.removeEventListener("keydown", handleKeyDown);
    };
  }, [isOpen]);

  const selectedLabel = currentProject?.worktree || placeholder;
  const hasProject = !!currentProject;

  return (
    <div className="relative" ref={containerRef}>
      <Button
        box="square"
        className={`w-full flex items-center justify-between gap-2 text-sm ${buttonClassName} ${
          hasProject ? "[&]:!bg-[var(--theme-primary)] [&]:!text-[var(--theme-background)]" : "[&]:!bg-[var(--theme-background)] [&]:!text-[var(--theme-foreground)]"
        }`}
        onClick={() => setIsOpen((prev) => !prev)}
        aria-haspopup="listbox"
        aria-expanded={isOpen}
        style={{
          borderColor: "var(--theme-primary)",
          borderWidth: "1px",
          borderStyle: "solid",
        }}
      >
        <span className="truncate">
          {selectedLabel}
        </span>
        <span className="text-xs opacity-70">
          {isOpen ? "▲" : "▼"}
        </span>
      </Button>
      {isOpen && (
        <div
          className="absolute left-0 right-0 mt-2 rounded border shadow-lg overflow-hidden z-50"
          style={{
            backgroundColor: "var(--theme-background)",
            borderColor: "var(--theme-primary)",
          }}
          role="listbox"
        >
          {projects.length > 0 ? (
            <div className="max-h-64 overflow-y-auto scrollbar">
              {projects.map((project) => {
                const isSelected = currentProject?.id === project.id;
                return (
                  <div
                    key={project.id}
                    className="w-full px-3 py-2 text-sm transition-colors cursor-pointer"
                    style={{
                      backgroundColor: isSelected
                        ? "var(--theme-primary)"
                        : "var(--theme-background)",
                      color: isSelected
                        ? "var(--theme-background)"
                        : "var(--theme-foreground)",
                    }}
                    onClick={() => {
                      onSelect(project);
                      setIsOpen(false);
                    }}
                    onMouseEnter={(event) => {
                      if (!isSelected) {
                        event.currentTarget.style.backgroundColor =
                          "var(--theme-backgroundAlt)";
                      }
                    }}
                    onMouseLeave={(event) => {
                      if (!isSelected) {
                        event.currentTarget.style.backgroundColor =
                          "var(--theme-background)";
                      }
                    }}
                    role="option"
                    aria-selected={isSelected}
                    tabIndex={0}
                    onKeyDown={(event) => {
                      if (event.key === "Enter" || event.key === " ") {
                        event.preventDefault();
                        onSelect(project);
                        setIsOpen(false);
                      }
                    }}
                  >
                    <div className="font-medium truncate">
                      {project.worktree}
                    </div>
                    <div className="text-xs opacity-70 truncate">
                      VCS: {project.vcs || "Unknown"}
                    </div>
                  </div>
                );
              })}
            </div>
          ) : (
            <div className="p-3 text-sm text-theme-muted">
              No projects found
            </div>
          )}
        </div>
      )}
    </div>
  );
}

function coerceToDate(value?: Date | string | number | null) {
  if (!value) return null;
  if (value instanceof Date) {
    return Number.isNaN(value.getTime()) ? null : value;
  }
  if (typeof value === "number" || typeof value === "string") {
    const date = new Date(value);
    return Number.isNaN(date.getTime()) ? null : date;
  }
  return null;
}

function ThemePickerDialog({
  currentTheme,
  onThemeChange,
  onClose,
}: {
  currentTheme: string;
  onThemeChange: (themeId: string) => void;
  onClose: () => void;
}) {
  const [searchQuery, setSearchQuery] = useState("");
  const [selectedIndex, setSelectedIndex] = useState(0);
  const [previewTheme, setPreviewTheme] = useState(currentTheme);
  const searchInputRef = useRef<HTMLInputElement>(null);
  const selectedItemRef = useRef<HTMLDivElement>(null);
  const listContainerRef = useRef<HTMLDivElement>(null);

  // Filter themes based on search query
  const filteredThemes = useMemo(() => {
    const query = searchQuery.toLowerCase().trim();
    if (!query) return themeList;
    return themeList.filter(
      (theme) =>
        theme.name.toLowerCase().includes(query) ||
        theme.id.toLowerCase().includes(query)
    );
  }, [searchQuery]);

  // Initialize: focus search input and scroll to current theme
  useEffect(() => {
    // Auto-focus search input
    searchInputRef.current?.focus();

    // Find current theme index and scroll to it
    const currentIndex = filteredThemes.findIndex(
      (theme) => theme.id === currentTheme
    );
    if (currentIndex !== -1) {
      setSelectedIndex(currentIndex);
      // Scroll to current theme after a brief delay to ensure DOM is ready
      setTimeout(() => {
        selectedItemRef.current?.scrollIntoView({
          block: "center",
          behavior: "smooth",
        });
      }, 100);
    }
  }, []);

  // Update selected index when filtered themes change
  useEffect(() => {
    // Keep selection within bounds
    if (selectedIndex >= filteredThemes.length) {
      setSelectedIndex(Math.max(0, filteredThemes.length - 1));
    }
    // Reset to current theme when search is cleared
    if (!searchQuery && filteredThemes.length > 0) {
      const currentIndex = filteredThemes.findIndex(
        (theme) => theme.id === currentTheme
      );
      if (currentIndex !== -1) {
        setSelectedIndex(currentIndex);
      }
    }
  }, [filteredThemes, searchQuery, currentTheme]);

  // Keyboard navigation
  useEffect(() => {
    const handleKeyDown = (e: KeyboardEvent) => {
      if (e.key === "ArrowDown") {
        e.preventDefault();
        setSelectedIndex((prev) => {
          // Circular navigation: wrap to start if at the end
          const newIndex = prev + 1 >= filteredThemes.length ? 0 : prev + 1;
          // Preview theme immediately
          setPreviewTheme(filteredThemes[newIndex].id);
          onThemeChange(filteredThemes[newIndex].id);
          return newIndex;
        });
      } else if (e.key === "ArrowUp") {
        e.preventDefault();
        setSelectedIndex((prev) => {
          // Circular navigation: wrap to end if at the start
          const newIndex = prev - 1 < 0 ? filteredThemes.length - 1 : prev - 1;
          // Preview theme immediately
          setPreviewTheme(filteredThemes[newIndex].id);
          onThemeChange(filteredThemes[newIndex].id);
          return newIndex;
        });
      } else if (e.key === "Enter") {
        e.preventDefault();
        if (filteredThemes[selectedIndex]) {
          onThemeChange(filteredThemes[selectedIndex].id);
          onClose();
        }
      } else if (e.key === "Escape") {
        e.preventDefault();
        // Restore original theme if user cancels
        onThemeChange(currentTheme);
        onClose();
      }
    };

    document.addEventListener("keydown", handleKeyDown);
    return () => document.removeEventListener("keydown", handleKeyDown);
  }, [filteredThemes, selectedIndex, onThemeChange, onClose, currentTheme]);

  // Scroll selected item into view
  useEffect(() => {
    selectedItemRef.current?.scrollIntoView({
      block: "nearest",
      behavior: "smooth",
    });
  }, [selectedIndex]);

  return (
    <Dialog open={true} onClose={onClose}>
      <View
        box="square"
        className="p-6 max-w-md w-full max-h-[80vh] overflow-hidden bg-theme-background text-theme-foreground"
      >
        <h2 className="text-lg font-bold mb-4">Select Theme</h2>
        <Separator className="mb-4" />

        {/* Search Input */}
        <input
          ref={searchInputRef}
          type="text"
          is-="input"
          placeholder="Search themes..."
          value={searchQuery}
          onChange={(e) => setSearchQuery(e.target.value)}
          className="w-full mb-4"
        />

        {/* Theme List */}
        <div
          ref={listContainerRef}
          className="max-h-96 overflow-y-auto scrollbar space-y-2 mb-4"
        >
          {filteredThemes.length === 0 ? (
            <div className="text-center py-8 text-theme-muted">
              No themes found matching "{searchQuery}"
            </div>
          ) : (
            filteredThemes.map((theme, index) => (
              <div
                key={theme.id}
                ref={index === selectedIndex ? selectedItemRef : null}
                className={`p-3 rounded cursor-pointer transition-colors border ${
                  index === selectedIndex
                    ? "bg-theme-primary/20 border-theme-primary text-theme-foreground ring-2 ring-theme-primary/50"
                    : currentTheme === theme.id
                      ? "border-theme-primary/50 bg-theme-background-alt"
                      : "border-theme-border bg-theme-background-alt hover:bg-opacity-50"
                }`}
                onClick={() => {
                  setSelectedIndex(index);
                  onThemeChange(theme.id);
                  onClose();
                }}
                onMouseEnter={() => {
                  setSelectedIndex(index);
                  onThemeChange(theme.id);
                }}
              >
                <div className="flex items-center justify-between">
                  <div>
                    <div className="font-medium">{theme.name}</div>
                    <div className="text-xs opacity-70 mt-1">{theme.id}</div>
                  </div>
                  <div className="flex gap-1">
                    {Object.entries(theme.colors)
                      .slice(0, 5)
                      .map(([key, color]) => (
                        <div
                          key={key}
                          className="w-4 h-4 rounded"
                          style={{ backgroundColor: color }}
                          title={key}
                        />
                      ))}
                  </div>
                </div>
              </div>
            ))
          )}
        </div>

        <Separator className="mb-4" />

        {/* Footer with instructions */}
        <div className="text-xs text-theme-muted mb-3">
          <div className="flex gap-4">
            <span>↑↓ Navigate</span>
            <span>Enter Confirm</span>
            <span>Esc Cancel</span>
          </div>
        </div>

        <div className="flex justify-end">
          <Button
            variant="background2"
            box="round"
            onClick={() => {
              // Restore original theme on close
              onThemeChange(currentTheme);
              onClose();
            }}
            size="small"
          >
            Close
          </Button>
        </div>
      </View>
    </Dialog>
  );
}

export const Route = createFileRoute("/")({
  component: OpenCodeChatTUI,
});

function OpenCodeChatTUI() {
  const [input, setInput] = useState("");
  const [newSessionTitle, setNewSessionTitle] = useState("");
  const [showNewProjectForm, setShowNewProjectForm] = useState(false);
  const [newProjectDirectory, setNewProjectDirectory] = useState("");
  const closeNewProjectDialog = () => {
    setShowNewProjectForm(false);
    setNewProjectDirectory("");
  };
  const [showNewSessionForm, setShowNewSessionForm] = useState(false);
  const closeNewSessionDialog = () => {
    setShowNewSessionForm(false);
    setNewSessionTitle("");
  };
  const [sidebarEditMode, setSidebarEditMode] = useState(false);
  const [selectedSidebarSessionIds, setSelectedSidebarSessionIds] = useState<
    Set<string>
  >(new Set());
<<<<<<< HEAD
  const [mobileEditMode, setMobileEditMode] = useState(false);
  const [selectedMobileSessionIds, setSelectedMobileSessionIds] = useState<
    Set<string>
  >(new Set());
=======
  const lastEscTimeRef = useRef<number>(0);
>>>>>>> c79d22ff
  const [activeTab, setActiveTab] = useState(() => {
    if (typeof window !== "undefined") {
      return localStorage.getItem("opencode-active-tab") || "workspace";
    }
    return "workspace";
  });
  const [fileSearchQuery, setFileSearchQuery] = useState("");
  const [modelSearchQuery, setModelSearchQuery] = useState("");

  const [selectedFile, setSelectedFile] = useState<string | null>(() => {
    if (typeof window !== "undefined") {
      return localStorage.getItem("opencode-selected-file");
    }
    return null;
  });
  const [fileContent, setFileContent] = useState<FileContentData | null>(null);
  const [fileError, setFileError] = useState<string | null>(null);
  const [mentionSuggestions, setMentionSuggestions] = useState<
    MentionSuggestion[]
  >([]);
  const [showMentionSuggestions, setShowMentionSuggestions] = useState(false);
  const [commandSuggestions, setCommandSuggestions] = useState<Command[]>([]);
  const [showCommandPicker, setShowCommandPicker] = useState(false);
  const [selectedCommandIndex, setSelectedCommandIndex] = useState(0);
  const [selectedMentionIndex, setSelectedMentionIndex] = useState(0);
  const [showAgentPicker, setShowAgentPicker] = useState(false);
  const [showSessionPicker, setShowSessionPicker] = useState(false);
  const [showProjectPicker, setShowProjectPicker] = useState(false);
  const [selectedModelIndex, setSelectedModelIndex] = useState(0);
  const [showDetails, setShowDetails] = useState(true);
  const [isMobileSidebarOpen, setIsMobileSidebarOpen] = useState(false);
  const [showConfig, setShowConfig] = useState(false);
  const [configData, setConfigData] = useState<string | null>(null);
  const [deleteDialogState, setDeleteDialogState] = useState<{
    open: boolean;
    sessionId?: string;
    sessionTitle?: string;
  }>({ open: false });
  const [bulkDeleteDialogOpen, setBulkDeleteDialogOpen] = useState(false);
  const [bulkDeleteIds, setBulkDeleteIds] = useState<string[]>([]);
  const messagesEndRef = useRef<HTMLDivElement>(null);
  const modelSearchInputRef = useRef<HTMLInputElement>(null);
  const fileSearchInputRef = useRef<HTMLInputElement>(null);
  const textareaRef = useRef<HTMLTextAreaElement>(null);
  const inputRef = useRef<HTMLInputElement>(null);
  const [sidebarWidth, setSidebarWidth] = useState(() => {
    if (typeof window !== "undefined") {
      const stored = localStorage.getItem("opencode-sidebar-width");
      return stored ? parseInt(stored, 10) : 320;
    }
    return 320;
  });
  const [isResizing, setIsResizing] = useState(false);
  const isMobile = useIsMobile();

  const selectedFileName = selectedFile?.split("/").pop() ?? null;
  const fileTextContent = fileContent?.text ?? null;
  const hasTextContent =
    fileTextContent !== null && fileTextContent !== undefined;
  const isBase64Encoded = fileContent?.encoding === "base64";
  const mimeType = fileContent?.mimeType?.toLowerCase() ?? "";
  const selectedFileIsImage =
    !!selectedFile && Boolean(isBase64Encoded) && isImageFile(selectedFile);
  const selectedFileIsPdf =
    Boolean(isBase64Encoded) && mimeType.startsWith("application/pdf");
  const hasBinaryDownload =
    !!fileContent &&
    Boolean(isBase64Encoded) &&
    !selectedFileIsImage &&
    !selectedFileIsPdf &&
    !hasTextContent;
  const showLanguageBadge =
    hasTextContent && !selectedFileIsImage && !selectedFileIsPdf;
  const showMimeTypeBadge =
    Boolean(fileContent?.mimeType) &&
    (selectedFileIsImage || selectedFileIsPdf || hasBinaryDownload);
  const copyButtonDisabled = !hasTextContent || Boolean(fileError);

  const triggerBinaryDownload = () => {
    if (!fileContent?.dataUrl) return;
    const link = document.createElement("a");
    link.href = fileContent.dataUrl;
    const downloadName = selectedFileName || "download";
    link.download = downloadName;
    document.body.appendChild(link);
    link.click();
    document.body.removeChild(link);
  };

  const {
    currentSession,
    messages,
    setMessages,
    sessions,
    sessionSearchQuery,
    setSessionSearchQuery,
    sessionFilters,
    setSessionFilters,
    filteredSessions,
    loading,
    isStreaming,
    createSession,
    sendMessage,
    loadSessions,
    loadMessages,
    switchSession,
    deleteSession,
    clearAllSessions: _clearAllSessions,
    // New features
    projects,
    currentProject,
    switchProject,
    files,
    fileDirectory,
    loadFiles,
    searchFiles,
    readFile,

    models,
    selectedModel,
    selectModel,
    recentModels,
    openHelp,
    openThemes,
    isConnected,
    sseConnectionState,
    isHydrated,
    showHelp,
    setShowHelp,
    showThemes,
    setShowThemes,
    showOnboarding,
    setShowOnboarding,
    showModelPicker,
    setShowModelPicker,
    agents,
    subagents,
    currentAgent,
    selectAgent,
    extractTextFromParts,
    runShell,
    revertMessage,
    unrevertSession,
    shareSession,
    unshareSession,
    initSession,
    summarizeSession,
    abortSession,
    currentSessionBusy,
    abortInFlight,
    currentPermission,
    setCurrentPermission,
    shouldBlurEditor,
    setShouldBlurEditor,
    currentSessionTodos,
    config,
    commands,
    executeSlashCommand,
    sessionUsage,
    messageQueue,
    addToQueue,
    removeFromQueue,
    clearQueue,
    processNextInQueue: _processNextInQueue,
    isProcessingQueue: _isProcessingQueue,
    // Frame state for keyboard navigation
    selectedFrame,
    selectFrame,
    frameActions,
  } = useOpenCodeContext();
  const { currentTheme, changeTheme } = useTheme(config?.theme);

  // Initialize keyboard shortcuts
  const { keyboardState, registerShortcut, setActiveModal } = useKeyboardShortcuts();

  // Close all modals - ensures only one modal is open at a time
  const closeAllModals = useCallback(() => {
    setShowCommandPicker(false);
    setShowAgentPicker(false);
    setShowSessionPicker(false);
    setShowProjectPicker(false);
    setShowConfig(false);
    setShowModelPicker(false);
    setShowThemes(false);
    setShowHelp(false);
    setShowOnboarding(false);
  }, []);

  // Register keyboard shortcuts for frame navigation
  useEffect(() => {
    const unregisterFns: (() => void)[] = [];

    // Frame navigation shortcuts (require leader key)
    unregisterFns.push(
      registerShortcut({
        key: "p",
        handler: () => {
          closeAllModals();
          setShowProjectPicker(true);
        },
        requiresLeader: true,
        description: "Open Project Picker",
        category: "navigation",
      })
    );

    unregisterFns.push(
      registerShortcut({
        key: "s",
        handler: () => {
          closeAllModals();
          setShowSessionPicker(true);
        },
        requiresLeader: true,
        description: "Open Session Picker",
        category: "navigation",
      })
    );

    unregisterFns.push(
      registerShortcut({
        key: "f",
        handler: () => {
          closeAllModals();
          selectFrame("files");
        },
        requiresLeader: true,
        description: "Navigate to Files",
        category: "navigation",
      })
    );

    unregisterFns.push(
      registerShortcut({
        key: "w",
        handler: () => {
          closeAllModals();
          selectFrame("workspace");
        },
        requiresLeader: true,
        description: "Navigate to Workspace",
        category: "navigation",
      })
    );

    unregisterFns.push(
      registerShortcut({
        key: "m",
        handler: () => {
          closeAllModals();
          setShowModelPicker(true);
        },
        requiresLeader: true,
        description: "Open Model Picker",
        category: "navigation",
      })
    );

    unregisterFns.push(
      registerShortcut({
        key: "a",
        handler: () => {
          closeAllModals();
          setShowAgentPicker(true);
        },
        requiresLeader: true,
        description: "Open Agent Picker",
        category: "navigation",
      })
    );

    unregisterFns.push(
      registerShortcut({
        key: "t",
        handler: () => {
          closeAllModals();
          setShowThemes(true);
        },
        requiresLeader: true,
        description: "Open Theme Picker",
        category: "navigation",
      })
    );

    unregisterFns.push(
      registerShortcut({
        key: "c",
        handler: () => {
          closeAllModals();
          setShowConfig(true);
        },
        requiresLeader: true,
        description: "Open Config",
        category: "navigation",
      })
    );

    unregisterFns.push(
      registerShortcut({
        key: "h",
        handler: () => {
          closeAllModals();
          setShowHelp(true);
        },
        requiresLeader: true,
        description: "Open Help Dialog",
        category: "navigation",
      })
    );

    // Secondary action shortcuts (require selected frame)
    unregisterFns.push(
      registerShortcut({
        key: "n",
        handler: () => {
          if (selectedFrame === "sessions") {
            setShowNewSessionForm(true);
          } else if (selectedFrame === "projects") {
            setShowNewProjectForm(true);
          }
        },
        requiresFrame: selectedFrame || undefined,
        description: "New (Project/Session)",
        category: "action",
      })
    );

    unregisterFns.push(
      registerShortcut({
        key: "e",
        handler: () => {
          if (selectedFrame === "sessions" && currentSession) {
            setSidebarEditMode(true);
          }
        },
        requiresFrame: "sessions",
        description: "Edit Session",
        category: "action",
      })
    );

    unregisterFns.push(
      registerShortcut({
        key: "d",
        handler: () => {
          if (selectedFrame === "sessions" && currentSession) {
            if (confirm("Are you sure you want to delete this session?")) {
              deleteSession(currentSession.id);
            }
          }
        },
        requiresFrame: "sessions",
        description: "Delete Session",
        category: "action",
      })
    );

    // Modal-specific shortcuts (work when modal is open)
    unregisterFns.push(
      registerShortcut({
        key: "n",
        handler: () => {
          setShowSessionPicker(false);
          setShowNewSessionForm(true);
        },
        requiresModal: "session",
        description: "New Session",
        category: "action",
      })
    );

    unregisterFns.push(
      registerShortcut({
        key: "e",
        handler: () => {
          if (currentSession) {
            setSidebarEditMode(true);
            setShowSessionPicker(false);
          }
        },
        requiresModal: "session",
        description: "Edit Session",
        category: "action",
      })
    );

    return () => {
      unregisterFns.forEach((fn) => fn());
    };
  }, [
    registerShortcut,
    selectFrame,
    selectedFrame,
    currentSession,
    setShowModelPicker,
    setShowAgentPicker,
    setShowThemes,
    setShowConfig,
    setShowHelp,
    setShowNewSessionForm,
    setShowNewProjectForm,
    setSidebarEditMode,
    deleteSession,
    setShowSessionPicker,
    setShowProjectPicker,
    closeAllModals,
  ]);

  // Handle frame navigation and actions
  useEffect(() => {
    if (selectedFrame === "projects") {
      // Scroll to projects section - it's in the sidebar
      const projectsHeading = Array.from(document.querySelectorAll('h3')).find(h => h.textContent === 'Projects');
      if (projectsHeading) {
        projectsHeading.scrollIntoView({ behavior: 'smooth', block: 'nearest' });
      }
    } else if (selectedFrame === "sessions") {
      // Scroll to sessions section - it's in the sidebar
      const sessionsHeading = Array.from(document.querySelectorAll('h3')).find(h => h.textContent === 'Sessions');
      if (sessionsHeading) {
        sessionsHeading.scrollIntoView({ behavior: 'smooth', block: 'nearest' });
      }
    } else if (selectedFrame === "files") {
      // Switch to files tab
      setActiveTab("files");
    } else if (selectedFrame === "workspace") {
      // Switch to workspace tab and focus on input area
      setActiveTab("workspace");
      setTimeout(() => {
        if (textareaRef.current) {
          textareaRef.current.focus();
        }
      }, 100);
    }
  }, [selectedFrame]);

  // Handle secondary actions based on selected frame
  useEffect(() => {
    const handleFrameAction = (action: string) => {
      if (!selectedFrame) return;

      switch (selectedFrame) {
        case "sessions":
          if (action === "new") {
            setShowNewSessionForm(true);
          } else if (action === "edit") {
            // Enable edit mode for current session
            if (currentSession) {
              setSidebarEditMode(true);
            }
          } else if (action === "delete") {
            // Delete current session
            if (currentSession && confirm("Are you sure you want to delete this session?")) {
              deleteSession(currentSession.id);
            }
          }
          break;
        case "projects":
          if (action === "new") {
            setShowNewProjectForm(true);
          }
          break;
      }
      
      // Clear frame selection after action
      selectFrame(null);
    };

    // Listen for frame actions (this will be triggered by keyboard shortcuts)
    const handleFrameActionEvent = (event: CustomEvent) => {
      handleFrameAction(event.detail.action);
    };

    window.addEventListener("frame-action", handleFrameActionEvent as EventListener);
    
    return () => {
      window.removeEventListener("frame-action", handleFrameActionEvent as EventListener);
    };
  }, [selectedFrame, currentSession, deleteSession, selectFrame]);

  const customCommandSuggestions = useMemo<Command[]>(() => {
    if (!commands || commands.length === 0) return [];

    return commands.map((cmd) => ({
      name: cmd.name,
      description: cmd.description || "Custom command",
      category: "custom" as const,
      custom: true,
    }));
  }, [commands]);

  // Removed automatic session creation to prevent spam

  const handleSend = async () => {
    if (!input.trim()) return;

    const messageText = input;
    setInput("");

    try {
      // Ensure we have a session - create one if needed and get the session object
      let session = currentSession;
      if (!session) {
        session = await createSession({ title: "opencode-web session" });
        await loadSessions();
      }

      const parsed = parseCommand(messageText, commands);

      // Handle commands immediately (don't queue)
      if (parsed.type === "slash") {
        await handleCommand(messageText);
        return;
      } else if (parsed.type === "shell") {
        await handleShellCommand(parsed.command || "");
        return;
      }

      // Check if agent is currently busy
      const isBusy = loading || isStreaming || currentSessionBusy;

      if (isBusy) {
        // ADD TO QUEUE instead of blocking
        const queuedMessage = {
          id: `queued-${Date.now()}`,
          type: "user" as const,
          content: messageText,
          timestamp: new Date(),
          queued: true,
          optimistic: true,
          queueContext: {
            sessionId: session.id,
            agentId: currentAgent?.id,
            providerID: selectedModel?.providerID,
            modelID: selectedModel?.modelID,
          },
        };
        addToQueue(queuedMessage);

        // Show visual feedback
        setMessages((prev) => [...prev, queuedMessage]);
      } else {
        // Process immediately
        const pendingId = `user-${Date.now()}`;
        setMessages((prev) => [
          ...prev,
          {
            id: pendingId,
            type: "user" as const,
            content: messageText,
            timestamp: new Date(),
            optimistic: true,
          },
        ]);

        try {
          await sendMessage(
            messageText,
            selectedModel?.providerID,
            selectedModel?.modelID,
            session,
            currentAgent ?? undefined,
          );
        } catch (error) {
          setMessages((prev) =>
            prev.map((msg) =>
              msg.optimistic ? { ...msg, optimistic: false, error: true } : msg,
            ),
          );
          throw error;
        }
      }

      await loadSessions();
    } catch (err) {
      console.error("Failed to send message:", err);
    }
  };

  const handleAbort = async () => {
    if (!currentSession?.id || abortInFlight) return;

    try {
      await abortSession(currentSession.id);

      const successMsg = {
        id: `assistant-${Date.now()}`,
        type: "assistant" as const,
        content: "Agent stopped by user.",
        timestamp: new Date(),
      };
      setMessages((prev) => [...prev, successMsg]);
    } catch (error) {
      const errorMsg = {
        id: `assistant-${Date.now()}`,
        type: "assistant" as const,
        content: `Failed to stop agent: ${error instanceof Error ? error.message : "Unknown error"}`,
        timestamp: new Date(),
      };
      setMessages((prev) => [...prev, errorMsg]);
    }
  };

  const handleResizeStart = (e: React.MouseEvent) => {
    e.preventDefault();
    setIsResizing(true);
  };

  useEffect(() => {
    if (!isResizing) return;

    const handleMouseMove = (e: MouseEvent) => {
      const newWidth = e.clientX;
      if (newWidth >= 200 && newWidth <= 600) {
        setSidebarWidth(newWidth);
        localStorage.setItem("opencode-sidebar-width", newWidth.toString());
      }
    };

    const handleMouseUp = () => {
      setIsResizing(false);
    };

    document.addEventListener("mousemove", handleMouseMove);
    document.addEventListener("mouseup", handleMouseUp);

    return () => {
      document.removeEventListener("mousemove", handleMouseMove);
      document.removeEventListener("mouseup", handleMouseUp);
    };
  }, [isResizing]);

  useEffect(() => {
    if (
      !showModelPicker &&
      !showAgentPicker &&
      !showSessionPicker &&
      !showProjectPicker &&
      currentProject &&
      textareaRef.current
    ) {
      const timer = setTimeout(() => {
        textareaRef.current?.focus();
      }, 100);
      return () => clearTimeout(timer);
    }
  }, [showModelPicker, showAgentPicker, showSessionPicker, showProjectPicker, currentProject]);

  useEffect(() => {
    if (textareaRef.current && isHydrated && currentProject) {
      textareaRef.current.focus();
    }
  }, [isHydrated, currentSession?.id, currentProject]);

  useEffect(() => {
    if (!loading && textareaRef.current && currentProject) {
      textareaRef.current.focus();
    }
  }, [loading, currentProject]);

  // Load config when config modal is opened
  useEffect(() => {
    if (showConfig && !configData) {
      const loadConfig = async () => {
        try {
          const config = await openCodeService.getConfig();
          setConfigData(JSON.stringify(config, null, 2));
        } catch (error) {
          console.error("Failed to fetch config:", error);
          setConfigData("Error loading configuration");
        }
      };
      void loadConfig();
    }
  }, [showConfig, configData]);

  // Track active modal for keyboard shortcuts
  useEffect(() => {
    if (showSessionPicker) {
      setActiveModal("session");
    } else if (showProjectPicker) {
      setActiveModal("project");
    } else if (showAgentPicker) {
      setActiveModal("agent");
    } else if (showModelPicker) {
      setActiveModal("model");
    } else if (showThemes) {
      setActiveModal("theme");
    } else if (showConfig) {
      setActiveModal("config");
    } else if (showHelp) {
      setActiveModal("help");
    } else {
      setActiveModal(null);
    }
  }, [
    showSessionPicker, 
    showProjectPicker, 
    showAgentPicker, 
    showModelPicker, 
    showThemes, 
    showConfig, 
    showHelp,
    setActiveModal
  ]);

  const handleShellCommand = async (command: string) => {
    if (!currentSession) {
      const errorMsg = {
        id: `assistant-${Date.now()}`,
        type: "assistant" as const,
        content: "No active session. Create a session first.",
        timestamp: new Date(),
      };
      setMessages((prev) => [...prev, errorMsg]);
      return;
    }

    try {
      const userMessage = {
        id: `user-${Date.now()}`,
        type: "user" as const,
        content: `$ ${command}`,
        timestamp: new Date(),
      };
      setMessages((prev) => [...prev, userMessage]);

      const response = await runShell(currentSession.id, command, []);

      if (response.data) {
        const assistantMessage = {
          id: response.data.info.id,
          type: "assistant" as const,
          content: extractTextFromParts(response.data.parts),
          parts: response.data.parts,
          timestamp: new Date(),
        };
        setMessages((prev) => [...prev, assistantMessage]);
      }
    } catch (error) {
      console.error("Failed to execute shell command:", error);
      const errorMsg = {
        id: `assistant-${Date.now()}`,
        type: "assistant" as const,
        content: `Command failed: ${error instanceof Error ? error.message : "Unknown error"}`,
        timestamp: new Date(),
      };
      setMessages((prev) => [...prev, errorMsg]);
    }
  };

  const handleCommand = async (command: string) => {
    const parsed = parseCommand(command, commands);
    const cmd = parsed.command;
    const args = parsed.args;
    const directory = currentProject?.worktree || "";

    if (parsed.matchedCommand) {
      try {
        await executeSlashCommand(parsed, currentSession?.id);
        await loadSessions();
      } catch (error) {
        const errorMsg = {
          id: `assistant-${Date.now()}`,
          type: "assistant" as const,
          content: `Command failed: ${error instanceof Error ? error.message : "Unknown error"}`,
          timestamp: new Date(),
        };
        setMessages((prev) => [...prev, errorMsg]);
      }
      return;
    }

    switch (cmd) {
      case "new":
      case "clear":
        await createSession({ title: "New Session" });
        const newMessage = {
          id: `assistant-${Date.now()}`,
          type: "assistant" as const,
          content: "Started new session.",
          timestamp: new Date(),
        };
        setMessages((prev) => [...prev, newMessage]);
        break;
      case "models":
        // Open model picker dialog
        setShowModelPicker(true);
        break;
      case "model":
        if (!args || args.length < 1) {
          const errorMessage = {
            id: `assistant-${Date.now()}`,
            type: "assistant" as const,
            content: "Usage: /model <provider>/<model>",
            timestamp: new Date(),
          };
          setMessages((prev) => [...prev, errorMessage]);
          break;
        }
        const [providerID, modelID] = args[0].split("/");
        const model = models.find(
          (m) => m.providerID === providerID && m.modelID === modelID,
        );
        if (model) {
          selectModel(model);
          const successMessage = {
            id: `assistant-${Date.now()}`,
            type: "assistant" as const,
            content: `Selected model: ${model.name}`,
            timestamp: new Date(),
          };
          setMessages((prev) => [...prev, successMessage]);
        } else {
          const errorMessage = {
            id: `assistant-${Date.now()}`,
            type: "assistant" as const,
            content: `Model not found: ${args[0]}`,
            timestamp: new Date(),
          };
          setMessages((prev) => [...prev, errorMessage]);
        }
        break;
      case "help":
        setShowHelp(true);
        break;
      case "themes":
        setShowThemes(true);
        break;
      case "sessions":
        setShowSessionPicker(true);
        break;
      case "agents":
        setShowAgentPicker(true);
        break;
      case "undo":
        if (!currentSession || messages.length === 0) {
          const errorMsg = {
            id: `assistant-${Date.now()}`,
            type: "assistant" as const,
            content: "No messages to undo.",
            timestamp: new Date(),
          };
          setMessages((prev) => [...prev, errorMsg]);
          break;
        }

        try {
          const lastAssistantMsg = [...messages]
            .reverse()
            .find((m) => m.type === "assistant");

          if (!lastAssistantMsg) {
            throw new Error("No assistant message to revert");
          }

          await revertMessage(currentSession.id, lastAssistantMsg.id);
          await loadSessions();

          const successMsg = {
            id: `assistant-${Date.now()}`,
            type: "assistant" as const,
            content: "Undid last message and reverted file changes.",
            timestamp: new Date(),
          };
          setMessages((prev) => [...prev, successMsg]);

          if (activeTab === "files") {
            await loadFiles(fileDirectory);
          }
        } catch (error) {
          const errorMsg = {
            id: `assistant-${Date.now()}`,
            type: "assistant" as const,
            content: `Undo failed: ${error instanceof Error ? error.message : "Unknown error"}`,
            timestamp: new Date(),
          };
          setMessages((prev) => [...prev, errorMsg]);
        }
        break;
      case "redo":
        if (!currentSession) {
          const errorMsg = {
            id: `assistant-${Date.now()}`,
            type: "assistant" as const,
            content: "No active session.",
            timestamp: new Date(),
          };
          setMessages((prev) => [...prev, errorMsg]);
          break;
        }

        try {
          await unrevertSession(currentSession.id);
          await loadSessions();

          const successMsg = {
            id: `assistant-${Date.now()}`,
            type: "assistant" as const,
            content: "Restored reverted changes.",
            timestamp: new Date(),
          };
          setMessages((prev) => [...prev, successMsg]);

          if (activeTab === "files") {
            await loadFiles(fileDirectory);
          }
        } catch (error) {
          const errorMsg = {
            id: `assistant-${Date.now()}`,
            type: "assistant" as const,
            content: `Redo failed: ${error instanceof Error ? error.message : "Unknown error"}`,
            timestamp: new Date(),
          };
          setMessages((prev) => [...prev, errorMsg]);
        }
        break;
      case "share":
        if (!currentSession) {
          const errorMsg = {
            id: `assistant-${Date.now()}`,
            type: "assistant" as const,
            content: "No active session to share.",
            timestamp: new Date(),
          };
          setMessages((prev) => [...prev, errorMsg]);
          break;
        }

        try {
          const sharedSession = await shareSession(currentSession.id);

          const shareUrl = sharedSession?.share?.url || "No URL available";

          await navigator.clipboard.writeText(shareUrl);

          const successMsg = {
            id: `assistant-${Date.now()}`,
            type: "assistant" as const,
            content: `Session shared.\n\nURL: ${shareUrl}\n\n(Copied to clipboard)`,
            timestamp: new Date(),
          };
          setMessages((prev) => [...prev, successMsg]);

          await loadSessions();
        } catch (error) {
          const errorMsg = {
            id: `assistant-${Date.now()}`,
            type: "assistant" as const,
            content: `Share failed: ${error instanceof Error ? error.message : "Unknown error"}`,
            timestamp: new Date(),
          };
          setMessages((prev) => [...prev, errorMsg]);
        }
        break;
      case "unshare":
        if (!currentSession) {
          const errorMsg = {
            id: `assistant-${Date.now()}`,
            type: "assistant" as const,
            content: "No active session.",
            timestamp: new Date(),
          };
          setMessages((prev) => [...prev, errorMsg]);
          break;
        }

        try {
          await unshareSession(currentSession.id);

          const successMsg = {
            id: `assistant-${Date.now()}`,
            type: "assistant" as const,
            content: "Session is no longer shared.",
            timestamp: new Date(),
          };
          setMessages((prev) => [...prev, successMsg]);

          await loadSessions();
        } catch (error) {
          const errorMsg = {
            id: `assistant-${Date.now()}`,
            type: "assistant" as const,
            content: `Unshare failed: ${error instanceof Error ? error.message : "Unknown error"}`,
            timestamp: new Date(),
          };
          setMessages((prev) => [...prev, errorMsg]);
        }
        break;
      case "init":
        if (!currentSession || !selectedModel) {
          const errorMsg = {
            id: `assistant-${Date.now()}`,
            type: "assistant" as const,
            content: "Need an active session and selected model.",
            timestamp: new Date(),
          };
          setMessages((prev) => [...prev, errorMsg]);
          break;
        }

        try {
          const lastMessage = messages[messages.length - 1];
          const messageID = lastMessage?.id || "";

          await initSession(
            currentSession.id,
            messageID,
            selectedModel.providerID,
            selectedModel.modelID,
          );

          const successMsg = {
            id: `assistant-${Date.now()}`,
            type: "assistant" as const,
            content:
              "Project initialized. AGENTS.md has been created or updated.",
            timestamp: new Date(),
          };
          setMessages((prev) => [...prev, successMsg]);

          if (activeTab === "files") {
            await loadFiles(fileDirectory);
          }
        } catch (error) {
          const errorMsg = {
            id: `assistant-${Date.now()}`,
            type: "assistant" as const,
            content: `Init failed: ${error instanceof Error ? error.message : "Unknown error"}`,
            timestamp: new Date(),
          };
          setMessages((prev) => [...prev, errorMsg]);
        }
        break;
      case "compact":
        if (!currentSession) {
          const errorMsg = {
            id: `assistant-${Date.now()}`,
            type: "assistant" as const,
            content: "No active session to compact.",
            timestamp: new Date(),
          };
          setMessages((prev) => [...prev, errorMsg]);
          break;
        }

        if (!selectedModel) {
          const errorMsg = {
            id: `assistant-${Date.now()}`,
            type: "assistant" as const,
            content: "No model selected. Please select a model first.",
            timestamp: new Date(),
          };
          setMessages((prev) => [...prev, errorMsg]);
          break;
        }

        try {
          const infoMsg = {
            id: `assistant-${Date.now()}`,
            type: "assistant" as const,
            content: "Compacting session... This may take a moment.",
            timestamp: new Date(),
          };
          setMessages((prev) => [...prev, infoMsg]);

          if (process.env.NODE_ENV !== "production")
            console.log(
              "[Compact] Starting compaction for session:",
              currentSession.id,
            );
          if (process.env.NODE_ENV !== "production")
            console.log("[Compact] Messages before:", messages.length);
          if (process.env.NODE_ENV !== "production")
            console.log(
              "[Compact] Tokens before:",
              messages.reduce((sum, msg) => {
                if (msg.metadata?.tokens) {
                  return (
                    sum +
                    msg.metadata.tokens.input +
                    msg.metadata.tokens.output +
                    msg.metadata.tokens.reasoning
                  );
                }
                return sum;
              }, 0),
            );

          await summarizeSession(
            currentSession.id,
            selectedModel.providerID,
            selectedModel.modelID,
          );
          if (process.env.NODE_ENV !== "production")
            console.log(
              "[Compact] Summarization request sent, polling for completion...",
            );

          // Poll until we see token count decrease (or timeout after 30 seconds)
          const startTime = Date.now();
          const maxWaitTime = 30000; // 30 seconds
          const tokensBefore = messages.reduce((sum, msg) => {
            if (msg.metadata?.tokens) {
              return (
                sum +
                msg.metadata.tokens.input +
                msg.metadata.tokens.output +
                msg.metadata.tokens.reasoning
              );
            }
            return sum;
          }, 0);

          let reloadedMessages = messages;
          let totalTokens = tokensBefore;
          let pollAttempt = 0;

          while (
            totalTokens >= tokensBefore &&
            Date.now() - startTime < maxWaitTime
          ) {
            pollAttempt++;
            await new Promise((resolve) => setTimeout(resolve, 1000)); // Wait 1 second between polls

            if (process.env.NODE_ENV !== "production")
              console.log(`[Compact] Poll attempt ${pollAttempt}...`);
            reloadedMessages = await loadMessages(currentSession.id);

            totalTokens = reloadedMessages.reduce((sum, msg) => {
              if (msg.metadata?.tokens) {
                return (
                  sum +
                  msg.metadata.tokens.input +
                  msg.metadata.tokens.output +
                  msg.metadata.tokens.reasoning
                );
              }
              return sum;
            }, 0);

            if (process.env.NODE_ENV !== "production")
              console.log(
                `[Compact] Current tokens: ${totalTokens} (before: ${tokensBefore})`,
              );
          }

          if (totalTokens >= tokensBefore) {
            console.warn("[Compact] Timeout waiting for token reduction");
          } else {
            if (process.env.NODE_ENV !== "production")
              console.log(
                `[Compact] Token reduction detected after ${pollAttempt} polls`,
              );
          }

          if (process.env.NODE_ENV !== "production")
            console.log(
              "[Compact] Messages reloaded:",
              reloadedMessages.length,
            );
          if (process.env.NODE_ENV !== "production")
            console.log(
              "[Compact] Total tokens after compaction:",
              totalTokens,
            );

          // Add success message using the reloaded messages array
          const successMsg = {
            id: `assistant-${Date.now()}`,
            type: "assistant" as const,
            content: `Session compacted successfully. Current tokens: ${totalTokens.toLocaleString()}`,
            timestamp: new Date(),
          };
          setMessages([...reloadedMessages, successMsg]);
        } catch (error) {
          const errorMsg = {
            id: `assistant-${Date.now()}`,
            type: "assistant" as const,
            content: `Compact failed: ${error instanceof Error ? error.message : "Unknown error"}`,
            timestamp: new Date(),
          };
          setMessages((prev) => [...prev, errorMsg]);
        }
        break;
      case "details":
        setShowDetails((prev) => !prev);
        const detailsMsg = {
          id: `assistant-${Date.now()}`,
          type: "assistant" as const,
          content: `Details ${!showDetails ? "shown" : "hidden"}.`,
          timestamp: new Date(),
        };
        setMessages((prev) => [...prev, detailsMsg]);
        break;
      case "export":
        if (!currentSession || messages.length === 0) {
          const errorMsg = {
            id: `assistant-${Date.now()}`,
            type: "assistant" as const,
            content: "No session to export.",
            timestamp: new Date(),
          };
          setMessages((prev) => [...prev, errorMsg]);
          break;
        }

        try {
          let markdown = `# ${currentSession.title || currentSession.id}\n\n`;
          markdown += `Project: ${currentProject?.worktree || "Unknown"}\n`;
          markdown += `Created: ${currentSession.createdAt?.toLocaleString() || "Unknown"}\n`;
          markdown += `Messages: ${messages.length}\n\n`;
          markdown += `---\n\n`;

          messages.forEach((msg, idx) => {
            const role = msg.type === "user" ? "**User**" : "**Assistant**";
            markdown += `## Message ${idx + 1} - ${role}\n\n`;
            markdown += `_${msg.timestamp.toLocaleString()}_\n\n`;

            if (msg.parts && msg.parts.length > 0) {
              msg.parts.forEach((part) => {
                if (part.type === "text" && "text" in part) {
                  markdown += `${part.text}\n\n`;
                } else if (part.type === "tool" && "tool" in part) {
                  markdown += `**Tool:** ${part.tool}\n`;
                  if (
                    "state" in part &&
                    part.state &&
                    typeof part.state === "object" &&
                    "status" in part.state
                  ) {
                    markdown += `**Status:** ${part.state.status}\n\n`;
                  }
                }
              });
            } else {
              markdown += `${msg.content}\n\n`;
            }

            markdown += `---\n\n`;
          });

          const blob = new Blob([markdown], { type: "text/markdown" });
          const url = URL.createObjectURL(blob);
          const a = document.createElement("a");
          a.href = url;
          a.download = `${currentSession.title || "session"}-${Date.now()}.md`;
          document.body.appendChild(a);
          a.click();
          document.body.removeChild(a);
          URL.revokeObjectURL(url);

          const successMsg = {
            id: `assistant-${Date.now()}`,
            type: "assistant" as const,
            content: "Session exported as markdown.",
            timestamp: new Date(),
          };
          setMessages((prev) => [...prev, successMsg]);
        } catch (error) {
          const errorMsg = {
            id: `assistant-${Date.now()}`,
            type: "assistant" as const,
            content: `Export failed: ${error instanceof Error ? error.message : "Unknown error"}`,
            timestamp: new Date(),
          };
          setMessages((prev) => [...prev, errorMsg]);
        }
        break;
      case "debug":
        try {
          if (!currentSession) {
            const noSessionMsg = {
              id: `assistant-${Date.now()}`,
              type: "assistant" as const,
              content: "No active session to debug.",
              timestamp: new Date(),
            };
            setMessages((prev) => [...prev, noSessionMsg]);
            break;
          }

          // Proxy through server to avoid direct browser access to OpenCode API
          const sessionResult = await openCodeService.getSession(
            currentSession.id,
            directory,
          );
          const sessionData = sessionResult.data;

          // Proxy through server to avoid direct browser access to OpenCode API
          const messagesResult = await openCodeService.getMessages(
            currentSession.id,
            directory,
          );
          const messagesData = messagesResult.data;

          const fullData = {
            session: sessionData,
            messages: messagesData,
            timestamp: new Date().toISOString(),
          };

          // Download as JSON file
          const blob = new Blob([JSON.stringify(fullData, null, 2)], {
            type: "application/json",
          });
          const url = URL.createObjectURL(blob);
          const a = document.createElement("a");
          a.href = url;
          a.download = `SESSION-${currentSession.id}.json`;
          document.body.appendChild(a);
          a.click();
          document.body.removeChild(a);
          URL.revokeObjectURL(url);

          const debugMessage = {
            id: `assistant-${Date.now()}`,
            type: "assistant" as const,
            content: `Session data exported to SESSION-${currentSession.id}.json\n\nIncludes:\n- Session metadata\n- ${messagesData.length} messages with full parts\n- All tool executions and state`,
            timestamp: new Date(),
          };
          setMessages((prev) => [...prev, debugMessage]);
        } catch (error) {
          const errorMessage = {
            id: `assistant-${Date.now()}`,
            type: "assistant" as const,
            content: `Debug export failed: ${error instanceof Error ? error.message : "Unknown error"}`,
            timestamp: new Date(),
          };
          setMessages((prev) => [...prev, errorMessage]);
        }
        break;
      case "editor":
        if (args && args.length > 0) {
          const filePath = args[0];
          await handleFileSelect(filePath);
          setActiveTab("files");
          const successMsg = {
            id: `assistant-${Date.now()}`,
            type: "assistant" as const,
            content: `Opened ${filePath} in file viewer.`,
            timestamp: new Date(),
          };
          setMessages((prev) => [...prev, successMsg]);
        } else {
          const errorMsg = {
            id: `assistant-${Date.now()}`,
            type: "assistant" as const,
            content: "Usage: /editor <file-path>",
            timestamp: new Date(),
          };
          setMessages((prev) => [...prev, errorMsg]);
        }
        break;
      default:
        const unknownMessage = {
          id: `assistant-${Date.now()}`,
          type: "assistant" as const,
          content: `Unknown command: ${cmd}. Type /help for available commands.`,
          timestamp: new Date(),
        };
        setMessages((prev) => [...prev, unknownMessage]);
    }
  };

  const handleCreateSession = async () => {
    const title = newSessionTitle.trim() || "New Session";
    const directory = currentProject?.worktree || "";
    if (!directory) {
      console.warn("Select a project before creating a session.");
      return;
    }
    try {
      await createSession({ title, directory });
      await loadSessions();
      closeNewSessionDialog();
    } catch (err) {
      console.error("Failed to create session:", err);
    }
  };

  const handleCreateProject = async () => {
    const directory = newProjectDirectory.trim();
    if (!directory) return;
    const projectLabel =
      directory.split(/[\\/]/).filter(Boolean).pop() || "New Project";
    const title = `${projectLabel} session`;
    try {
      await createSession({ title, directory });
      await loadSessions();
      closeNewProjectDialog();
      setNewSessionTitle("");
    } catch (err) {
      console.error("Failed to create project session:", err);
    }
  };

  const handleSessionSwitch = async (sessionId: string) => {
    try {
      await switchSession(sessionId);
    } catch (err) {
      console.error("Failed to switch session:", err);
    }
  };

  const confirmDelete = async () => {
    if (!deleteDialogState.sessionId) return;

    try {
      await deleteSession(deleteDialogState.sessionId);
    } catch (err) {
      console.error("Failed to delete session:", err);
    } finally {
      setDeleteDialogState({ open: false });
    }
  };

  const handleBulkDeleteClick = (sessionIds: string[]) => {
    setBulkDeleteIds(sessionIds);
    setBulkDeleteDialogOpen(true);
  };

  const confirmBulkDelete = async () => {
    const results = await Promise.allSettled(
      bulkDeleteIds.map((id) => deleteSession(id)),
    );

    const failures = results.filter((r) => r.status === "rejected");

    if (failures.length > 0) {
      console.error(`Failed to delete ${failures.length} sessions`);
    }

    await loadSessions();

    setBulkDeleteDialogOpen(false);
    setBulkDeleteIds([]);
  };

  const handleSidebarEditToggle = () => {
    if (sidebarEditMode) {
      // Exiting edit mode - clear selection
      setSelectedSidebarSessionIds(new Set());
    }
    setSidebarEditMode(!sidebarEditMode);
  };

  const handleSidebarSessionToggle = (sessionId: string) => {
    setSelectedSidebarSessionIds((prev) => {
      const next = new Set(prev);
      if (next.has(sessionId)) {
        next.delete(sessionId);
      } else {
        next.add(sessionId);
      }
      return next;
    });
  };

  const handleSidebarSelectAll = () => {
    const projectSessions = filteredSessions.filter(
      (session) =>
        session.projectID === currentProject?.id ||
        session.directory === currentProject?.worktree,
    );
    setSelectedSidebarSessionIds(new Set(projectSessions.map((s) => s.id)));
  };

  const handleSidebarBulkDelete = async () => {
    const count = selectedSidebarSessionIds.size;
    if (count === 0) return;

    if (
      confirm(
        `Are you sure you want to delete ${count} session${count > 1 ? "s" : ""}?`,
      )
    ) {
      try {
        const deletePromises = Array.from(selectedSidebarSessionIds).map((id) =>
          deleteSession(id),
        );
        await Promise.allSettled(deletePromises);
        await loadSessions();
        setSelectedSidebarSessionIds(new Set());
        setSidebarEditMode(false);
      } catch (err) {
        console.error("Failed to delete sessions:", err);
      }
    }
  };

  // Mobile edit mode handlers
  const handleMobileEditToggle = () => {
    if (mobileEditMode) {
      setSelectedMobileSessionIds(new Set());
    }
    setMobileEditMode(!mobileEditMode);
  };

  const handleMobileSessionToggle = (sessionId: string) => {
    setSelectedMobileSessionIds((prev) => {
      const next = new Set(prev);
      if (next.has(sessionId)) {
        next.delete(sessionId);
      } else {
        next.add(sessionId);
      }
      return next;
    });
  };

  const handleMobileSelectAll = () => {
    const projectSessions = filteredSessions.filter(
      (session) =>
        session.projectID === currentProject?.id ||
        session.directory === currentProject?.worktree,
    );
    setSelectedMobileSessionIds(new Set(projectSessions.map((s) => s.id)));
  };

  const handleMobileBulkDelete = async () => {
    const count = selectedMobileSessionIds.size;
    if (count === 0) return;

    if (
      confirm(
        `Are you sure you want to delete ${count} session${count > 1 ? "s" : ""}?`,
      )
    ) {
      try {
        const deletePromises = Array.from(selectedMobileSessionIds).map((id) =>
          deleteSession(id),
        );
        await Promise.allSettled(deletePromises);
        await loadSessions();
        setSelectedMobileSessionIds(new Set());
        setMobileEditMode(false);
      } catch (err) {
        console.error("Failed to delete sessions:", err);
      }
    }
  };

  const handleKeyDown = (e: React.KeyboardEvent) => {
    if (e.key === "Enter" && !e.shiftKey) {
      e.preventDefault();
      if (showCommandPicker && commandSuggestions.length > 0) {
        handleCommandSelect(commandSuggestions[selectedCommandIndex]);
      } else if (showMentionSuggestions && mentionSuggestions.length > 0) {
        handleMentionSelect(mentionSuggestions[selectedMentionIndex]);
      } else {
        handleSend();
      }
    }
    if (e.key === "Tab") {
      e.preventDefault();
      if (showCommandPicker && commandSuggestions.length > 0) {
        const completed = completeCommand(input, customCommandSuggestions);
        if (completed) {
          setInput(completed + " ");
          setShowCommandPicker(false);
        }
      } else if (input.startsWith("/")) {
        const completed = completeCommand(input, customCommandSuggestions);
        if (completed) {
          setInput(completed + " ");
        }
      } else {
        cycleAgent();
      }
    }
    if (e.key === "ArrowDown") {
      if (showCommandPicker) {
        e.preventDefault();
        setSelectedCommandIndex((prev) =>
          prev < commandSuggestions.length - 1 ? prev + 1 : prev,
        );
      } else if (showMentionSuggestions) {
        e.preventDefault();
        setSelectedMentionIndex((prev) =>
          prev < mentionSuggestions.length - 1 ? prev + 1 : prev,
        );
      }
    }
    if (e.key === "ArrowUp") {
      if (showCommandPicker) {
        e.preventDefault();
        setSelectedCommandIndex((prev) => (prev > 0 ? prev - 1 : prev));
      } else if (showMentionSuggestions) {
        e.preventDefault();
        setSelectedMentionIndex((prev) => (prev > 0 ? prev - 1 : prev));
      }
    }
    if (e.key === "Escape") {
      if (showCommandPicker) {
        e.preventDefault();
        setShowCommandPicker(false);
      } else if (showMentionSuggestions) {
        e.preventDefault();
        setShowMentionSuggestions(false);
      } else if (keyboardState.leaderActive) {
        // Deactivate leader mode if it's active
        e.preventDefault();
        // This will be handled by the keyboard manager
      } else {
        // Handle double ESC for agent interruption (desktop only)
        const now = Date.now();
        const timeSinceLastEsc = now - lastEscTimeRef.current;
        
        if (timeSinceLastEsc < 500 && currentSessionBusy && !isMobile) {
          // Double ESC detected - interrupt agent
          e.preventDefault();
          handleAbort();
          lastEscTimeRef.current = 0; // Reset timer
        } else {
          // Single ESC - blur focused element or prepare for double ESC
          lastEscTimeRef.current = now;
          
          // Blur any focused element that's not the body
          const activeElement = document.activeElement as HTMLElement;
          if (activeElement && activeElement !== document.body) {
            activeElement.blur();
          }
          
          // Clear the timer after the threshold
          setTimeout(() => {
            if (lastEscTimeRef.current === now) {
              lastEscTimeRef.current = 0;
            }
          }, 500);
        }
      }
    }
  };

  const searchAgents = (
    query: string,
    agents: Agent[],
  ): MentionSuggestion[] => {
    const lowerQuery = query.toLowerCase();
    return agents
      .filter((agent: Agent) => {
        const nameMatch = agent.name?.toLowerCase().includes(lowerQuery);
        const descMatch = agent.description?.toLowerCase().includes(lowerQuery);
        return nameMatch || descMatch;
      })
      .map((agent: Agent) => ({
        type: "agent" as const,
        name: agent.name,
        description: agent.description,
        label: `${agent.name} (agent)`,
      }))
      .slice(0, 5);
  };

  const handleMentionSelect = (suggestion: MentionSuggestion) => {
    const currentValue = input || "";
    const beforeAt = currentValue.substring(0, currentValue.lastIndexOf("@"));

    if (suggestion.type === "agent") {
      // Insert @agent-name with trailing space
      const newValue = `${beforeAt}@${suggestion.name} `;
      setInput(newValue);
    } else {
      // Insert @file/path with trailing space
      const newValue = `${beforeAt}@${suggestion.path} `;
      setInput(newValue);
    }

    setShowMentionSuggestions(false);
    inputRef.current?.focus();
  };

  const handleInputChange = async (value: string) => {
    setInput(value);
    if (value.startsWith("/")) {
      console.log("Commands from context:", commands);
      console.log("Custom commands list:", customCommandSuggestions);
      const suggestions = getCommandSuggestions(
        value,
        customCommandSuggestions,
      );
      console.log("All suggestions:", suggestions);
      setCommandSuggestions(suggestions);
      setShowCommandPicker(suggestions.length > 0);
      setSelectedCommandIndex(0);
    } else {
      setShowCommandPicker(false);
    }

    if (value.includes("@")) {
      const query = value.split("@").pop() || "";
      try {
        // Parallel fetch: agents first, then files (matching TUI order)
        const [agentResults, fileResults] = await Promise.all([
          Promise.resolve(searchAgents(query, subagents)),
          searchFiles(query).then((files) =>
            files
              .slice(0, 5)
              .map((f) => ({ type: "file" as const, path: f, label: f })),
          ),
        ]);

        // Agents first in combined list
        const combined = [...agentResults, ...fileResults];
        setMentionSuggestions(combined);
        setShowMentionSuggestions(true);
      } catch (error) {
        console.error("Failed to search mentions:", error);
      }
    } else {
      setShowMentionSuggestions(false);
    }
  };

  const handleCommandSelect = (command: Command) => {
    setShowCommandPicker(false);

    if (command.custom) {
      setInput("");
      void handleCommand(`/${command.name}`);
    } else if (command.name === "models") {
      setInput("");
      setShowModelPicker(true);
    } else if (command.name === "themes") {
      setInput("");
      setShowThemes(true);
    } else if (command.name === "help") {
      setInput("");
      setShowHelp(true);
    } else if (command.name === "sessions") {
      setInput("");
      closeAllModals();
      setShowSessionPicker(true);
    } else if (command.name === "project") {
      setInput("");
      closeAllModals();
      setShowProjectPicker(true);
    } else if (command.name === "agents") {
      setInput("");
      closeAllModals();
      setShowAgentPicker(true);
    } else if (
      [
        "new",
        "clear",
        "undo",
        "redo",
        "share",
        "unshare",
        "init",
        "compact",
        "details",
        "export",
        "editor",
        "exit",
      ].includes(command.name)
    ) {
      setInput("");
      void handleCommand(`/${command.name}`);
    } else {
      setInput(`/${command.name} `);
    }
  };

  // New feature handlers
  const handleProjectSwitch = async (project: (typeof projects)[0]) => {
    try {
      await switchProject(project);
    } catch (err) {
      console.error("Failed to switch project:", err);
    }
  };

  const handleFileSelect = async (filePath: string) => {
    try {
      const result = await readFile(filePath);
      setSelectedFile(filePath);
      if (result) {
        setFileContent(result);
        setFileError(null);
      } else {
        setFileContent(null);
        setFileError("Unable to read file");
      }
    } catch (err) {
      console.error("Failed to read file:", err);
      setFileContent(null);
      setFileError("Error reading file");
    }
  };

  const handleDirectoryOpen = async (path: string) => {
    try {
      await loadFiles(path);
      setSelectedFile(null);
      setFileContent(null);
      setFileError(null);
    } catch (err) {
      console.error("Failed to load directory:", err);
    }
  };

  const handleNavigateUp = async () => {
    if (fileDirectory === ".") return;
    const parts = fileDirectory.split("/").filter(Boolean);
    parts.pop();
    const parent = parts.length > 0 ? parts.join("/") : ".";
    await handleDirectoryOpen(parent);
  };

  const breadcrumbParts = useMemo<string[]>(() => {
    if (!fileDirectory || fileDirectory === ".") {
      return [];
    }
    return fileDirectory.split("/").filter(Boolean);
  }, [fileDirectory]);

  const sortedFiles = useMemo(() => {
    return [...files].sort((a, b) => {
      if (a.type === b.type) {
        return a.name.localeCompare(b.name);
      }
      return a.type === "directory" ? -1 : 1;
    });
  }, [files]);

  const filteredFiles = useMemo(() => {
    if (!fileSearchQuery.trim()) return sortedFiles;
    const query = fileSearchQuery.toLowerCase();
    return sortedFiles.filter(
      (file) =>
        file.name.toLowerCase().includes(query) ||
        file.path.toLowerCase().includes(query),
    );
  }, [sortedFiles, fileSearchQuery]);

  const sortedProjects = useMemo(() => {
    return [...projects].sort((a, b) => {
      const aDate = a.updatedAt || a.createdAt || new Date(0);
      const bDate = b.updatedAt || b.createdAt || new Date(0);
      return bDate.getTime() - aDate.getTime();
    });
  }, [projects]);
  const currentProjectLastTouched = useMemo(() => {
    const updated = coerceToDate(
      currentProject?.updatedAt as Date | string | number | null,
    );
    if (updated) return updated;
    return coerceToDate(
      currentProject?.createdAt as Date | string | number | null,
    );
  }, [currentProject]);

  const filteredModels = useMemo(() => {
    if (!modelSearchQuery.trim()) return models;
    const query = modelSearchQuery.toLowerCase();
    return models.filter(
      (model) =>
        model.name.toLowerCase().includes(query) ||
        model.providerID.toLowerCase().includes(query) ||
        model.modelID.toLowerCase().includes(query),
    );
  }, [models, modelSearchQuery]);

  const sessionTokenStats = useMemo(() => {
    // Read from session-scoped cache instead of reducing messages
    const totalTokens = sessionUsage?.totalTokens || 0;

    const contextWindow = 200000;
    const contextPercentage =
      contextWindow > 0 ? Math.round((totalTokens / contextWindow) * 100) : 0;

    return {
      totalTokens,
      contextPercentage,
      contextWindow,
      // Optionally expose breakdown for future UI enhancements
      breakdown: sessionUsage
        ? {
            input: sessionUsage.input,
            output: sessionUsage.output,
            reasoning: sessionUsage.reasoning,
            cacheRead: sessionUsage.cacheRead,
            cacheWrite: sessionUsage.cacheWrite,
          }
        : null,
    };
  }, [sessionUsage]);

  const handleTabChange = (tab: string) => {
    setActiveTab(tab);
    if (tab === "files") {
      if (files.length === 0) {
        void handleDirectoryOpen(fileDirectory || ".");
      }
      // Focus the file search input when switching to files tab
      setTimeout(() => {
        fileSearchInputRef.current?.focus();
      }, 0);
    }
    if (tab === "workspace") {
      void loadSessions();
    }
  };

  const cycleAgent = () => {
    if (agents.length === 0) return;
    let currentIndex = 0;
    if (currentAgent) {
      const currentId = currentAgent.id || currentAgent.name;
      currentIndex = agents.findIndex((a) => {
        const agentId = a.id || a.name;
        return agentId === currentId;
      });
      if (currentIndex === -1) currentIndex = 0;
    }
    const nextIndex = (currentIndex + 1) % agents.length;
    selectAgent(agents[nextIndex]);
  };

  useEffect(() => {
    messagesEndRef.current?.scrollIntoView({ behavior: "smooth" });
  }, [messages]);

  useEffect(() => {
    if (showModelPicker && modelSearchInputRef.current) {
      modelSearchInputRef.current.focus();
    }
  }, [showModelPicker]);

  useEffect(() => {
    setSelectedModelIndex(0);
  }, [modelSearchQuery]);

  useEffect(() => {
    if (typeof window !== "undefined") {
      localStorage.setItem("opencode-active-tab", activeTab);
    }
  }, [activeTab]);

  // Focus file search input when files tab becomes active
  useEffect(() => {
    if (activeTab === "files") {
      setTimeout(() => {
        fileSearchInputRef.current?.focus();
      }, 0);
    }
  }, [activeTab]);

  useEffect(() => {
    if (typeof window !== "undefined") {
      if (selectedFile) {
        localStorage.setItem("opencode-selected-file", selectedFile);
      } else {
        localStorage.removeItem("opencode-selected-file");
      }
    }
  }, [selectedFile]);

  useEffect(() => {
    const restoreFilesTab = async () => {
      if (isHydrated && activeTab === "files") {
        if (process.env.NODE_ENV !== "production")
          console.log("[Hydration] Restoring files tab state");
        if (files.length === 0) {
          if (process.env.NODE_ENV !== "production")
            console.log(
              "[Hydration] Loading files for directory:",
              fileDirectory,
            );
          await loadFiles(fileDirectory || ".");
        }
        if (selectedFile && !fileContent && !fileError) {
          if (process.env.NODE_ENV !== "production")
            console.log(
              "[Hydration] Restoring selected file content:",
              selectedFile,
            );
          await handleFileSelect(selectedFile);
        }
      }
    };
    void restoreFilesTab();
  }, [isHydrated, activeTab]); // eslint-disable-line react-hooks/exhaustive-deps

  if (!isHydrated) {
    return (
      <View
        box="square"
        className="h-screen font-mono overflow-hidden flex items-center justify-center bg-theme-background text-theme-foreground"
      >
        <div className="text-center">
          <div className="text-4xl mb-4">⏳</div>
          <div className="text-lg">Loading OpenCode Web...</div>
        </div>
      </View>
    );
  }

  return (
    <View
      box="square"
      className="font-mono overflow-hidden flex flex-col bg-theme-background text-theme-foreground"
      style={{
        height: "100dvh",
        width: "100vw",
        position: "fixed",
        top: 0,
        left: 0,
        right: 0,
        bottom: 0,
      }}
    >
      {/* Top Bar */}
      <div className="px-2 sm:px-4 py-2 flex items-center justify-between bg-theme-background-alt flex-shrink-0 gap-2">
        {isConnected === false && (
          <div className="absolute top-0 left-0 right-0 px-2 py-1 text-center text-xs bg-theme-error text-theme-background z-50">
            Disconnected from OpenCode server
          </div>
        )}
        <div className="flex items-center gap-1 sm:gap-2 lg:gap-4 flex-1 min-w-0">
          <HamburgerMenu
            isOpen={isMobileSidebarOpen}
            onClick={() => setIsMobileSidebarOpen(!isMobileSidebarOpen)}
          />
          <div className="flex items-center gap-1 sm:gap-2 min-w-0">
            <Badge
              variant="foreground1"
              cap="round"
              className="whitespace-nowrap"
            >
              opencode web
            </Badge>
            {isConnected !== null && (
              <div className="flex items-center gap-1 sm:gap-2">
                <div
                  className={`connection-indicator ${isConnected ? "connected" : "disconnected"}`}
                />
                <Badge
                  variant={isConnected ? "background2" : "foreground0"}
                  cap="round"
                  className="hidden md:inline whitespace-nowrap"
                >
                  {isConnected ? "Connected" : "Disconnected"}
                </Badge>
                {sseConnectionState && (
                  <div
                    className="flex items-center gap-1"
                    title={`SSE: ${sseConnectionState.connected ? "Connected" : "Disconnected"}${sseConnectionState.reconnecting ? " (Reconnecting...)" : ""}${sseConnectionState.error ? ` - ${sseConnectionState.error}` : ""}`}
                  >
                    <div
                      className={`w-2 h-2 rounded-full ${sseConnectionState.connected ? "bg-green-500" : "bg-red-500"} ${sseConnectionState.reconnecting ? "animate-pulse" : ""}`}
                    />
                    <Badge
                      variant={
                        sseConnectionState.connected
                          ? "background2"
                          : "foreground0"
                      }
                      cap="round"
                      className="hidden lg:inline text-xs whitespace-nowrap"
                    >
                      SSE {sseConnectionState.connected ? "Live" : "Off"}
                      {sseConnectionState.reconnecting && "..."}
                    </Badge>
                  </div>
                )}
              </div>
            )}
          </div>
          <div className="flex gap-1 sm:gap-2">
            {["workspace", "files"].map((tab) => (
              <Button
                key={tab}
                onClick={() => handleTabChange(tab)}
                variant={activeTab === tab ? "foreground0" : undefined}
                box="square"
                size="small"
                className="capitalize whitespace-nowrap"
              >
                {tab}
              </Button>
            ))}
          </div>
        </div>
        <div className="hidden md:flex items-center gap-1 sm:gap-2 flex-shrink-0">
          <Button
            variant="foreground0"
            box="round"
            onClick={openHelp}
            size="small"
            className="border-none whitespace-nowrap"
          >
            Help
          </Button>
          <Button
            variant="foreground0"
            box="round"
            onClick={openThemes}
            size="small"
            className="border-none whitespace-nowrap"
          >
            Themes
          </Button>
          <Button
            variant="foreground0"
            box="round"
            onClick={async () => {
              try {
                const config = await openCodeService.getConfig();
                setConfigData(JSON.stringify(config, null, 2));
                closeAllModals();
                setShowConfig(true);
              } catch (error) {
                console.error("Failed to fetch config:", error);
              }
            }}
            size="small"
            className="border-none whitespace-nowrap"
          >
            Config
          </Button>
        </div>
      </div>

      <Separator />

      {/* Main Content */}
      <div className="flex-1 min-w-0 flex overflow-hidden gap-0">
        {/* Desktop Sidebar - hidden on mobile */}
        <View
          box="square"
          className="hidden md:flex flex-col p-4 bg-theme-background-alt relative"
          style={{ width: `${sidebarWidth}px` }}
        >
          <div
            className="absolute top-0 right-0 w-1 h-full cursor-col-resize hover:bg-theme-primary transition-colors z-10"
            onMouseDown={handleResizeStart}
            style={{
              backgroundColor: isResizing
                ? "var(--theme-primary)"
                : "transparent",
            }}
          />
          <div className="flex-1 overflow-hidden">
            {activeTab === "workspace" && (
              <div className="h-full flex flex-col overflow-hidden">
                {/* Projects Section */}
                <div className="flex flex-col flex-shrink-0">
                  <View
                    box="square"
                    className="p-2 mb-2 bg-theme-background-alt"
                  >
                    <div className="flex items-center justify-between gap-2">
                      <h3 className="text-sm font-medium">Projects</h3>
                      <Button
                        variant="foreground0"
                        box="round"
                        size="small"
                        onClick={() => {
                          setNewProjectDirectory("");
                          setShowNewProjectForm(true);
                        }}
                      >
                        New Project
                      </Button>
                    </div>
                  </View>
                  <Separator className="mb-2" />
                  <div className="flex-1 flex flex-col gap-3">
                    <ProjectSelector
                      projects={sortedProjects}
                      currentProject={currentProject}
                      onSelect={handleProjectSwitch}
                      buttonClassName="!py-2 !px-3"
                      data-project-selector
                    />
                    {currentProject ? (
                      <div className="text-xs leading-relaxed space-y-1 text-theme-foreground">
                        <div className="truncate">
                          Dir: {currentProject.worktree}
                        </div>
                        <div className="truncate">
                          VCS: {currentProject.vcs || "Unknown"}
                        </div>
                        {currentProjectLastTouched && (
                          <div>
                            Updated:{" "}
                            {currentProjectLastTouched.toLocaleDateString()}
                          </div>
                        )}
                      </div>
                    ) : (
                      <div className="text-xs text-theme-muted">
                        {sortedProjects.length > 0
                          ? "Choose a project from the menu above."
                          : "No projects yet. Use New Project to add an existing git repository."}
                      </div>
                    )}
                  </div>
                </div>

                <Separator className="my-3" />

                {/* Sessions Section */}
                <div className="flex flex-col flex-1 min-h-0">
                  <View
                    box="square"
                    className="p-2 mb-2 bg-theme-background-alt"
                  >
                    <div className="flex justify-between items-center">
                      <h3 className="text-sm font-medium">Sessions</h3>
                      <div className="flex gap-2">
                         <Button
                           variant="foreground1"
                           box="round"
                           onClick={handleSidebarEditToggle}
                           size="small"
                           disabled={!currentProject}
                         >
                          {sidebarEditMode ? "Done" : "Edit"}
                        </Button>
                        <Button
                          variant="foreground0"
                          box="round"
                          onClick={() => {
                            setNewSessionTitle("");
                            setShowNewSessionForm(true);
                          }}
                          size="small"
                          disabled={!currentProject}
                        >
                          New Session
                        </Button>
                      </div>
                    </div>
                  </View>
                  <Separator className="mb-2" />
                  {!currentProject ? (
                    <div className="flex-1 flex items-center justify-center text-sm text-theme-muted">
                      Select a project or use New Project to view sessions
                    </div>
                  ) : (
                    <>
                      {/* Sidebar Search Input */}
                      <div className="px-2 mb-2">
                        <SessionSearchInput
                          value={sessionSearchQuery}
                          onChange={setSessionSearchQuery}
                          onClear={() => setSessionSearchQuery("")}
                        />
                      </div>
                      {sidebarEditMode && (
                        <>
                          <div className="flex items-center justify-between gap-2 px-2 py-2 bg-theme-background-alt rounded mb-2">
                             <Button
                               variant="foreground1"
                               box="round"
                               size="small"
                               onClick={handleSidebarSelectAll}
                             >
                              Select All
                            </Button>
                             <Button
                               variant="error"
                               box="round"
                               size="small"
                              onClick={handleSidebarBulkDelete}
                              disabled={selectedSidebarSessionIds.size === 0}
                              className="sidebar-delete-button"
                            >
                              Delete ({selectedSidebarSessionIds.size})
                            </Button>
                          </div>
                          <Separator className="mb-2" />
                        </>
                      )}
<<<<<<< HEAD
                      <div className="flex-1 overflow-y-auto scrollbar space-y-2 min-h-0">
                        {filteredSessions
=======
                      <div className="flex-1 overflow-y-auto scrollbar space-y-2 min-h-0" data-sessions-list>
                        {sessions
>>>>>>> c79d22ff
                          .filter(
                            (session) =>
                              session.projectID === currentProject?.id ||
                              session.directory === currentProject?.worktree,
                          )
                          .map((session) => {
                            const isSelected =
                              currentSession?.id === session.id;
                            const isChecked = selectedSidebarSessionIds.has(
                              session.id,
                            );
                            return (
                              <div
                                key={session.id}
                                className="p-2 cursor-pointer transition-colors rounded"
                                style={{
                                  backgroundColor:
                                    !sidebarEditMode && isSelected
                                      ? "var(--theme-primary)"
                                      : "var(--theme-background)",
                                  color:
                                    !sidebarEditMode && isSelected
                                      ? "var(--theme-background)"
                                      : "var(--theme-foreground)",
                                }}
                                onClick={() =>
                                  sidebarEditMode
                                    ? handleSidebarSessionToggle(session.id)
                                    : handleSessionSwitch(session.id)
                                }
                                onMouseEnter={(e) => {
                                  if (!isSelected || sidebarEditMode) {
                                    e.currentTarget.style.backgroundColor =
                                      "var(--theme-backgroundAlt)";
                                  }
                                }}
                                onMouseLeave={(e) => {
                                  if (!isSelected || sidebarEditMode) {
                                    e.currentTarget.style.backgroundColor =
                                      "var(--theme-background)";
                                  }
                                }}
                              >
                                <div className="flex justify-between items-start gap-2">
                                  {sidebarEditMode && (
                                    <div
                                      onClick={(e) => e.stopPropagation()}
                                      className="mt-1 flex-shrink-0"
                                    >
                                      <Checkbox
                                        checked={isChecked}
                                        onChange={() =>
                                          handleSidebarSessionToggle(session.id)
                                        }
                                      />
                                    </div>
                                  )}
                                  <div className="flex-1 min-w-0">
                                    <div className="font-medium text-sm truncate">
                                      {session.title}
                                    </div>
                                    <div className="text-xs opacity-70">
                                      {session.createdAt?.toLocaleDateString() ||
                                        "Unknown"}
                                      {session.messageCount !== undefined && (
                                        <span className="ml-2">
                                          • {session.messageCount} messages
                                        </span>
                                      )}
                                      {session.updatedAt && (
                                        <span className="ml-2">
                                          • Updated:{" "}
                                          {session.updatedAt.toLocaleDateString()}
                                        </span>
                                      )}
                                    </div>
                                    {session.directory && (
                                      <div className="text-xs opacity-50 truncate">
                                        Dir: {session.directory}
                                      </div>
                                    )}
                                  </div>
                                </div>
                              </div>
                            );
                          })}
                        {sessions.length === 0 && (
                          <div className="text-center text-sm py-4 text-theme-muted">
                            No sessions for this project yet
                          </div>
                        )}
                      </div>
                    </>
                  )}
                </div>
              </div>
            )}

            {activeTab === "files" && (
              <div className="space-y-4 h-full flex flex-col">
                <View box="square" className="p-2 mb-2 bg-theme-background-alt">
                  <div className="flex items-center justify-between">
                    <h3 className="text-sm font-medium">Files</h3>
                     <Button
                       variant="foreground1"
                       box="round"
                       size="small"
                       onClick={() =>
                         void handleDirectoryOpen(fileDirectory || ".")
                       }
                    >
                      Refresh
                    </Button>
                  </div>
                </View>
                <Separator />
                <div className="space-y-2">
                  <Input
                    ref={fileSearchInputRef}
                    value={fileSearchQuery}
                    onChange={(e) => setFileSearchQuery(e.target.value)}
                    placeholder="Search files..."
                    size="small"
                    className="w-full bg-theme-background text-theme-foreground border-theme-primary"
                  />
                </div>
                <Separator />
                <div className="flex items-center justify-between text-xs text-theme-foreground gap-2">
                  <div className="flex flex-wrap items-center gap-1 flex-1 min-w-0">
                    <Button
                      box="square"
                      size="small"
                      onClick={() => void handleDirectoryOpen(".")}
                      className="!py-1 !px-2 text-xs"
                    >
                      root
                    </Button>
                    {breadcrumbParts.map((part, index) => {
                      const fullPath = breadcrumbParts
                        .slice(0, index + 1)
                        .join("/");
                      return (
                        <span
                          key={fullPath}
                          className="flex items-center gap-1"
                        >
                          <span className="text-theme-muted">/</span>
                          <Button
                            box="square"
                            size="small"
                            onClick={() => void handleDirectoryOpen(fullPath)}
                            className="!py-1 !px-2 text-xs"
                          >
                            {part}
                          </Button>
                        </span>
                      );
                    })}
                  </div>
                  <div className="flex gap-1 flex-shrink-0">
                    {fileSearchQuery && (
                       <Button
                         variant="foreground1"
                         box="round"
                         size="small"
                         onClick={() => setFileSearchQuery("")}
                      >
                        Clear
                      </Button>
                    )}
                     <Button
                       variant="foreground1"
                       box="round"
                       size="small"
                       disabled={
                         fileDirectory === "." || breadcrumbParts.length === 0
                       }
                      onClick={(e) => {
                        e.preventDefault();
                        e.stopPropagation();
                        void handleNavigateUp();
                      }}
                      className="disabled:opacity-40 disabled:cursor-not-allowed"
                    >
                      Up
                    </Button>
                  </div>
                </div>
                <Separator />
                <div className="flex-1 overflow-y-auto scrollbar space-y-0.5">
                  {filteredFiles.length > 0 ? (
                    filteredFiles.map((file) => {
                      const isDirectory = file.type === "directory";
                      const isSelected =
                        !isDirectory && selectedFile === file.path;
                      return (
                        <div
                          key={file.path}
                          className="px-2 py-1 cursor-pointer transition-colors rounded"
                          style={{
                            backgroundColor: isSelected
                              ? "var(--theme-primary)"
                              : "var(--theme-background)",
                            color: isSelected
                              ? "var(--theme-background)"
                              : "var(--theme-foreground)",
                          }}
                          onClick={() => {
                            if (isDirectory) {
                              void handleDirectoryOpen(file.path);
                            } else {
                              void handleFileSelect(file.path);
                            }
                          }}
                          onMouseEnter={(e) => {
                            if (!isSelected) {
                              e.currentTarget.style.backgroundColor =
                                "var(--theme-backgroundAlt)";
                            }
                          }}
                          onMouseLeave={(e) => {
                            if (!isSelected) {
                              e.currentTarget.style.backgroundColor =
                                "var(--theme-background)";
                            }
                          }}
                        >
                          <div className="flex items-center gap-2 text-sm">
                            <FileIcon
                              node={{
                                path: file.path,
                                type: isDirectory ? "directory" : "file",
                              }}
                            />
                            <span className="truncate">{file.name}</span>
                          </div>
                        </div>
                      );
                    })
                  ) : (
                    <div className="text-center text-sm py-4 text-theme-muted">
                      No files loaded
                    </div>
                  )}
                </div>
                <div className="text-xs opacity-50">
                  Path: {fileDirectory === "." ? "/" : `/${fileDirectory}`} •{" "}
                  {filteredFiles.length} items
                </div>
              </div>
            )}
          </div>
        </View>

        {/* Mobile Sidebar Drawer */}
        <MobileSidebar
          isOpen={isMobileSidebarOpen}
          onClose={() => setIsMobileSidebarOpen(false)}
        >
          {/* Mobile Menu Actions */}
          <div className="flex gap-2 mb-4 flex-shrink-0">
            <Button
              variant="foreground0"
              box="round"
              onClick={() => {
                openHelp();
                setIsMobileSidebarOpen(false);
              }}
              size="small"
              className="flex-1"
            >
              Help
            </Button>
            <Button
              variant="foreground0"
              box="round"
              onClick={() => {
                openThemes();
                setIsMobileSidebarOpen(false);
              }}
              size="small"
              className="flex-1"
            >
              Themes
            </Button>
          </div>

          {activeTab === "workspace" && (
            <div className="h-full flex flex-col gap-4 overflow-hidden">
              {/* Projects Section */}
              <div className="flex flex-col flex-shrink-0">
                <div className="flex items-center justify-between mb-2 gap-2">
                  <h3 className="text-sm font-medium">Projects</h3>
                  <Button
                    variant="foreground0"
                    box="round"
                    size="small"
                    className="flex-shrink-0"
                    onClick={() => {
                      setIsMobileSidebarOpen(false);
                      setNewProjectDirectory("");
                      setShowNewProjectForm(true);
                    }}
                  >
                    New Project
                  </Button>
                </div>
                <Separator className="mb-2" />
                <div className="flex flex-col gap-3">
                  <ProjectSelector
                    projects={sortedProjects}
                    currentProject={currentProject}
                    onSelect={(project) => {
                      handleProjectSwitch(project);
                      setIsMobileSidebarOpen(false);
                    }}
                    buttonClassName="!py-2 !px-3"
                  />
                  {currentProject ? (
                    <div className="text-xs leading-relaxed space-y-1 text-theme-foreground">
                      <div className="truncate">
                        Dir: {currentProject.worktree}
                      </div>
                      <div className="truncate">
                        VCS: {currentProject.vcs || "Unknown"}
                      </div>
                      {currentProjectLastTouched && (
                        <div>
                          Updated:{" "}
                          {currentProjectLastTouched.toLocaleDateString()}
                        </div>
                      )}
                    </div>
                  ) : (
                    <div className="text-xs text-theme-muted">
                      {sortedProjects.length > 0
                        ? "Choose a project from the menu above."
                        : "No projects yet. Use New Project to add an existing git repository."}
                    </div>
                  )}
                </div>
              </div>

              <Separator className="my-3" />

              {/* Sessions Section */}
              <div className="flex flex-col flex-1 min-h-0">
                <div className="flex justify-between items-center mb-2 gap-2">
                  <h3 className="text-sm font-medium">Sessions</h3>
                  <div className="flex gap-2">
                    <Button
                      variant="foreground1"
                      box="round"
                      onClick={handleMobileEditToggle}
                      size="small"
                      disabled={!currentProject}
                    >
                      {mobileEditMode ? "Done" : "Edit"}
                    </Button>
                    <Button
                      variant="foreground0"
                      box="round"
                      onClick={() => {
                        setIsMobileSidebarOpen(false);
                        setNewSessionTitle("");
                        setShowNewSessionForm(true);
                      }}
                      size="small"
                      disabled={!currentProject}
                    >
                      New Session
                    </Button>
                  </div>
                </div>
                <Separator className="mb-2" />
                
                {/* Mobile Search Input */}
                {currentProject && (
                  <div className="mb-2">
                    <SessionSearchInput
                      value={sessionSearchQuery}
                      onChange={setSessionSearchQuery}
                      onClear={() => setSessionSearchQuery("")}
                    />
                  </div>
                )}
                
                {!currentProject ? (
                  <div className="flex-1 flex items-center justify-center text-sm text-theme-muted text-center px-4">
                    Select a project, or use New Project to add a git directory
                  </div>
                ) : (
                  <>
                    {/* Bulk delete controls */}
                    {mobileEditMode && (
                      <>
                        <div className="flex items-center justify-between gap-2 px-2 py-2 bg-theme-background-alt rounded mb-2">
                          <Button
                            variant="foreground1"
                            box="round"
                            size="small"
                            onClick={handleMobileSelectAll}
                          >
                            Select All
                          </Button>
                          <Button
                            variant="error"
                            box="round"
                            size="small"
                            onClick={handleMobileBulkDelete}
                            disabled={selectedMobileSessionIds.size === 0}
                          >
                            Delete ({selectedMobileSessionIds.size})
                          </Button>
                        </div>
                        <Separator className="mb-2" />
                      </>
                    )}

                    {(() => {
                      const projectSessions = filteredSessions.filter(
                        (session) =>
                          session.projectID === currentProject?.id ||
                          session.directory === currentProject?.worktree,
                      );
                      
                      if (projectSessions.length === 0 && sessionSearchQuery) {
                        return (
                          <div className="flex-1 flex flex-col items-center justify-center text-sm text-theme-muted text-center px-4 gap-2">
                            <div>No sessions found matching "{sessionSearchQuery}"</div>
                            <Button
                              variant="foreground1"
                              box="round"
                              size="small"
                              onClick={() => setSessionSearchQuery("")}
                            >
                              Clear search
                            </Button>
                          </div>
                        );
                      }
                      
                      if (projectSessions.length === 0) {
                        return (
                          <div className="flex-1 flex items-center justify-center text-sm text-theme-muted text-center px-4">
                            No sessions yet. Create one above.
                          </div>
                        );
                      }
                      
                      return (
                        <div className="flex-1 overflow-y-auto space-y-1 min-h-0">
                          {projectSessions.map((session) => {
                            const isSelected = currentSession?.id === session.id;
                            const isChecked = selectedMobileSessionIds.has(session.id);
                            return (
                              <div
                                key={session.id}
                                className={`p-2 cursor-pointer transition-colors rounded ${
                                  mobileEditMode ? "flex items-start gap-2" : ""
                                }`}
                                style={{
                                  backgroundColor: isSelected && !mobileEditMode
                                    ? "var(--theme-primary)"
                                    : "var(--theme-background)",
                                  color: isSelected && !mobileEditMode
                                    ? "var(--theme-background)"
                                    : "var(--theme-foreground)",
                                }}
                                onClick={() => {
                                  if (mobileEditMode) {
                                    handleMobileSessionToggle(session.id);
                                  } else {
                                    handleSessionSwitch(session.id);
                                    setIsMobileSidebarOpen(false);
                                  }
                                }}
                                onMouseEnter={(e) => {
                                  if (!isSelected || mobileEditMode) {
                                    e.currentTarget.style.backgroundColor =
                                      "var(--theme-backgroundAlt)";
                                  }
                                }}
                                onMouseLeave={(e) => {
                                  if (!isSelected || mobileEditMode) {
                                    e.currentTarget.style.backgroundColor =
                                      "var(--theme-background)";
                                  }
                                }}
                              >
                                {mobileEditMode && (
                                  <div
                                    onClick={(e) => e.stopPropagation()}
                                    className="mt-1 flex-shrink-0"
                                  >
                                    <Checkbox
                                      checked={isChecked}
                                      onChange={() =>
                                        handleMobileSessionToggle(session.id)
                                      }
                                    />
                                  </div>
                                )}
                                <div className="flex-1 min-w-0">
                                  <div className="font-medium text-sm truncate">
                                    {session.title}
                                  </div>
                                  <div className="text-xs opacity-70 truncate">
                                    {session.createdAt?.toLocaleDateString() ||
                                      "Unknown"}
                                  </div>
                                </div>
                              </div>
                            );
                          })}
                        </div>
                      );
                    })()}
                  </>
                )}
              </div>
            </div>
          )}

          {activeTab === "files" && (
            <div className="h-full flex flex-col gap-2 overflow-hidden">
              <h3 className="text-sm font-medium">Files</h3>
              <Separator />
              <div className="flex-1 overflow-y-auto space-y-1 min-h-0">
                {sortedFiles.length > 0 ? (
                  sortedFiles.map((file) => {
                    const isDirectory = file.type === "directory";
                    const isSelected =
                      !isDirectory && selectedFile === file.path;
                    return (
                      <div
                        key={file.path}
                        className="px-2 py-1 cursor-pointer transition-colors rounded"
                        style={{
                          backgroundColor: isSelected
                            ? "var(--theme-primary)"
                            : "var(--theme-background)",
                          color: isSelected
                            ? "var(--theme-background)"
                            : "var(--theme-foreground)",
                        }}
                        onClick={() => {
                          if (isDirectory) {
                            void handleDirectoryOpen(file.path);
                          } else {
                            void handleFileSelect(file.path);
                            setIsMobileSidebarOpen(false);
                          }
                        }}
                        onMouseEnter={(e) => {
                          if (!isSelected) {
                            e.currentTarget.style.backgroundColor =
                              "var(--theme-backgroundAlt)";
                          }
                        }}
                        onMouseLeave={(e) => {
                          if (!isSelected) {
                            e.currentTarget.style.backgroundColor =
                              "var(--theme-background)";
                          }
                        }}
                      >
                        <div className="flex items-center gap-2 text-sm">
                          <FileIcon
                            node={{
                              path: file.path,
                              type: isDirectory ? "directory" : "file",
                            }}
                          />
                          <span className="truncate">{file.name}</span>
                        </div>
                      </div>
                    );
                  })
                ) : (
                  <div className="text-center text-sm py-4 text-theme-muted">
                    No files loaded
                  </div>
                )}
              </div>
            </div>
          )}
        </MobileSidebar>

        <Separator direction="vertical" />

        {/* Main Editor Area */}
        <View
          box="square"
          className="flex-1 min-w-0 flex flex-col gap-0 bg-theme-background"
          style={{
            filter: shouldBlurEditor ? "blur(4px)" : undefined,
            pointerEvents: shouldBlurEditor ? "none" : undefined,
          }}
        >
          {/* Header */}
          <div className="px-4 py-2 flex justify-between items-center bg-theme-background-alt">
            <div className="flex items-center gap-2 flex-wrap">
              <span className="text-base font-normal text-theme-foreground">
                OpenCode Chat Sessions:{" "}
                {currentSession?.title || currentSession?.id.slice(0, 8)}... .
                Project: {currentProject?.worktree}
              </span>
              {currentSessionTodos.length > 0 && (
                <Badge variant="foreground0" cap="round" className="text-xs">
                  {currentSessionTodos.length} todo
                  {currentSessionTodos.length === 1 ? "" : "s"} pending
                </Badge>
              )}
            </div>
          </div>

          <Separator />

          {/* Content */}
          {activeTab === "workspace" && (
            <div
              className="flex-1 flex flex-col overflow-hidden"
              data-dialog-anchor="chat"
            >
              {/* Chat Messages */}
              <div className="flex-1 overflow-y-auto scrollbar p-2 pb-4 space-y-2 min-h-0 flex flex-col">
                <div className="max-w-none lg:mx-auto lg:max-w-6xl xl:max-w-7xl space-y-2 flex-1 flex flex-col">
                  {messages.length === 0 && !loading && (
                    <div className="flex items-center justify-center flex-1">
                      <View
                        box="round"
                        className="max-w-4xl w-full p-6 text-center bg-theme-background-alt"
                      >
                        {currentProject && !currentSession ? (
                          <img
                            src="data:image/svg+xml,%3csvg%20width='234'%20height='42'%20viewBox='0%200%20234%2042'%20fill='none'%20xmlns='http://www.w3.org/2000/svg'%3e%3cpath%20d='M18%2030H6V18H18V30Z'%20fill='%234B4646'/%3e%3cpath%20d='M18%2012H6V30H18V12ZM24%2036H0V6H24V36Z'%20fill='%23B7B1B1'/%3e%3cpath%20d='M48%2030H36V18H48V30Z'%20fill='%234B4646'/%3e%3cpath%20d='M36%2030H48V12H36V30ZM54%2036H36V42H30V6H54V36Z'%20fill='%23B7B1B1'/%3e%3cpath%20d='M84%2024V30H66V24H84Z'%20fill='%234B4646'/%3e%3cpath%20d='M84%2024H66V30H84V36H60V6H84V24ZM66%2018H78V12H66V18Z'%20fill='%23B7B1B1'/%3e%3cpath%20d='M108%2036H96V18H108V36Z'%20fill='%234B4646'/%3e%3cpath%20d='M108%2012H96V36H90V6H108V12ZM114%2036H108V12H114V36Z'%20fill='%23B7B1B1'/%3e%3cpath%20d='M144%2030H126V18H144V30Z'%20fill='%234B4646'/%3e%3cpath%20d='M144%2012H126V30H144V36H120V6H144V12Z'%20fill='%23F1ECEC'/%3e%3cpath%20d='M168%2030H156V18H168V30Z'%20fill='%234B4646'/%3e%3cpath%20d='M168%2012H156V30H168V12ZM174%2036H150V6H174V36Z'%20fill='%23F1ECEC'/%3e%3cpath%20d='M198%2030H186V18H198V30Z'%20fill='%234B4646'/%3e%3cpath%20d='M198%2012H186V30H198V12ZM204%2036H180V6H198V0H204V36Z'%20fill='%23F1ECEC'/%3e%3cpath%20d='M234%2024V30H216V24H234Z'%20fill='%234B4646'/%3e%3cpath%20d='M216%2012V18H228V12H216ZM234%2024H216V30H234V36H210V6H234V24Z'%20fill='%23F1ECEC'/%3e%3c/svg%3e"
                            alt="OpenCode logo dark"
                            className="mx-auto mb-4 h-24 w-auto"
                          />
                        ) : (
                          <>
                            <img
                              src="data:image/svg+xml,%3csvg%20width='234'%20height='42'%20viewBox='0%200%20234%2042'%20fill='none'%20xmlns='http://www.w3.org/2000/svg'%3e%3cpath%20d='M18%2030H6V18H18V30Z'%20fill='%234B4646'/%3e%3cpath%20d='M18%2012H6V30H18V12ZM24%2036H0V6H24V36Z'%20fill='%23B7B1B1'/%3e%3cpath%20d='M48%2030H36V18H48V30Z'%20fill='%234B4646'/%3e%3cpath%20d='M36%2030H48V12H36V30ZM54%2036H36V42H30V6H54V36Z'%20fill='%23B7B1B1'/%3e%3cpath%20d='M84%2024V30H66V24H84Z'%20fill='%234B4646'/%3e%3cpath%20d='M84%2024H66V30H84V36H60V6H84V24ZM66%2018H78V12H66V18Z'%20fill='%23B7B1B1'/%3e%3cpath%20d='M108%2036H96V18H108V36Z'%20fill='%234B4646'/%3e%3cpath%20d='M108%2012H96V36H90V6H108V12ZM114%2036H108V12H114V36Z'%20fill='%23B7B1B1'/%3e%3cpath%20d='M144%2030H126V18H144V30Z'%20fill='%234B4646'/%3e%3cpath%20d='M144%2012H126V30H144V36H120V6H144V12Z'%20fill='%23F1ECEC'/%3e%3cpath%20d='M168%2030H156V18H168V30Z'%20fill='%234B4646'/%3e%3cpath%20d='M168%2012H156V30H168V12ZM174%2036H150V6H174V36Z'%20fill='%23F1ECEC'/%3e%3cpath%20d='M198%2030H186V18H198V30Z'%20fill='%234B4646'/%3e%3cpath%20d='M198%2012H186V30H198V12ZM204%2036H180V6H198V0H204V36Z'%20fill='%23F1ECEC'/%3e%3cpath%20d='M234%2024V30H216V24H234Z'%20fill='%234B4646'/%3e%3cpath%20d='M216%2012V18H228V12H216ZM234%2024H216V30H234V36H210V6H234V24Z'%20fill='%23F1ECEC'/%3e%3c/svg%3e"
                              alt="OpenCode logo dark"
                              className="mx-auto mb-6 h-16 w-auto"
                            />
                            {!currentProject ? (
                              <div className="space-y-4">
                                <h2 className="text-xl font-semibold text-theme-foreground mb-4">
                                  Welcome to OpenCode
                                </h2>
                                <div className="text-theme-foreground opacity-90 space-y-3 max-w-2xl mx-auto">
                                  <p className="text-base">
                                    Navigate quickly using the{" "}
                                    <kbd className="px-2 py-1 bg-theme-background rounded border border-theme-primary text-theme-primary font-mono text-sm">
                                      Space
                                    </kbd>{" "}
                                    leader key
                                  </p>
                                  <p className="text-sm opacity-80">
                                    Press{" "}
                                    <kbd className="px-2 py-1 bg-theme-background rounded border border-theme-primary text-theme-primary font-mono text-xs">
                                      Space
                                    </kbd>{" "}
                                    now to see all available shortcuts
                                  </p>
                                </div>
                              </div>
                            ) : (
                              <Pre
                                size="small"
                                className="break-words whitespace-pre-wrap overflow-wrap-anywhere text-theme-foreground opacity-80"
                              >
                                Send a message to start a new session. Use @ to reference files, / for commands, and Tab to switch agents.
                              </Pre>
                            )}
                          </>
                        )}
                        {currentProject && (
                          <div className="flex gap-2 justify-center flex-wrap mt-4">
                            {!currentSession && (
                              <Badge
                                variant="foreground0"
                                cap="round"
                                className="text-xs"
                              >
                                Create or select a session →
                              </Badge>
                            )}
                          </div>
                        )}
                      </View>
                    </div>
                  )}
                  {messages.map((message) => (
                    <div
                      key={message.id}
                      className={`flex ${message.type === "user" ? "justify-end" : "justify-start"}`}
                    >
                      <View
                        box="round"
                        className={`max-w-full sm:max-w-2xl lg:max-w-4xl xl:max-w-5xl p-2 ${
                          message.type === "user"
                            ? message.error
                              ? "bg-theme-error/10 border-theme-error text-theme-error"
                              : "bg-theme-primary/20 border-theme-primary text-theme-foreground"
                            : "bg-theme-background-alt text-theme-foreground"
                        }`}
                      >
                        {message.parts && message.parts.length > 0 ? (
                          <div className="space-y-2">
                            {message.parts.map((part, idx) => (
                              <MessagePart
                                key={`${message.id}-part-${idx}`}
                                part={part}
                                messageRole={message.type}
                                showDetails={true}
                              />
                            ))}
                            {message.metadata && (
                              <div className="text-xs opacity-60 mt-1.5 flex gap-3 flex-wrap">
                                {message.metadata.agent && (
                                  <span>Agent: {message.metadata.agent}</span>
                                )}
                                {message.metadata.tokens && (
                                  <span>
                                    Tokens:{" "}
                                    {message.metadata.tokens.input +
                                      message.metadata.tokens.output}
                                    {message.metadata.tokens.reasoning > 0 &&
                                      ` (+${message.metadata.tokens.reasoning} reasoning)`}
                                  </span>
                                )}
                                {message.metadata.cost && (
                                  <span>
                                    Cost: ${message.metadata.cost.toFixed(4)}
                                  </span>
                                )}
                              </div>
                            )}
                          </div>
                        ) : (
                          <div className="space-y-4">
                            <Pre
                              size="small"
                              className="break-words whitespace-pre-wrap overflow-wrap-anywhere"
                            >
                              {message.content}
                            </Pre>
                            {message.queued && (
                              <div className="flex items-center gap-2 text-xs text-theme-warning">
                                <div className="w-2 h-2 rounded-full bg-theme-warning animate-pulse" />
                                <span>
                                  Queued (Position: {message.queuePosition})
                                </span>
                                <button
                                  onClick={() => removeFromQueue(message.id)}
                                  className="ml-2 px-2 py-0.5 rounded bg-theme-background hover:bg-theme-background-alt border border-theme-border text-theme-foreground"
                                  title="Cancel queued message"
                                >
                                  ✕ Cancel
                                </button>
                              </div>
                            )}
                            {message.optimistic && !message.queued && (
                              <div className="text-xs opacity-60">Sending…</div>
                            )}
                            {message.error && (
                              <div className="text-xs text-theme-error">
                                {message.errorMessage ||
                                  "Send failed. Please retry."}
                              </div>
                            )}
                          </div>
                        )}
                      </View>
                    </div>
                  ))}
                  {loading && !isStreaming && (
                    <div className="flex justify-start">
                      <View
                        box="round"
                        className="max-w-xs p-3 bg-theme-background-alt"
                      >
                        <Pre size="small" className="text-theme-foreground">
                          <div className="flex space-x-1">
                            <div className="w-2 h-2 rounded-full animate-bounce bg-theme-primary" />
                            <div className="w-2 h-2 rounded-full animate-bounce [animation-delay:0.1s] bg-theme-primary" />
                            <div className="w-2 h-2 rounded-full animate-bounce [animation-delay:0.2s] bg-theme-primary" />
                          </div>
                        </Pre>
                        <Badge
                          variant="foreground0"
                          cap="round"
                          className="mt-2 text-xs"
                        >
                          OpenCode
                        </Badge>
                      </View>
                    </div>
                  )}
                  <div ref={messagesEndRef} />
                </div>
              </div>

              <Separator />

              {/* Input Area */}
              <View
                box="square"
                className="px-2 sm:px-3 py-2 space-y-2 bg-theme-background-alt"
              >
                <div className="flex items-center justify-between gap-2">
                  <div className="flex items-center gap-2 text-sm text-theme-foreground flex-wrap">
                    <span className="font-medium">Model:</span>
                    <button
                      onClick={() => {
                        closeAllModals();
                        setShowModelPicker(true);
                      }}
                      className="text-theme-primary hover:underline cursor-pointer appearance-none leading-none"
                      style={{
                        background: "none",
                        border: "none",
                        padding: 0,
                        margin: 0,
                        font: "inherit",
                        color: "inherit",
                        height: "auto",
                        lineHeight: "inherit",
                      }}
                    >
                      {selectedModel?.name || "Loading..."}
                    </button>
                    <span className="text-theme-muted">•</span>
                    <span className="font-medium">Session:</span>
                    <button
                      onClick={() => {
                        closeAllModals();
                        setShowSessionPicker(true);
                      }}
                      className="text-theme-primary hover:underline cursor-pointer appearance-none leading-none"
                      style={{
                        background: "none",
                        border: "none",
                        padding: 0,
                        margin: 0,
                        font: "inherit",
                        color: "inherit",
                        height: "auto",
                        lineHeight: "inherit",
                      }}
                    >
                      {currentSession?.title || "No session"}
                    </button>
                    {currentSessionBusy && (
                      <>
                        <span className="text-theme-muted">•</span>
                        <Badge
                          variant="foreground0"
                          cap="round"
                          className="flex items-center gap-1 animate-pulse"
                        >
                          <span className="inline-block w-2 h-2 rounded-full bg-green-500"></span>
                          Agent running {!isMobile && "(ESC to stop)"}
                        </Badge>
                      </>
                    )}
                    {sessionTokenStats.totalTokens > 0 && (
                      <>
                        <span className="text-theme-muted">•</span>
                        <span className="font-medium">Tokens:</span>
                        <span className="text-theme-foreground">
                          {sessionTokenStats.totalTokens.toLocaleString()}
                        </span>
                        <span className="text-theme-muted">
                          ({sessionTokenStats.contextPercentage}%)
                        </span>
                      </>
                    )}
                    {input.startsWith("/") && (
                      <>
                        <span className="text-theme-muted">•</span>
                        <span className="text-theme-error font-medium">
                          Command Mode
                        </span>
                      </>
                    )}
                  </div>
                  <button
                    onClick={() => setShowAgentPicker(true)}
                    className="appearance-none cursor-pointer hover:opacity-80 transition-opacity h-auto"
                    style={{
                      background: "none",
                      border: "none",
                      padding: 0,
                      margin: 0,
                      height: "auto",
                      display: "inline-block",
                    }}
                  >
                    <Badge
                      key={currentAgent?.id || currentAgent?.name}
                      variant="foreground1"
                      cap="round"
                      className="flex-shrink-0"
                    >
                      Agent: {currentAgent?.name || "None"}
                    </Badge>
                  </button>
                </div>
                <div className="flex flex-col sm:flex-row sm:items-stretch gap-2">
                  <div className="flex-1 relative w-full">
                    {messageQueue.length > 0 && (
                      <div className="flex items-center gap-2 px-3 py-2 mb-2 bg-theme-background-alt rounded-md border border-theme-warning">
                        <Badge variant="foreground1" cap="round">
                          {messageQueue.length} message
                          {messageQueue.length > 1 ? "s" : ""} queued
                        </Badge>
                        <button
                          onClick={clearQueue}
                          className="px-2 py-1 text-xs rounded bg-theme-background hover:bg-theme-background-alt border border-theme-border text-theme-foreground"
                          title="Clear queue"
                        >
                          Clear Queue
                        </button>
                      </div>
                    )}
                    {showCommandPicker && (
                      <CommandPicker
                        commands={commandSuggestions}
                        onSelect={handleCommandSelect}
                        onClose={() => setShowCommandPicker(false)}
                        selectedIndex={selectedCommandIndex}
                      />
                    )}
                    <Textarea
                      ref={textareaRef}
                      value={input}
                      onChange={(e) => handleInputChange(e.target.value)}
                      onKeyDown={handleKeyDown}
                      placeholder={
                        currentSessionBusy && !isMobile
                          ? "Agent running... Press ESC to stop, or type to queue a message"
                          : "Type your message, Tab to switch agent, / for commands, @ to mention files, Shift+Enter for new line, Enter to send"
                      }
                      rows={2}
                      size="large"
                      className="w-full bg-theme-background text-theme-foreground border-theme-primary resize-none"
                    />
                    {showMentionSuggestions &&
                      mentionSuggestions.length > 0 && (
                        <div
                          className="absolute bottom-full left-0 right-0 mb-1 max-h-48 overflow-y-auto scrollbar z-10 shadow-lg rounded border"
                          style={{
                            backgroundColor: "var(--theme-backgroundAlt)",
                            borderColor: "var(--theme-primary)",
                            borderWidth: "1px",
                          }}
                        >
                          {mentionSuggestions.map((suggestion, index) => {
                            const isSelected = index === selectedMentionIndex;
                            return (
                              <div
                                key={suggestion.label}
                                className={`p-2 cursor-pointer transition-colors text-sm ${suggestion.type === "agent" ? "agent-suggestion" : ""}`}
                                style={{
                                  backgroundColor: isSelected
                                    ? "var(--theme-primary)"
                                    : "transparent",
                                  color: isSelected
                                    ? "var(--theme-background)"
                                    : "var(--theme-foreground)",
                                }}
                                onClick={() => handleMentionSelect(suggestion)}
                                onMouseEnter={(e) => {
                                  if (!isSelected) {
                                    e.currentTarget.style.backgroundColor =
                                      "var(--theme-backgroundAlt)";
                                    e.currentTarget.style.opacity = "0.8";
                                  }
                                }}
                                onMouseLeave={(e) => {
                                  if (!isSelected) {
                                    e.currentTarget.style.backgroundColor =
                                      "transparent";
                                    e.currentTarget.style.opacity = "1";
                                  }
                                }}
                              >
                                <div className="flex items-center justify-between gap-2">
                                  <div className="flex-1 truncate">
                                    <span className="suggestion-name">
                                      {suggestion.label}
                                    </span>
                                    {suggestion.type === "agent" &&
                                      suggestion.description && (
                                        <span
                                          className="suggestion-desc block text-xs"
                                          style={{ opacity: 0.6 }}
                                        >
                                          {suggestion.description}
                                        </span>
                                      )}
                                  </div>
                                  {isSelected && (
                                    <Badge
                                      variant="background2"
                                      cap="round"
                                      className="text-xs"
                                    >
                                      ↵
                                    </Badge>
                                  )}
                                </div>
                              </div>
                            );
                          })}
                        </div>
                      )}
                  </div>
                  {currentSessionBusy && isMobile && (
                    <div className="relative w-full">
                      <Button
                        variant="foreground0"
                        box="square"
                        size="large"
                        onClick={handleAbort}
                        disabled={abortInFlight}
                        className="w-full text-white disabled:opacity-50"
                        style={{
                          backgroundColor: "var(--theme-error)",
                          opacity: abortInFlight ? 0.7 : 1,
                        }}
                      >
                        {abortInFlight
                          ? "Stopping..."
                          : "Stop Agent (ESC on desktop)"}
                      </Button>
                    </div>
                  )}
                </div>
              </View>
            </div>
          )}

          {activeTab === "files" && (
            <div className="flex-1 min-w-0 p-4 flex flex-col overflow-hidden bg-theme-background">
              {selectedFile ? (
                <>
                  <div className="flex justify-between items-center mb-4">
                    <h3 className="text-lg font-medium flex items-center gap-2">
                      {selectedFileName}
                      {showLanguageBadge && selectedFile && (
                        <Badge
                          variant="foreground0"
                          cap="round"
                          className="text-xs"
                        >
                          {detectLanguage(selectedFile)}
                        </Badge>
                      )}
                      {showMimeTypeBadge && fileContent?.mimeType && (
                        <Badge
                          variant="foreground0"
                          cap="round"
                          className="text-xs uppercase"
                        >
                          {fileContent.mimeType}
                        </Badge>
                      )}
                    </h3>
                    <div className="flex gap-2">
                      {hasBinaryDownload && fileContent?.dataUrl && (
                        <Button
                          variant="foreground0"
                          box="round"
                          onClick={triggerBinaryDownload}
                          size="small"
                        >
                          Download
                        </Button>
                      )}
                      {showLanguageBadge && (
                        <Button
                          variant="foreground0"
                          box="round"
                          onClick={() => {
                            if (fileContent?.text) {
                              navigator.clipboard.writeText(fileContent.text);
                            }
                          }}
                          size="small"
                          disabled={copyButtonDisabled}
                          className={
                            copyButtonDisabled
                              ? "opacity-50 cursor-not-allowed"
                              : undefined
                          }
                        >
                          Copy
                        </Button>
                      )}
                       <Button
                         variant="background2"
                         box="round"
                         onClick={() => {
                           setSelectedFile(null);
                           setFileContent(null);
                           setFileError(null);
                         }}
                         size="small"
                      >
                        Close
                      </Button>
                    </div>
                  </div>
                  <div className="flex-1 min-w-0 overflow-hidden">
                    {fileError ? (
                      <div className="text-center text-sm text-red-400 p-4">
                        {fileError}
                      </div>
                    ) : selectedFileIsImage ? (
                      <div className="flex items-center justify-center h-full max-w-full bg-theme-backgroundAccent rounded p-4 overflow-auto scrollbar">
                        {fileContent?.dataUrl ? (
                          <img
                            src={fileContent.dataUrl}
                            alt={
                              selectedFileName ??
                              selectedFile ??
                              "Selected file"
                            }
                            className="max-w-full max-h-full object-contain"
                            onError={() => {
                              console.error(
                                "Image load error for:",
                                selectedFile,
                              );
                              setFileError(
                                "Failed to load image. The file may be binary data that cannot be displayed.",
                              );
                            }}
                          />
                        ) : (
                          <div className="text-center text-sm text-theme-muted">
                            No image data available
                          </div>
                        )}
                      </div>
                    ) : selectedFileIsPdf ? (
                      <div className="h-full max-w-full bg-theme-backgroundAccent rounded overflow-auto scrollbar">
                        {fileContent?.dataUrl ? (
                          <iframe
                            src={fileContent.dataUrl}
                            title={
                              selectedFileName ?? selectedFile ?? "PDF preview"
                            }
                            className="w-full h-full"
                          />
                        ) : (
                          <div className="text-center text-sm text-theme-muted p-4">
                            PDF preview unavailable
                          </div>
                        )}
                      </div>
                    ) : hasTextContent && selectedFile ? (
                      <pre className="hljs bg-theme-background p-4 rounded overflow-auto scrollbar h-full text-sm font-mono m-0">
                        <code
                          dangerouslySetInnerHTML={{
                            __html: addLineNumbers(
                              highlightCode(
                                fileTextContent ?? "",
                                detectLanguage(selectedFile),
                              ),
                            ),
                          }}
                        />
                      </pre>
                    ) : hasBinaryDownload && fileContent?.dataUrl ? (
                      <div className="flex flex-col items-center justify-center h-full text-sm text-theme-muted gap-3">
                        <p>Preview not available for this file type.</p>
                        <Button
                          variant="foreground0"
                          box="round"
                          onClick={triggerBinaryDownload}
                          size="small"
                        >
                          Download file
                        </Button>
                      </div>
                    ) : (
                      <div className="text-center text-sm text-theme-muted p-4">
                        No preview available
                      </div>
                    )}
                  </div>
                </>
              ) : (
                <div className="flex-1 flex items-center justify-center text-theme-muted">
                  Select a file to view its contents
                </div>
              )}
            </div>
          )}
        </View>
      </div>

      {showNewProjectForm && (
        <Dialog open onClose={closeNewProjectDialog}>
          <View
            box="square"
            className="w-full max-w-lg rounded border bg-theme-background text-theme-foreground"
            style={{ borderColor: "var(--theme-primary)", borderWidth: "1px" }}
          >
            <div className="p-5 space-y-4">
              <div className="space-y-2">
                <h2 className="text-lg font-semibold">Add Project</h2>
                <p className="text-xs text-theme-muted leading-relaxed">
                  Project directories must already be git repositories. We'll
                  create the first session automatically.
                </p>
              </div>
              <Input
                value={newProjectDirectory}
                onChange={(e) => setNewProjectDirectory(e.target.value)}
                onKeyDown={(e) => {
                  if (e.key === "Enter" && newProjectDirectory.trim()) {
                    e.preventDefault();
                    void handleCreateProject();
                  }
                }}
                placeholder="Project directory (git repo)..."
                size="small"
                className="bg-theme-background text-theme-foreground border-theme-primary"
                autoFocus
              />
              <div className="flex justify-end gap-2">
                <Button
                  variant="background2"
                  box="round"
                  size="small"
                  onClick={closeNewProjectDialog}
                >
                  Cancel
                </Button>
                <Button
                  variant="foreground0"
                  box="round"
                  size="small"
                  onClick={() => void handleCreateProject()}
                  disabled={!newProjectDirectory.trim() || loading}
                >
                  Create Project
                </Button>
              </div>
            </div>
          </View>
        </Dialog>
      )}

      {/* New Session Dialog */}
      {showNewSessionForm && (
        <Dialog open onClose={closeNewSessionDialog}>
          <View
            box="square"
            className="w-full max-w-lg rounded border bg-theme-background text-theme-foreground"
            style={{ borderColor: "var(--theme-primary)", borderWidth: "1px" }}
          >
            <div className="p-5 space-y-4">
              <div className="space-y-2">
                <h2 className="text-lg font-semibold">New Session</h2>
                <p className="text-xs text-theme-muted leading-relaxed">
                  Create a new session for the current project:{" "}
                  {currentProject?.worktree}
                </p>
              </div>
              <Input
                value={newSessionTitle}
                onChange={(e) => setNewSessionTitle(e.target.value)}
                onKeyDown={(e) => {
                  if (e.key === "Enter") {
                    e.preventDefault();
                    void handleCreateSession();
                  }
                }}
                placeholder="Session title (optional)..."
                size="small"
                className="bg-theme-background text-theme-foreground border-theme-primary"
                autoFocus
              />
              <div className="flex justify-end gap-2">
                <Button
                  variant="background2"
                  box="round"
                  size="small"
                  onClick={closeNewSessionDialog}
                >
                  Cancel
                </Button>
                <Button
                  variant="foreground0"
                  box="round"
                  size="small"
                  onClick={() => void handleCreateSession()}
                  disabled={loading}
                >
                  Create Session
                </Button>
              </div>
            </div>
          </View>
        </Dialog>
      )}

      {/* Help Dialog */}
      {showHelp && (
        <Dialog open={showHelp} onClose={() => setShowHelp(false)}>
          <View
            box="square"
            className="p-6 max-w-3xl w-full max-h-[90vh] overflow-hidden flex flex-col bg-theme-background text-theme-foreground"
          >
            <div className="flex justify-between items-center mb-4 flex-shrink-0">
              <h2 className="text-lg font-bold">OpenCode Commands</h2>
               <Button
                 variant="background2"
                 box="round"
                 onClick={() => setShowHelp(false)}
                 size="small"
              >
                Close
              </Button>
            </div>
            <Separator className="mb-4 flex-shrink-0" />

            <div className="space-y-6 overflow-y-auto scrollbar flex-1 pb-4">
              <div>
                <div className="text-xs font-bold uppercase mb-2 opacity-60">
                  Session
                </div>
                <div className="space-y-1 font-mono text-sm">
                  <div className="flex justify-between p-2 rounded bg-theme-background-alt">
                    <span className="text-theme-primary">/new</span>
                    <span className="opacity-70">Start a new session</span>
                  </div>
                  <div className="flex justify-between p-2 rounded bg-theme-background-alt">
                    <span className="text-theme-primary">/clear</span>
                    <span className="opacity-70">Clear current session</span>
                  </div>
                  <div className="flex justify-between p-2 rounded bg-theme-background-alt">
                    <span className="text-theme-primary">/sessions</span>
                    <span className="opacity-70">View all sessions</span>
                  </div>
                </div>
              </div>

              <div>
                <div className="text-xs font-bold uppercase mb-2 opacity-60">
                  Model
                </div>
                <div className="space-y-1 font-mono text-sm">
                  <div className="flex justify-between p-2 rounded bg-theme-background-alt">
                    <span className="text-theme-primary">/models</span>
                    <span className="opacity-70">Open model picker</span>
                  </div>
                  <div className="flex justify-between p-2 rounded bg-theme-background-alt">
                    <span className="text-theme-primary">
                      /model &lt;provider&gt;/&lt;model&gt;
                    </span>
                    <span className="opacity-70">Select specific model</span>
                  </div>
                </div>
              </div>

              <div>
                <div className="text-xs font-bold uppercase mb-2 opacity-60">
                  Agent
                </div>
                <div className="space-y-1 font-mono text-sm">
                  <div className="flex justify-between p-2 rounded bg-theme-background-alt">
                    <span className="text-theme-primary">/agents</span>
                    <span className="opacity-70">Select agent</span>
                  </div>
                </div>
              </div>

              <div>
                <div className="text-xs font-bold uppercase mb-2 opacity-60">
                  Theme
                </div>
                <div className="space-y-1 font-mono text-sm">
                  <div className="flex justify-between p-2 rounded bg-theme-background-alt">
                    <span className="text-theme-primary">/themes</span>
                    <span className="opacity-70">Open theme picker</span>
                  </div>
                </div>
              </div>

              <div>
                <div className="text-xs font-bold uppercase mb-2 opacity-60">
                  File Operations
                </div>
                <div className="space-y-1 font-mono text-sm">
                  <div className="flex justify-between p-2 rounded bg-theme-background-alt">
                    <span className="text-theme-primary">/undo</span>
                    <span className="opacity-70">Undo last file changes</span>
                  </div>
                  <div className="flex justify-between p-2 rounded bg-theme-background-alt">
                    <span className="text-theme-primary">/redo</span>
                    <span className="opacity-70">Redo last undone changes</span>
                  </div>
                </div>
              </div>

              <div>
                <div className="text-xs font-bold uppercase mb-2 opacity-60">
                  Other
                </div>
                <div className="space-y-1 font-mono text-sm">
                  <div className="flex justify-between p-2 rounded bg-theme-background-alt">
                    <span className="text-theme-primary">/help</span>
                    <span className="opacity-70">Show this help dialog</span>
                  </div>
                  <div className="flex justify-between p-2 rounded bg-theme-background-alt">
                    <span className="text-theme-primary">/share</span>
                    <span className="opacity-70">Share current session</span>
                  </div>
                  <div className="flex justify-between p-2 rounded bg-theme-background-alt">
                    <span className="text-theme-primary">/export</span>
                    <span className="opacity-70">Export session</span>
                  </div>
                  <div className="flex justify-between p-2 rounded bg-theme-background-alt">
                    <span className="text-theme-primary">/import</span>
                    <span className="opacity-70">Import session</span>
                  </div>
                </div>
              </div>

              <div>
                <div className="text-xs font-bold uppercase mb-2 opacity-60">
                  Keyboard Shortcuts
                </div>
                <div className="space-y-2">
                  <div className="text-xs opacity-70 mb-2">
                    Press <span className="font-mono bg-theme-background-alt px-1 rounded">Space</span> to activate leader mode, then:
                  </div>
                  <div className="space-y-1 font-mono text-sm">
                    <div className="flex justify-between p-2 rounded bg-theme-background-alt">
                      <span className="text-theme-primary">Space P</span>
                      <span className="opacity-70">Navigate to Projects</span>
                    </div>
                    <div className="flex justify-between p-2 rounded bg-theme-background-alt">
                      <span className="text-theme-primary">Space S</span>
                      <span className="opacity-70">Navigate to Sessions</span>
                    </div>
                    <div className="flex justify-between p-2 rounded bg-theme-background-alt">
                      <span className="text-theme-primary">Space F</span>
                      <span className="opacity-70">Navigate to Files</span>
                    </div>
                    <div className="flex justify-between p-2 rounded bg-theme-background-alt">
                      <span className="text-theme-primary">Space W</span>
                      <span className="opacity-70">Navigate to Workspace</span>
                    </div>
                    <div className="flex justify-between p-2 rounded bg-theme-background-alt">
                      <span className="text-theme-primary">Space M</span>
                      <span className="opacity-70">Open Model picker</span>
                    </div>
                    <div className="flex justify-between p-2 rounded bg-theme-background-alt">
                      <span className="text-theme-primary">Space A</span>
                      <span className="opacity-70">Open Agent picker</span>
                    </div>
                    <div className="flex justify-between p-2 rounded bg-theme-background-alt">
                      <span className="text-theme-primary">Space T</span>
                      <span className="opacity-70">Open Theme picker</span>
                    </div>
                    <div className="flex justify-between p-2 rounded bg-theme-background-alt">
                      <span className="text-theme-primary">Space C</span>
                      <span className="opacity-70">Open Config</span>
                    </div>
                    <div className="flex justify-between p-2 rounded bg-theme-background-alt">
                      <span className="text-theme-primary">Space H</span>
                      <span className="opacity-70">Open Help</span>
                    </div>
                  </div>
                  <div className="text-xs opacity-70 mt-3 mb-2">
                    When a frame is selected:
                  </div>
                  <div className="space-y-1 font-mono text-sm">
                    <div className="flex justify-between p-2 rounded bg-theme-background-alt">
                      <span className="text-theme-primary">N</span>
                      <span className="opacity-70">New (project/session)</span>
                    </div>
                    <div className="flex justify-between p-2 rounded bg-theme-background-alt">
                      <span className="text-theme-primary">E</span>
                      <span className="opacity-70">Edit (session)</span>
                    </div>
                    <div className="flex justify-between p-2 rounded bg-theme-background-alt">
                      <span className="text-theme-primary">D</span>
                      <span className="opacity-70">Delete (session)</span>
                    </div>
                    <div className="flex justify-between p-2 rounded bg-theme-background-alt">
                      <span className="text-theme-primary">Enter</span>
                      <span className="opacity-70">Activate selection</span>
                    </div>
                  </div>
                  <div className="text-xs opacity-70 mt-3 mb-2">
                    Global shortcuts:
                  </div>
                  <div className="space-y-1 font-mono text-sm">
                    <div className="flex justify-between p-2 rounded bg-theme-background-alt">
                      <span className="text-theme-primary">ESC</span>
                      <span className="opacity-70">Break focus / Close dialog</span>
                    </div>
                    <div className="flex justify-between p-2 rounded bg-theme-background-alt">
                      <span className="text-theme-primary">ESC ESC</span>
                      <span className="opacity-70">Interrupt agent (desktop only)</span>
                    </div>
                    <div className="flex justify-between p-2 rounded bg-theme-background-alt">
                      <span className="text-theme-primary">Tab</span>
                      <span className="opacity-70">Cycle through agents</span>
                    </div>
                  </div>
                </div>
              </div>

              <div>
                <div className="text-xs font-bold uppercase mb-2 opacity-60">
                  Slash Commands
                </div>
                <div className="space-y-1 font-mono text-sm">
                  <div className="flex justify-between p-2 rounded bg-theme-background-alt">
                    <span className="text-theme-primary">/help</span>
                    <span className="opacity-70">Show this help dialog</span>
                  </div>
                  <div className="flex justify-between p-2 rounded bg-theme-background-alt">
                    <span className="text-theme-primary">/share</span>
                    <span className="opacity-70">Share current session</span>
                  </div>
                  <div className="flex justify-between p-2 rounded bg-theme-background-alt">
                    <span className="text-theme-primary">/export</span>
                    <span className="opacity-70">Export session</span>
                  </div>
                  <div className="flex justify-between p-2 rounded bg-theme-background-alt">
                    <span className="text-theme-primary">/debug</span>
                    <span className="opacity-70">
                      Export session data (JSON)
                    </span>
                  </div>
                </div>
              </div>

              <Separator />

              <div className="text-xs opacity-70 space-y-1">
                <div>
                  <span className="font-bold">Tip:</span> Start typing / to see
                  autocomplete suggestions
                </div>
                <div>
                  <span className="font-bold">Tip:</span> Press Tab to complete
                  commands
                </div>
                <div>
                  <span className="font-bold">Tip:</span> Use @ to reference
                  files in your messages
                </div>
              </div>
            </div>
          </View>
        </Dialog>
      )}

      {/* Themes Dialog */}
      {showThemes && (
        <ThemePickerDialog
          currentTheme={currentTheme}
          onThemeChange={changeTheme}
          onClose={() => setShowThemes(false)}
        />
      )}

      {/* Config Dialog */}
      {showConfig && (
        <Dialog open={showConfig} onClose={() => setShowConfig(false)}>
          <View
            box="square"
            className="p-6 max-w-4xl w-full max-h-[80vh] overflow-hidden bg-theme-background text-theme-foreground"
          >
            <h2 className="text-lg font-bold mb-4">OpenCode Configuration</h2>
            <Separator className="mb-4" />
            <div className="max-h-96 overflow-y-auto scrollbar mb-4">
              <Pre className="text-xs bg-theme-background-alt p-4 rounded">
                {configData || "Loading..."}
              </Pre>
            </div>
            <Separator className="mb-4" />
            <div className="flex justify-end">
               <Button
                 variant="background2"
                 box="round"
                 onClick={() => setShowConfig(false)}
                 size="small"
              >
                Close
              </Button>
            </div>
          </View>
        </Dialog>
      )}

      {/* Onboarding Dialog */}
      {showOnboarding && (
        <Dialog open={showOnboarding} onClose={() => setShowOnboarding(false)}>
          <View
            box="square"
            className="p-6 max-w-md w-full bg-theme-background text-theme-foreground"
          >
            <h2 className="text-lg font-bold mb-4">
              Connect to OpenCode Server
            </h2>
            <Separator className="mb-4" />
            <p className="text-sm mb-4">Enter your OpenCode server URL:</p>
            <Input
              placeholder="http://192.168.1.100:4096"
              size="large"
              className="mb-4"
              onChange={() => {
                // TODO: Update env var
              }}
            />
            <p className="text-xs opacity-70 mb-4">
              Find your IP: macOS/Linux: ifconfig | grep inet, Windows: ipconfig
            </p>
            <Separator className="mb-4" />
            <Button
              variant="foreground0"
              box="round"
              onClick={() => setShowOnboarding(false)}
              size="small"
            >
              Connect
            </Button>
          </View>
        </Dialog>
      )}

      {/* Model Picker Dialog */}
      {showModelPicker && (
        <Dialog
          open={showModelPicker}
          onClose={() => {
            setShowModelPicker(false);
            setModelSearchQuery("");
            setSelectedModelIndex(0);
          }}
        >
          <View
            box="square"
            className="p-6 max-w-md w-full max-h-[80vh] overflow-hidden bg-theme-background text-theme-foreground"
          >
            <h2 className="text-lg font-bold mb-4">Select Model</h2>
            <Separator className="mb-4" />
            <div className="mb-4">
              <Input
                ref={modelSearchInputRef}
                placeholder="Search models..."
                size="small"
                value={modelSearchQuery}
                onChange={(e) => setModelSearchQuery(e.target.value)}
                onKeyDown={(e) => {
                  const totalItems =
                    !modelSearchQuery.trim() && recentModels.length > 0
                      ? recentModels.length + filteredModels.length
                      : filteredModels.length;

                  if (e.key === "ArrowDown") {
                    e.preventDefault();
                    setSelectedModelIndex((prev) =>
                      prev < totalItems - 1 ? prev + 1 : prev,
                    );
                  } else if (e.key === "ArrowUp") {
                    e.preventDefault();
                    setSelectedModelIndex((prev) =>
                      prev > 0 ? prev - 1 : prev,
                    );
                  } else if (e.key === "Enter" && totalItems > 0) {
                    e.preventDefault();
                    const allModels =
                      !modelSearchQuery.trim() && recentModels.length > 0
                        ? [...recentModels, ...filteredModels]
                        : filteredModels;
                    selectModel(allModels[selectedModelIndex]);
                    setShowModelPicker(false);
                    setModelSearchQuery("");
                    setSelectedModelIndex(0);
                  } else if (e.key === "Escape") {
                    e.preventDefault();
                    setShowModelPicker(false);
                    setModelSearchQuery("");
                    setSelectedModelIndex(0);
                  }
                }}
              />
            </div>
            <div className="max-h-64 overflow-y-auto scrollbar space-y-2">
              {filteredModels.length === 0 ? (
                <div className="text-center text-sm py-4 opacity-70">
                  No models found
                </div>
              ) : (
                <>
                  {!modelSearchQuery.trim() && recentModels.length > 0 && (
                    <>
                      <div className="text-xs font-bold uppercase mb-2 opacity-60">
                        Recent Models
                      </div>
                      {recentModels.map((model, index) => {
                        const isSelected = index === selectedModelIndex;
                        return (
                          <div
                            key={`recent-${model.providerID}/${model.modelID}`}
                            className={`p-3 rounded cursor-pointer transition-colors ${
                              isSelected
                                ? "bg-theme-primary/20 border border-theme-primary text-theme-foreground"
                                : "bg-theme-background-alt text-theme-foreground"
                            }`}
                            onClick={() => {
                              selectModel(model);
                              setShowModelPicker(false);
                              setModelSearchQuery("");
                              setSelectedModelIndex(0);
                            }}
                          >
                            <div className="flex items-center justify-between">
                              <div className="flex-1">
                                <div className="font-medium">{model.name}</div>
                                <div className="text-xs opacity-70">
                                  {model.providerID}/{model.modelID}
                                </div>
                              </div>
                              {isSelected && (
                                <Badge
                                  variant="background2"
                                  cap="round"
                                  className="text-xs"
                                >
                                  ↵
                                </Badge>
                              )}
                            </div>
                          </div>
                        );
                      })}
                      <Separator className="my-4" />
                      <div className="text-xs font-bold uppercase mb-2 opacity-60">
                        All Models
                      </div>
                    </>
                  )}
                  {filteredModels.map((model, index) => {
                    const adjustedIndex =
                      !modelSearchQuery.trim() && recentModels.length > 0
                        ? index + recentModels.length
                        : index;
                    const isSelected = adjustedIndex === selectedModelIndex;
                    return (
                      <div
                        key={`${model.providerID}/${model.modelID}`}
                        className={`p-3 rounded cursor-pointer transition-colors ${
                          isSelected
                            ? "bg-theme-primary/20 border border-theme-primary text-theme-foreground"
                            : "bg-theme-background-alt text-theme-foreground"
                        }`}
                        onClick={() => {
                          selectModel(model);
                          setShowModelPicker(false);
                          setModelSearchQuery("");
                          setSelectedModelIndex(0);
                        }}
                      >
                        <div className="flex items-center justify-between">
                          <div className="flex-1">
                            <div className="font-medium">{model.name}</div>
                            <div className="text-xs opacity-70">
                              {model.providerID}/{model.modelID}
                            </div>
                          </div>
                          {isSelected && (
                            <Badge
                              variant="background2"
                              cap="round"
                              className="text-xs"
                            >
                              ↵
                            </Badge>
                          )}
                        </div>
                      </div>
                    );
                  })}
                </>
              )}
            </div>
            <Separator className="mt-4 mb-4" />
            <div className="flex justify-between items-center">
              <div className="text-xs opacity-70">
                Use ↑↓ arrows to navigate, Enter to select
              </div>
               <Button
                 variant="background2"
                 box="round"
                 onClick={() => {
                   setShowModelPicker(false);
                   setModelSearchQuery("");
                   setSelectedModelIndex(0);
                 }}
                 size="small"
              >
                Cancel
              </Button>
            </div>
          </View>
        </Dialog>
      )}

      {/* Agent Picker */}
      {showAgentPicker && (
        <AgentPicker
          agents={agents}
          selectedAgent={currentAgent}
          onSelect={selectAgent}
          onClose={() => setShowAgentPicker(false)}
          config={config}
        />
      )}

      {/* Session Picker */}
      {showSessionPicker && (
        <SessionPicker
          sessions={filteredSessions.filter(
            (s) =>
              s.projectID === currentProject?.id ||
              s.directory === currentProject?.worktree,
          )}
          currentSession={currentSession}
          onSelect={switchSession}
          onBulkDelete={handleBulkDeleteClick}
          onNewSession={() => setShowNewSessionForm(true)}
          onClose={() => setShowSessionPicker(false)}
          searchQuery={sessionSearchQuery}
          onSearchChange={setSessionSearchQuery}
          filters={sessionFilters}
          onFiltersChange={setSessionFilters}
        />
      )}

      {/* Project Picker */}
      {showProjectPicker && (
        <ProjectPicker
          projects={projects}
          currentProject={currentProject}
          onSelect={handleProjectSwitch}
          onClose={() => setShowProjectPicker(false)}
        />
      )}

      {/* Delete Session Confirmation Dialog */}
      {deleteDialogState.open && (
        <Dialog
          open={deleteDialogState.open}
          onClose={() => setDeleteDialogState({ open: false })}
        >
          <View
            className="p-6 rounded border max-w-md"
            style={{
              backgroundColor: "var(--theme-background)",
              borderColor: "var(--theme-border)",
            }}
          >
            <h3 className="text-lg font-bold mb-3">Delete Session</h3>
            <p className="mb-4 text-sm opacity-90">
              Are you sure you want to delete "{deleteDialogState.sessionTitle}
              "? This action cannot be undone.
            </p>
            <div className="flex gap-2 justify-end">
               <Button
                 variant="background2"
                 box="round"
                 size="small"
                 onClick={() => setDeleteDialogState({ open: false })}
               >
                Cancel
              </Button>
              <Button
                 variant="error"
                 box="round"
                 size="small"
                 onClick={confirmDelete}
                 className="delete-button-confirm"
              >
                Delete
              </Button>
            </div>
          </View>
        </Dialog>
      )}

      {/* Bulk Delete Confirmation Dialog */}
      {bulkDeleteDialogOpen && (
        <Dialog
          open={bulkDeleteDialogOpen}
          onClose={() => setBulkDeleteDialogOpen(false)}
        >
          <View
            className="p-6 rounded border max-w-md"
            style={{
              backgroundColor: "var(--theme-background)",
              borderColor: "var(--theme-border)",
            }}
          >
            <h3 className="text-lg font-bold mb-3">
              Delete {bulkDeleteIds.length} Session
              {bulkDeleteIds.length > 1 ? "s" : ""}
            </h3>
            <p className="mb-4 text-sm opacity-90">
              Are you sure you want to delete {bulkDeleteIds.length} selected
              session{bulkDeleteIds.length > 1 ? "s" : ""}? This action cannot
              be undone.
            </p>
            <div className="flex gap-2 justify-end">
               <Button
                 variant="background2"
                 box="round"
                 size="small"
                 onClick={() => setBulkDeleteDialogOpen(false)}
               >
                Cancel
              </Button>
              <Button
                 variant="error"
                 box="round"
                 size="small"
                 onClick={confirmBulkDelete}
                 className="delete-button-confirm"
              >
                Delete All
              </Button>
            </div>
          </View>
        </Dialog>
      )}

      {/* Permission Modal */}
      {currentPermission && (
        <PermissionModal
          permission={currentPermission}
          isOpen={!!currentPermission}
          onClose={() => {
            setCurrentPermission(null);
            setShouldBlurEditor(false);
          }}
          onRespond={async (response: boolean) => {
            if (currentPermission?.id && currentSession?.id) {
              await openCodeService.respondToPermission(
                currentSession.id,
                currentPermission.id,
                response,
              );
            }
          }}
        />
      )}

      {/* PWA Components */}
      <InstallPrompt />
      <PWAReloadPrompt />
      
      {/* Keyboard Shortcuts Indicator */}
      <KeyboardIndicator keyboardState={keyboardState} />
    </View>
  );
}<|MERGE_RESOLUTION|>--- conflicted
+++ resolved
@@ -18,11 +18,8 @@
 import { CommandPicker } from "@/app/_components/ui/command-picker";
 import { AgentPicker } from "@/app/_components/ui/agent-picker";
 import { SessionPicker } from "@/app/_components/ui/session-picker";
-<<<<<<< HEAD
 import { SessionSearchInput } from "@/app/_components/ui/session-search";
-=======
 import { ProjectPicker } from "@/app/_components/ui/project-picker";
->>>>>>> c79d22ff
 import { PermissionModal } from "@/app/_components/ui/permission-modal";
 import { MessagePart } from "@/app/_components/message";
 import type {
@@ -455,14 +452,11 @@
   const [selectedSidebarSessionIds, setSelectedSidebarSessionIds] = useState<
     Set<string>
   >(new Set());
-<<<<<<< HEAD
   const [mobileEditMode, setMobileEditMode] = useState(false);
   const [selectedMobileSessionIds, setSelectedMobileSessionIds] = useState<
     Set<string>
   >(new Set());
-=======
   const lastEscTimeRef = useRef<number>(0);
->>>>>>> c79d22ff
   const [activeTab, setActiveTab] = useState(() => {
     if (typeof window !== "undefined") {
       return localStorage.getItem("opencode-active-tab") || "workspace";
@@ -993,12 +987,6 @@
           timestamp: new Date(),
           queued: true,
           optimistic: true,
-          queueContext: {
-            sessionId: session.id,
-            agentId: currentAgent?.id,
-            providerID: selectedModel?.providerID,
-            modelID: selectedModel?.modelID,
-          },
         };
         addToQueue(queuedMessage);
 
@@ -1100,8 +1088,6 @@
       !showModelPicker &&
       !showAgentPicker &&
       !showSessionPicker &&
-      !showProjectPicker &&
-      currentProject &&
       textareaRef.current
     ) {
       const timer = setTimeout(() => {
@@ -1109,65 +1095,19 @@
       }, 100);
       return () => clearTimeout(timer);
     }
-  }, [showModelPicker, showAgentPicker, showSessionPicker, showProjectPicker, currentProject]);
+  }, [showModelPicker, showAgentPicker, showSessionPicker]);
 
   useEffect(() => {
-    if (textareaRef.current && isHydrated && currentProject) {
+    if (textareaRef.current && isHydrated) {
       textareaRef.current.focus();
     }
-  }, [isHydrated, currentSession?.id, currentProject]);
+  }, [isHydrated, currentSession?.id]);
 
   useEffect(() => {
-    if (!loading && textareaRef.current && currentProject) {
+    if (!loading && textareaRef.current) {
       textareaRef.current.focus();
     }
-  }, [loading, currentProject]);
-
-  // Load config when config modal is opened
-  useEffect(() => {
-    if (showConfig && !configData) {
-      const loadConfig = async () => {
-        try {
-          const config = await openCodeService.getConfig();
-          setConfigData(JSON.stringify(config, null, 2));
-        } catch (error) {
-          console.error("Failed to fetch config:", error);
-          setConfigData("Error loading configuration");
-        }
-      };
-      void loadConfig();
-    }
-  }, [showConfig, configData]);
-
-  // Track active modal for keyboard shortcuts
-  useEffect(() => {
-    if (showSessionPicker) {
-      setActiveModal("session");
-    } else if (showProjectPicker) {
-      setActiveModal("project");
-    } else if (showAgentPicker) {
-      setActiveModal("agent");
-    } else if (showModelPicker) {
-      setActiveModal("model");
-    } else if (showThemes) {
-      setActiveModal("theme");
-    } else if (showConfig) {
-      setActiveModal("config");
-    } else if (showHelp) {
-      setActiveModal("help");
-    } else {
-      setActiveModal(null);
-    }
-  }, [
-    showSessionPicker, 
-    showProjectPicker, 
-    showAgentPicker, 
-    showModelPicker, 
-    showThemes, 
-    showConfig, 
-    showHelp,
-    setActiveModal
-  ]);
+  }, [loading]);
 
   const handleShellCommand = async (command: string) => {
     if (!currentSession) {
@@ -1287,15 +1227,28 @@
         }
         break;
       case "help":
+        setInput("");
+        closeAllModals();
         setShowHelp(true);
         break;
       case "themes":
+        setInput("");
+        closeAllModals();
         setShowThemes(true);
         break;
       case "sessions":
+        setInput("");
+        closeAllModals();
         setShowSessionPicker(true);
         break;
+      case "project":
+        setInput("");
+        closeAllModals();
+        setShowProjectPicker(true);
+        break;
       case "agents":
+        setInput("");
+        closeAllModals();
         setShowAgentPicker(true);
         break;
       case "undo":
@@ -2195,15 +2148,9 @@
       setShowHelp(true);
     } else if (command.name === "sessions") {
       setInput("");
-      closeAllModals();
       setShowSessionPicker(true);
-    } else if (command.name === "project") {
-      setInput("");
-      closeAllModals();
-      setShowProjectPicker(true);
     } else if (command.name === "agents") {
       setInput("");
-      closeAllModals();
       setShowAgentPicker(true);
     } else if (
       [
@@ -2639,7 +2586,6 @@
                       currentProject={currentProject}
                       onSelect={handleProjectSwitch}
                       buttonClassName="!py-2 !px-3"
-                      data-project-selector
                     />
                     {currentProject ? (
                       <div className="text-xs leading-relaxed space-y-1 text-theme-foreground">
@@ -2741,13 +2687,8 @@
                           <Separator className="mb-2" />
                         </>
                       )}
-<<<<<<< HEAD
                       <div className="flex-1 overflow-y-auto scrollbar space-y-2 min-h-0">
                         {filteredSessions
-=======
-                      <div className="flex-1 overflow-y-auto scrollbar space-y-2 min-h-0" data-sessions-list>
-                        {sessions
->>>>>>> c79d22ff
                           .filter(
                             (session) =>
                               session.projectID === currentProject?.id ||
@@ -3393,53 +3334,38 @@
                             <img
                               src="data:image/svg+xml,%3csvg%20width='234'%20height='42'%20viewBox='0%200%20234%2042'%20fill='none'%20xmlns='http://www.w3.org/2000/svg'%3e%3cpath%20d='M18%2030H6V18H18V30Z'%20fill='%234B4646'/%3e%3cpath%20d='M18%2012H6V30H18V12ZM24%2036H0V6H24V36Z'%20fill='%23B7B1B1'/%3e%3cpath%20d='M48%2030H36V18H48V30Z'%20fill='%234B4646'/%3e%3cpath%20d='M36%2030H48V12H36V30ZM54%2036H36V42H30V6H54V36Z'%20fill='%23B7B1B1'/%3e%3cpath%20d='M84%2024V30H66V24H84Z'%20fill='%234B4646'/%3e%3cpath%20d='M84%2024H66V30H84V36H60V6H84V24ZM66%2018H78V12H66V18Z'%20fill='%23B7B1B1'/%3e%3cpath%20d='M108%2036H96V18H108V36Z'%20fill='%234B4646'/%3e%3cpath%20d='M108%2012H96V36H90V6H108V12ZM114%2036H108V12H114V36Z'%20fill='%23B7B1B1'/%3e%3cpath%20d='M144%2030H126V18H144V30Z'%20fill='%234B4646'/%3e%3cpath%20d='M144%2012H126V30H144V36H120V6H144V12Z'%20fill='%23F1ECEC'/%3e%3cpath%20d='M168%2030H156V18H168V30Z'%20fill='%234B4646'/%3e%3cpath%20d='M168%2012H156V30H168V12ZM174%2036H150V6H174V36Z'%20fill='%23F1ECEC'/%3e%3cpath%20d='M198%2030H186V18H198V30Z'%20fill='%234B4646'/%3e%3cpath%20d='M198%2012H186V30H198V12ZM204%2036H180V6H198V0H204V36Z'%20fill='%23F1ECEC'/%3e%3cpath%20d='M234%2024V30H216V24H234Z'%20fill='%234B4646'/%3e%3cpath%20d='M216%2012V18H228V12H216ZM234%2024H216V30H234V36H210V6H234V24Z'%20fill='%23F1ECEC'/%3e%3c/svg%3e"
                               alt="OpenCode logo dark"
-                              className="mx-auto mb-6 h-16 w-auto"
+                              className="mx-auto mb-4 h-16 w-auto"
                             />
-                            {!currentProject ? (
-                              <div className="space-y-4">
-                                <h2 className="text-xl font-semibold text-theme-foreground mb-4">
-                                  Welcome to OpenCode
-                                </h2>
-                                <div className="text-theme-foreground opacity-90 space-y-3 max-w-2xl mx-auto">
-                                  <p className="text-base">
-                                    Navigate quickly using the{" "}
-                                    <kbd className="px-2 py-1 bg-theme-background rounded border border-theme-primary text-theme-primary font-mono text-sm">
-                                      Space
-                                    </kbd>{" "}
-                                    leader key
-                                  </p>
-                                  <p className="text-sm opacity-80">
-                                    Press{" "}
-                                    <kbd className="px-2 py-1 bg-theme-background rounded border border-theme-primary text-theme-primary font-mono text-xs">
-                                      Space
-                                    </kbd>{" "}
-                                    now to see all available shortcuts
-                                  </p>
-                                </div>
-                              </div>
-                            ) : (
-                              <Pre
-                                size="small"
-                                className="break-words whitespace-pre-wrap overflow-wrap-anywhere text-theme-foreground opacity-80"
-                              >
-                                Send a message to start a new session. Use @ to reference files, / for commands, and Tab to switch agents.
-                              </Pre>
-                            )}
+                            <Pre
+                              size="small"
+                              className="break-words whitespace-pre-wrap overflow-wrap-anywhere mb-4 text-theme-foreground opacity-80"
+                            >
+                              {!currentProject
+                                ? "Select a project from the sidebar to get started, or create a new session to begin."
+                                : "Send a message to start a new session. Use @ to reference files, / for commands, and Tab to switch agents."}
+                            </Pre>
                           </>
                         )}
-                        {currentProject && (
-                          <div className="flex gap-2 justify-center flex-wrap mt-4">
-                            {!currentSession && (
-                              <Badge
-                                variant="foreground0"
-                                cap="round"
-                                className="text-xs"
-                              >
-                                Create or select a session →
-                              </Badge>
-                            )}
-                          </div>
-                        )}
+                        <div className="flex gap-2 justify-center flex-wrap">
+                          {!currentProject && (
+                            <Badge
+                              variant="foreground0"
+                              cap="round"
+                              className="text-xs"
+                            >
+                              Step 1: Select a project →
+                            </Badge>
+                          )}
+                          {currentProject && !currentSession && (
+                            <Badge
+                              variant="foreground0"
+                              cap="round"
+                              className="text-xs"
+                            >
+                              Step 2: Create or select a session →
+                            </Badge>
+                          )}
+                        </div>
                       </View>
                     </div>
                   )}
@@ -4180,117 +4106,6 @@
                     <span className="opacity-70">Export session</span>
                   </div>
                   <div className="flex justify-between p-2 rounded bg-theme-background-alt">
-                    <span className="text-theme-primary">/import</span>
-                    <span className="opacity-70">Import session</span>
-                  </div>
-                </div>
-              </div>
-
-              <div>
-                <div className="text-xs font-bold uppercase mb-2 opacity-60">
-                  Keyboard Shortcuts
-                </div>
-                <div className="space-y-2">
-                  <div className="text-xs opacity-70 mb-2">
-                    Press <span className="font-mono bg-theme-background-alt px-1 rounded">Space</span> to activate leader mode, then:
-                  </div>
-                  <div className="space-y-1 font-mono text-sm">
-                    <div className="flex justify-between p-2 rounded bg-theme-background-alt">
-                      <span className="text-theme-primary">Space P</span>
-                      <span className="opacity-70">Navigate to Projects</span>
-                    </div>
-                    <div className="flex justify-between p-2 rounded bg-theme-background-alt">
-                      <span className="text-theme-primary">Space S</span>
-                      <span className="opacity-70">Navigate to Sessions</span>
-                    </div>
-                    <div className="flex justify-between p-2 rounded bg-theme-background-alt">
-                      <span className="text-theme-primary">Space F</span>
-                      <span className="opacity-70">Navigate to Files</span>
-                    </div>
-                    <div className="flex justify-between p-2 rounded bg-theme-background-alt">
-                      <span className="text-theme-primary">Space W</span>
-                      <span className="opacity-70">Navigate to Workspace</span>
-                    </div>
-                    <div className="flex justify-between p-2 rounded bg-theme-background-alt">
-                      <span className="text-theme-primary">Space M</span>
-                      <span className="opacity-70">Open Model picker</span>
-                    </div>
-                    <div className="flex justify-between p-2 rounded bg-theme-background-alt">
-                      <span className="text-theme-primary">Space A</span>
-                      <span className="opacity-70">Open Agent picker</span>
-                    </div>
-                    <div className="flex justify-between p-2 rounded bg-theme-background-alt">
-                      <span className="text-theme-primary">Space T</span>
-                      <span className="opacity-70">Open Theme picker</span>
-                    </div>
-                    <div className="flex justify-between p-2 rounded bg-theme-background-alt">
-                      <span className="text-theme-primary">Space C</span>
-                      <span className="opacity-70">Open Config</span>
-                    </div>
-                    <div className="flex justify-between p-2 rounded bg-theme-background-alt">
-                      <span className="text-theme-primary">Space H</span>
-                      <span className="opacity-70">Open Help</span>
-                    </div>
-                  </div>
-                  <div className="text-xs opacity-70 mt-3 mb-2">
-                    When a frame is selected:
-                  </div>
-                  <div className="space-y-1 font-mono text-sm">
-                    <div className="flex justify-between p-2 rounded bg-theme-background-alt">
-                      <span className="text-theme-primary">N</span>
-                      <span className="opacity-70">New (project/session)</span>
-                    </div>
-                    <div className="flex justify-between p-2 rounded bg-theme-background-alt">
-                      <span className="text-theme-primary">E</span>
-                      <span className="opacity-70">Edit (session)</span>
-                    </div>
-                    <div className="flex justify-between p-2 rounded bg-theme-background-alt">
-                      <span className="text-theme-primary">D</span>
-                      <span className="opacity-70">Delete (session)</span>
-                    </div>
-                    <div className="flex justify-between p-2 rounded bg-theme-background-alt">
-                      <span className="text-theme-primary">Enter</span>
-                      <span className="opacity-70">Activate selection</span>
-                    </div>
-                  </div>
-                  <div className="text-xs opacity-70 mt-3 mb-2">
-                    Global shortcuts:
-                  </div>
-                  <div className="space-y-1 font-mono text-sm">
-                    <div className="flex justify-between p-2 rounded bg-theme-background-alt">
-                      <span className="text-theme-primary">ESC</span>
-                      <span className="opacity-70">Break focus / Close dialog</span>
-                    </div>
-                    <div className="flex justify-between p-2 rounded bg-theme-background-alt">
-                      <span className="text-theme-primary">ESC ESC</span>
-                      <span className="opacity-70">Interrupt agent (desktop only)</span>
-                    </div>
-                    <div className="flex justify-between p-2 rounded bg-theme-background-alt">
-                      <span className="text-theme-primary">Tab</span>
-                      <span className="opacity-70">Cycle through agents</span>
-                    </div>
-                  </div>
-                </div>
-              </div>
-
-              <div>
-                <div className="text-xs font-bold uppercase mb-2 opacity-60">
-                  Slash Commands
-                </div>
-                <div className="space-y-1 font-mono text-sm">
-                  <div className="flex justify-between p-2 rounded bg-theme-background-alt">
-                    <span className="text-theme-primary">/help</span>
-                    <span className="opacity-70">Show this help dialog</span>
-                  </div>
-                  <div className="flex justify-between p-2 rounded bg-theme-background-alt">
-                    <span className="text-theme-primary">/share</span>
-                    <span className="opacity-70">Share current session</span>
-                  </div>
-                  <div className="flex justify-between p-2 rounded bg-theme-background-alt">
-                    <span className="text-theme-primary">/export</span>
-                    <span className="opacity-70">Export session</span>
-                  </div>
-                  <div className="flex justify-between p-2 rounded bg-theme-background-alt">
                     <span className="text-theme-primary">/debug</span>
                     <span className="opacity-70">
                       Export session data (JSON)
@@ -4595,22 +4410,11 @@
           currentSession={currentSession}
           onSelect={switchSession}
           onBulkDelete={handleBulkDeleteClick}
-          onNewSession={() => setShowNewSessionForm(true)}
           onClose={() => setShowSessionPicker(false)}
           searchQuery={sessionSearchQuery}
           onSearchChange={setSessionSearchQuery}
           filters={sessionFilters}
           onFiltersChange={setSessionFilters}
-        />
-      )}
-
-      {/* Project Picker */}
-      {showProjectPicker && (
-        <ProjectPicker
-          projects={projects}
-          currentProject={currentProject}
-          onSelect={handleProjectSwitch}
-          onClose={() => setShowProjectPicker(false)}
         />
       )}
 
