import { createFileRoute } from "@tanstack/react-router";
import {
  useState,
  useMemo,
  useEffect,
  useRef,
} from "react";
import {
  Button,
  Input,
  Textarea,
  View,
  Badge,
  Pre,
  Dialog,
  Separator,
  MobileSidebar,
  HamburgerMenu,
  InstallPrompt,
  PWAReloadPrompt,
} from "@/app/_components/ui";
import { CommandPicker } from "@/app/_components/ui/command-picker";
import { AgentPicker } from "@/app/_components/ui/agent-picker";
import { SessionPicker } from "@/app/_components/ui/session-picker";
import { PermissionModal } from "@/app/_components/ui/permission-modal";
import { MessagePart } from "@/app/_components/message";
import type { FileContentData } from "@/types/opencode";
import { FileIcon } from "@/app/_components/files/file-icon";
import { useOpenCodeContext } from "@/contexts/OpenCodeContext";
import { openCodeService } from "@/lib/opencode-client";
import { parseCommand } from "@/lib/commandParser";
import {
  getCommandSuggestions,
  completeCommand,
  type Command,
} from "@/lib/commands";
import { useTheme } from "@/hooks/useTheme";
import { themeList } from "@/lib/themes";
import {
  detectLanguage,
  highlightCode,
  isImageFile,
  addLineNumbers,
} from "@/lib/highlight";
import { useIsMobile } from "@/lib/breakpoints";
import "highlight.js/styles/github-dark.css";

type ProjectItem = {
  id: string;
  worktree: string;
  vcs?: string;
  createdAt?: Date;
  updatedAt?: Date;
};

interface ProjectSelectorProps {
  projects: ProjectItem[];
  currentProject: ProjectItem | null;
  onSelect: (project: ProjectItem) => void;
  placeholder?: string;
  buttonClassName?: string;
}

function ProjectSelector({
  projects,
  currentProject,
  onSelect,
  placeholder = "Select a project",
  buttonClassName = "",
}: ProjectSelectorProps) {
  const [isOpen, setIsOpen] = useState(false);
  const containerRef = useRef<HTMLDivElement>(null);

  useEffect(() => {
    if (!isOpen) return;

    const handleClickOutside = (event: MouseEvent) => {
      if (
        containerRef.current &&
        !containerRef.current.contains(event.target as Node)
      ) {
        setIsOpen(false);
      }
    };

    const handleKeyDown = (event: KeyboardEvent) => {
      if (event.key === "Escape") {
        setIsOpen(false);
      }
    };

    document.addEventListener("mousedown", handleClickOutside);
    document.addEventListener("keydown", handleKeyDown);
    return () => {
      document.removeEventListener("mousedown", handleClickOutside);
      document.removeEventListener("keydown", handleKeyDown);
    };
  }, [isOpen]);

  const selectedLabel = currentProject?.worktree || placeholder;
  const buttonStyles: React.CSSProperties = {
    backgroundColor: currentProject
      ? "var(--theme-primary)"
      : "var(--theme-background)",
    color: currentProject
      ? "var(--theme-background)"
      : "var(--theme-foreground)",
    border: "1px solid var(--theme-primary)",
  };

  return (
    <div className="relative" ref={containerRef}>
      <Button
        box="square"
        className={`w-full flex items-center justify-between gap-2 text-sm ${buttonClassName}`}
        onClick={() => setIsOpen((prev) => !prev)}
        aria-haspopup="listbox"
        aria-expanded={isOpen}
        style={buttonStyles}
      >
        <span className="truncate">{selectedLabel}</span>
        <span className="text-xs opacity-70">{isOpen ? "▲" : "▼"}</span>
      </Button>
      {isOpen && (
        <div
          className="absolute left-0 right-0 mt-2 rounded border shadow-lg overflow-hidden z-50"
          style={{
            backgroundColor: "var(--theme-background)",
            borderColor: "var(--theme-primary)",
          }}
          role="listbox"
        >
          {projects.length > 0 ? (
            <div className="max-h-64 overflow-y-auto scrollbar">
              {projects.map((project) => {
                const isSelected = currentProject?.id === project.id;
                return (
                  <div
                    key={project.id}
                    className="w-full px-3 py-2 text-sm transition-colors cursor-pointer"
                    style={{
                      backgroundColor: isSelected
                        ? "var(--theme-primary)"
                        : "var(--theme-background)",
                      color: isSelected
                        ? "var(--theme-background)"
                        : "var(--theme-foreground)",
                    }}
                    onClick={() => {
                      onSelect(project);
                      setIsOpen(false);
                    }}
                    onMouseEnter={(event) => {
                      if (!isSelected) {
                        event.currentTarget.style.backgroundColor =
                          "var(--theme-backgroundAlt)";
                      }
                    }}
                    onMouseLeave={(event) => {
                      if (!isSelected) {
                        event.currentTarget.style.backgroundColor =
                          "var(--theme-background)";
                      }
                    }}
                    role="option"
                    aria-selected={isSelected}
                    tabIndex={0}
                    onKeyDown={(event) => {
                      if (event.key === "Enter" || event.key === " ") {
                        event.preventDefault();
                        onSelect(project);
                        setIsOpen(false);
                      }
                    }}
                  >
                    <div className="font-medium truncate">
                      {project.worktree}
                    </div>
                    <div className="text-xs opacity-70 truncate">
                      VCS: {project.vcs || "Unknown"}
                    </div>
                  </div>
                );
              })}
            </div>
          ) : (
            <div className="p-3 text-sm text-theme-muted">
              No projects found
            </div>
          )}
        </div>
      )}
    </div>
  );
}

function coerceToDate(value?: Date | string | number | null) {
  if (!value) return null;
  if (value instanceof Date) {
    return Number.isNaN(value.getTime()) ? null : value;
  }
  if (typeof value === "number" || typeof value === "string") {
    const date = new Date(value);
    return Number.isNaN(date.getTime()) ? null : date;
  }
  return null;
}

export const Route = createFileRoute("/")({
  component: OpenCodeChatTUI,
});

function OpenCodeChatTUI() {
  const [input, setInput] = useState("");
  const [newSessionTitle, setNewSessionTitle] = useState("");
  const [showNewProjectForm, setShowNewProjectForm] = useState(false);
  const [newProjectDirectory, setNewProjectDirectory] = useState("");
  const closeNewProjectDialog = () => {
    setShowNewProjectForm(false);
    setNewProjectDirectory("");
  };
  const [showNewSessionForm, setShowNewSessionForm] = useState(false);
  const closeNewSessionDialog = () => {
    setShowNewSessionForm(false);
    setNewSessionTitle("");
  };
  const [activeTab, setActiveTab] = useState(() => {
    if (typeof window !== "undefined") {
      return localStorage.getItem("opencode-active-tab") || "workspace";
    }
    return "workspace";
  });
  const [fileSearchQuery, setFileSearchQuery] = useState("");
  const [modelSearchQuery, setModelSearchQuery] = useState("");

  const [selectedFile, setSelectedFile] = useState<string | null>(() => {
    if (typeof window !== "undefined") {
      return localStorage.getItem("opencode-selected-file");
    }
    return null;
  });
  const [fileContent, setFileContent] = useState<FileContentData | null>(null);
  const [fileError, setFileError] = useState<string | null>(null);
  const [fileSuggestions, setFileSuggestions] = useState<string[]>([]);
  const [showFileSuggestions, setShowFileSuggestions] = useState(false);
  const [commandSuggestions, setCommandSuggestions] = useState<Command[]>([]);
  const [showCommandPicker, setShowCommandPicker] = useState(false);
  const [selectedCommandIndex, setSelectedCommandIndex] = useState(0);
  const [selectedFileSuggestionIndex, setSelectedFileSuggestionIndex] =
    useState(0);
  const [showAgentPicker, setShowAgentPicker] = useState(false);
  const [showSessionPicker, setShowSessionPicker] = useState(false);
  const [selectedModelIndex, setSelectedModelIndex] = useState(0);
  const [showDetails, setShowDetails] = useState(true);
  const [isMobileSidebarOpen, setIsMobileSidebarOpen] = useState(false);
  const [showConfig, setShowConfig] = useState(false);
  const [configData, setConfigData] = useState<string | null>(null);
  const messagesEndRef = useRef<HTMLDivElement>(null);
  const modelSearchInputRef = useRef<HTMLInputElement>(null);
  const fileSearchInputRef = useRef<HTMLInputElement>(null);
  const textareaRef = useRef<HTMLTextAreaElement>(null);
  const [sidebarWidth, setSidebarWidth] = useState(() => {
    if (typeof window !== "undefined") {
      const stored = localStorage.getItem("opencode-sidebar-width");
      return stored ? parseInt(stored, 10) : 320;
    }
    return 320;
  });
  const [isResizing, setIsResizing] = useState(false);
<<<<<<< HEAD
=======
  const isMobile = useIsMobile();
>>>>>>> b09daf7d

  const selectedFileName = selectedFile?.split("/").pop() ?? null;
  const fileTextContent = fileContent?.text ?? null;
  const hasTextContent =
    fileTextContent !== null && fileTextContent !== undefined;
  const isBase64Encoded = fileContent?.encoding === "base64";
  const mimeType = fileContent?.mimeType?.toLowerCase() ?? "";
  const selectedFileIsImage =
    !!selectedFile && Boolean(isBase64Encoded) && isImageFile(selectedFile);
  const selectedFileIsPdf =
    Boolean(isBase64Encoded) && mimeType.startsWith("application/pdf");
  const hasBinaryDownload =
    !!fileContent &&
    Boolean(isBase64Encoded) &&
    !selectedFileIsImage &&
    !selectedFileIsPdf &&
    !hasTextContent;
  const showLanguageBadge =
    hasTextContent && !selectedFileIsImage && !selectedFileIsPdf;
  const showMimeTypeBadge =
    Boolean(fileContent?.mimeType) &&
    (selectedFileIsImage || selectedFileIsPdf || hasBinaryDownload);
  const copyButtonDisabled = !hasTextContent || Boolean(fileError);

  const triggerBinaryDownload = () => {
    if (!fileContent?.dataUrl) return;
    const link = document.createElement("a");
    link.href = fileContent.dataUrl;
    const downloadName = selectedFileName || "download";
    link.download = downloadName;
    document.body.appendChild(link);
    link.click();
    document.body.removeChild(link);
  };

  const {
    currentSession,
    messages,
    setMessages,
    sessions,
    loading,
    isStreaming,
    createSession,
    sendMessage,
    loadSessions,
    loadMessages,
    switchSession,
    deleteSession,
    clearAllSessions,
    // New features
    projects,
    currentProject,
    switchProject,
    files,
    fileDirectory,
    loadFiles,
    searchFiles,
    readFile,

    models,
    selectedModel,
    selectModel,
    recentModels,
    openHelp,
    openThemes,
    isConnected,
    sseConnectionState,
    isHydrated,
    showHelp,
    setShowHelp,
    showThemes,
    setShowThemes,
    showOnboarding,
    setShowOnboarding,
    showModelPicker,
    setShowModelPicker,
    agents,
    currentAgent,
    selectAgent,
    extractTextFromParts,
    runShell,
    revertMessage,
    unrevertSession,
    shareSession,
    unshareSession,
    initSession,
    summarizeSession,
    abortSession,
    currentSessionBusy,
    abortInFlight,
    currentPermission,
    setCurrentPermission,
    shouldBlurEditor,
    setShouldBlurEditor,
    currentSessionTodos,
    config,
    commands,
    executeSlashCommand,
  } = useOpenCodeContext();
  const { currentTheme, changeTheme } = useTheme(config?.theme);

  const customCommandSuggestions = useMemo<Command[]>(() => {
    if (!commands || commands.length === 0) return [];

    return commands.map((cmd) => ({
      name: cmd.name,
      description: cmd.description || "Custom command",
      category: "custom" as const,
      custom: true,
    }));
  }, [commands]);

  // Removed automatic session creation to prevent spam

  const handleSend = async () => {
    if (!input.trim() || loading) return;

    const messageText = input;
    setInput("");

    try {
      // Ensure we have a session - create one if needed and get the session object
      let session = currentSession;
      if (!session) {
        session = await createSession({ title: "opencode-web session" });
        await loadSessions();
      }

      const parsed = parseCommand(messageText, commands);
      if (parsed.type === "slash") {
        await handleCommand(messageText);
      } else if (parsed.type === "shell") {
        await handleShellCommand(parsed.command || "");
      } else {
        const pendingId = `user-${Date.now()}`;
        setMessages((prev) => [
          ...prev,
          {
            id: pendingId,
            type: "user" as const,
            content: messageText,
            timestamp: new Date(),
            optimistic: true,
          },
        ]);

        try {
          await sendMessage(
            messageText,
            selectedModel?.providerID,
            selectedModel?.modelID,
            session, // Pass the session we just created or the existing one
            currentAgent ?? undefined,
          );
        } catch (error) {
          setMessages((prev) =>
            prev.map((msg) =>
              msg.optimistic ? { ...msg, optimistic: false, error: true } : msg,
            ),
          );
          throw error;
        }
        await loadSessions(); // Refresh session metadata after sending message
      }
    } catch (err) {
      console.error("Failed to send message:", err);
    }
  };

<<<<<<< HEAD
=======
  const handleAbort = async () => {
    if (!currentSession?.id || abortInFlight) return;

    try {
      await abortSession(currentSession.id);

      const successMsg = {
        id: `assistant-${Date.now()}`,
        type: "assistant" as const,
        content: "Agent stopped by user.",
        timestamp: new Date(),
      };
      setMessages((prev) => [...prev, successMsg]);
    } catch (error) {
      const errorMsg = {
        id: `assistant-${Date.now()}`,
        type: "assistant" as const,
        content: `Failed to stop agent: ${error instanceof Error ? error.message : "Unknown error"}`,
        timestamp: new Date(),
      };
      setMessages((prev) => [...prev, errorMsg]);
    }
  };

>>>>>>> b09daf7d
  const handleResizeStart = (e: React.MouseEvent) => {
    e.preventDefault();
    setIsResizing(true);
  };

  useEffect(() => {
    if (!isResizing) return;

    const handleMouseMove = (e: MouseEvent) => {
      const newWidth = e.clientX;
      if (newWidth >= 200 && newWidth <= 600) {
        setSidebarWidth(newWidth);
        localStorage.setItem("opencode-sidebar-width", newWidth.toString());
      }
    };

    const handleMouseUp = () => {
      setIsResizing(false);
    };

    document.addEventListener("mousemove", handleMouseMove);
    document.addEventListener("mouseup", handleMouseUp);

    return () => {
      document.removeEventListener("mousemove", handleMouseMove);
      document.removeEventListener("mouseup", handleMouseUp);
    };
  }, [isResizing]);

  useEffect(() => {
    if (!showModelPicker && !showAgentPicker && !showSessionPicker && textareaRef.current) {
      const timer = setTimeout(() => {
        textareaRef.current?.focus();
      }, 100);
      return () => clearTimeout(timer);
    }
  }, [showModelPicker, showAgentPicker, showSessionPicker]);

  useEffect(() => {
    if (textareaRef.current && isHydrated) {
      textareaRef.current.focus();
    }
  }, [isHydrated, currentSession?.id]);

  useEffect(() => {
    if (!loading && textareaRef.current) {
      textareaRef.current.focus();
    }
  }, [loading]);

  const handleShellCommand = async (command: string) => {
    if (!currentSession) {
      const errorMsg = {
        id: `assistant-${Date.now()}`,
        type: "assistant" as const,
        content: "No active session. Create a session first.",
        timestamp: new Date(),
      };
      setMessages((prev) => [...prev, errorMsg]);
      return;
    }

    try {
      const userMessage = {
        id: `user-${Date.now()}`,
        type: "user" as const,
        content: `$ ${command}`,
        timestamp: new Date(),
      };
      setMessages((prev) => [...prev, userMessage]);

      const response = await runShell(currentSession.id, command, []);

      if (response.data) {
        const assistantMessage = {
          id: response.data.info.id,
          type: "assistant" as const,
          content: extractTextFromParts(response.data.parts),
          parts: response.data.parts,
          timestamp: new Date(),
        };
        setMessages((prev) => [...prev, assistantMessage]);
      }
    } catch (error) {
      console.error("Failed to execute shell command:", error);
      const errorMsg = {
        id: `assistant-${Date.now()}`,
        type: "assistant" as const,
        content: `Command failed: ${error instanceof Error ? error.message : "Unknown error"}`,
        timestamp: new Date(),
      };
      setMessages((prev) => [...prev, errorMsg]);
    }
  };

  const handleCommand = async (command: string) => {
    const parsed = parseCommand(command, commands);
    const cmd = parsed.command;
    const args = parsed.args;
    const directory = currentProject?.worktree || "";

    if (parsed.matchedCommand) {
      try {
        await executeSlashCommand(parsed, currentSession?.id);
        await loadSessions();
      } catch (error) {
        const errorMsg = {
          id: `assistant-${Date.now()}`,
          type: "assistant" as const,
          content: `Command failed: ${error instanceof Error ? error.message : "Unknown error"}`,
          timestamp: new Date(),
        };
        setMessages((prev) => [...prev, errorMsg]);
      }
      return;
    }

    switch (cmd) {
      case "new":
      case "clear":
        await createSession({ title: "New Session" });
        const newMessage = {
          id: `assistant-${Date.now()}`,
          type: "assistant" as const,
          content: "Started new session.",
          timestamp: new Date(),
        };
        setMessages((prev) => [...prev, newMessage]);
        break;
      case "models":
        // Open model picker dialog
        setShowModelPicker(true);
        break;
      case "model":
        if (!args || args.length < 1) {
          const errorMessage = {
            id: `assistant-${Date.now()}`,
            type: "assistant" as const,
            content: "Usage: /model <provider>/<model>",
            timestamp: new Date(),
          };
          setMessages((prev) => [...prev, errorMessage]);
          break;
        }
        const [providerID, modelID] = args[0].split("/");
        const model = models.find(
          (m) => m.providerID === providerID && m.modelID === modelID,
        );
        if (model) {
          selectModel(model);
          const successMessage = {
            id: `assistant-${Date.now()}`,
            type: "assistant" as const,
            content: `Selected model: ${model.name}`,
            timestamp: new Date(),
          };
          setMessages((prev) => [...prev, successMessage]);
        } else {
          const errorMessage = {
            id: `assistant-${Date.now()}`,
            type: "assistant" as const,
            content: `Model not found: ${args[0]}`,
            timestamp: new Date(),
          };
          setMessages((prev) => [...prev, errorMessage]);
        }
        break;
      case "help":
        setShowHelp(true);
        break;
      case "themes":
        setShowThemes(true);
        break;
      case "sessions":
        setShowSessionPicker(true);
        break;
      case "agents":
        setShowAgentPicker(true);
        break;
      case "undo":
        if (!currentSession || messages.length === 0) {
          const errorMsg = {
            id: `assistant-${Date.now()}`,
            type: "assistant" as const,
            content: "No messages to undo.",
            timestamp: new Date(),
          };
          setMessages((prev) => [...prev, errorMsg]);
          break;
        }

        try {
          const lastAssistantMsg = [...messages]
            .reverse()
            .find((m) => m.type === "assistant");

          if (!lastAssistantMsg) {
            throw new Error("No assistant message to revert");
          }

          await revertMessage(currentSession.id, lastAssistantMsg.id);
          await loadSessions();

          const successMsg = {
            id: `assistant-${Date.now()}`,
            type: "assistant" as const,
            content: "Undid last message and reverted file changes.",
            timestamp: new Date(),
          };
          setMessages((prev) => [...prev, successMsg]);

          if (activeTab === "files") {
            await loadFiles(fileDirectory);
          }
        } catch (error) {
          const errorMsg = {
            id: `assistant-${Date.now()}`,
            type: "assistant" as const,
            content: `Undo failed: ${error instanceof Error ? error.message : "Unknown error"}`,
            timestamp: new Date(),
          };
          setMessages((prev) => [...prev, errorMsg]);
        }
        break;
      case "redo":
        if (!currentSession) {
          const errorMsg = {
            id: `assistant-${Date.now()}`,
            type: "assistant" as const,
            content: "No active session.",
            timestamp: new Date(),
          };
          setMessages((prev) => [...prev, errorMsg]);
          break;
        }

        try {
          await unrevertSession(currentSession.id);
          await loadSessions();

          const successMsg = {
            id: `assistant-${Date.now()}`,
            type: "assistant" as const,
            content: "Restored reverted changes.",
            timestamp: new Date(),
          };
          setMessages((prev) => [...prev, successMsg]);

          if (activeTab === "files") {
            await loadFiles(fileDirectory);
          }
        } catch (error) {
          const errorMsg = {
            id: `assistant-${Date.now()}`,
            type: "assistant" as const,
            content: `Redo failed: ${error instanceof Error ? error.message : "Unknown error"}`,
            timestamp: new Date(),
          };
          setMessages((prev) => [...prev, errorMsg]);
        }
        break;
      case "share":
        if (!currentSession) {
          const errorMsg = {
            id: `assistant-${Date.now()}`,
            type: "assistant" as const,
            content: "No active session to share.",
            timestamp: new Date(),
          };
          setMessages((prev) => [...prev, errorMsg]);
          break;
        }

        try {
          const sharedSession = await shareSession(currentSession.id);

          const shareUrl = sharedSession?.share?.url || "No URL available";

          await navigator.clipboard.writeText(shareUrl);

          const successMsg = {
            id: `assistant-${Date.now()}`,
            type: "assistant" as const,
            content: `Session shared.\n\nURL: ${shareUrl}\n\n(Copied to clipboard)`,
            timestamp: new Date(),
          };
          setMessages((prev) => [...prev, successMsg]);

          await loadSessions();
        } catch (error) {
          const errorMsg = {
            id: `assistant-${Date.now()}`,
            type: "assistant" as const,
            content: `Share failed: ${error instanceof Error ? error.message : "Unknown error"}`,
            timestamp: new Date(),
          };
          setMessages((prev) => [...prev, errorMsg]);
        }
        break;
      case "unshare":
        if (!currentSession) {
          const errorMsg = {
            id: `assistant-${Date.now()}`,
            type: "assistant" as const,
            content: "No active session.",
            timestamp: new Date(),
          };
          setMessages((prev) => [...prev, errorMsg]);
          break;
        }

        try {
          await unshareSession(currentSession.id);

          const successMsg = {
            id: `assistant-${Date.now()}`,
            type: "assistant" as const,
            content: "Session is no longer shared.",
            timestamp: new Date(),
          };
          setMessages((prev) => [...prev, successMsg]);

          await loadSessions();
        } catch (error) {
          const errorMsg = {
            id: `assistant-${Date.now()}`,
            type: "assistant" as const,
            content: `Unshare failed: ${error instanceof Error ? error.message : "Unknown error"}`,
            timestamp: new Date(),
          };
          setMessages((prev) => [...prev, errorMsg]);
        }
        break;
      case "init":
        if (!currentSession || !selectedModel) {
          const errorMsg = {
            id: `assistant-${Date.now()}`,
            type: "assistant" as const,
            content: "Need an active session and selected model.",
            timestamp: new Date(),
          };
          setMessages((prev) => [...prev, errorMsg]);
          break;
        }

        try {
          const lastMessage = messages[messages.length - 1];
          const messageID = lastMessage?.id || "";

          await initSession(
            currentSession.id,
            messageID,
            selectedModel.providerID,
            selectedModel.modelID,
          );

          const successMsg = {
            id: `assistant-${Date.now()}`,
            type: "assistant" as const,
            content:
              "Project initialized. AGENTS.md has been created or updated.",
            timestamp: new Date(),
          };
          setMessages((prev) => [...prev, successMsg]);

          if (activeTab === "files") {
            await loadFiles(fileDirectory);
          }
        } catch (error) {
          const errorMsg = {
            id: `assistant-${Date.now()}`,
            type: "assistant" as const,
            content: `Init failed: ${error instanceof Error ? error.message : "Unknown error"}`,
            timestamp: new Date(),
          };
          setMessages((prev) => [...prev, errorMsg]);
        }
        break;
      case "compact":
        if (!currentSession) {
          const errorMsg = {
            id: `assistant-${Date.now()}`,
            type: "assistant" as const,
            content: "No active session to compact.",
            timestamp: new Date(),
          };
          setMessages((prev) => [...prev, errorMsg]);
          break;
        }

        if (!selectedModel) {
          const errorMsg = {
            id: `assistant-${Date.now()}`,
            type: "assistant" as const,
            content: "No model selected. Please select a model first.",
            timestamp: new Date(),
          };
          setMessages((prev) => [...prev, errorMsg]);
          break;
        }

        try {
          const infoMsg = {
            id: `assistant-${Date.now()}`,
            type: "assistant" as const,
            content: "Compacting session... This may take a moment.",
            timestamp: new Date(),
          };
          setMessages((prev) => [...prev, infoMsg]);

          if (process.env.NODE_ENV !== "production")
            console.log(
              "[Compact] Starting compaction for session:",
              currentSession.id,
            );
          if (process.env.NODE_ENV !== "production")
            console.log("[Compact] Messages before:", messages.length);
          if (process.env.NODE_ENV !== "production")
            console.log(
              "[Compact] Tokens before:",
              messages.reduce((sum, msg) => {
                if (msg.metadata?.tokens) {
                  return (
                    sum +
                    msg.metadata.tokens.input +
                    msg.metadata.tokens.output +
                    msg.metadata.tokens.reasoning
                  );
                }
                return sum;
              }, 0),
            );

          await summarizeSession(
            currentSession.id,
            selectedModel.providerID,
            selectedModel.modelID,
          );
          if (process.env.NODE_ENV !== "production")
            console.log(
              "[Compact] Summarization request sent, polling for completion...",
            );

          // Poll until we see token count decrease (or timeout after 30 seconds)
          const startTime = Date.now();
          const maxWaitTime = 30000; // 30 seconds
          const tokensBefore = messages.reduce((sum, msg) => {
            if (msg.metadata?.tokens) {
              return (
                sum +
                msg.metadata.tokens.input +
                msg.metadata.tokens.output +
                msg.metadata.tokens.reasoning
              );
            }
            return sum;
          }, 0);

          let reloadedMessages = messages;
          let totalTokens = tokensBefore;
          let pollAttempt = 0;

          while (
            totalTokens >= tokensBefore &&
            Date.now() - startTime < maxWaitTime
          ) {
            pollAttempt++;
            await new Promise((resolve) => setTimeout(resolve, 1000)); // Wait 1 second between polls

            if (process.env.NODE_ENV !== "production")
              console.log(`[Compact] Poll attempt ${pollAttempt}...`);
            reloadedMessages = await loadMessages(currentSession.id);

            totalTokens = reloadedMessages.reduce((sum, msg) => {
              if (msg.metadata?.tokens) {
                return (
                  sum +
                  msg.metadata.tokens.input +
                  msg.metadata.tokens.output +
                  msg.metadata.tokens.reasoning
                );
              }
              return sum;
            }, 0);

            if (process.env.NODE_ENV !== "production")
              console.log(
                `[Compact] Current tokens: ${totalTokens} (before: ${tokensBefore})`,
              );
          }

          if (totalTokens >= tokensBefore) {
            console.warn("[Compact] Timeout waiting for token reduction");
          } else {
            if (process.env.NODE_ENV !== "production")
              console.log(
                `[Compact] Token reduction detected after ${pollAttempt} polls`,
              );
          }

          if (process.env.NODE_ENV !== "production")
            console.log(
              "[Compact] Messages reloaded:",
              reloadedMessages.length,
            );
          if (process.env.NODE_ENV !== "production")
            console.log(
              "[Compact] Total tokens after compaction:",
              totalTokens,
            );

          // Add success message using the reloaded messages array
          const successMsg = {
            id: `assistant-${Date.now()}`,
            type: "assistant" as const,
            content: `Session compacted successfully. Current tokens: ${totalTokens.toLocaleString()}`,
            timestamp: new Date(),
          };
          setMessages([...reloadedMessages, successMsg]);
        } catch (error) {
          const errorMsg = {
            id: `assistant-${Date.now()}`,
            type: "assistant" as const,
            content: `Compact failed: ${error instanceof Error ? error.message : "Unknown error"}`,
            timestamp: new Date(),
          };
          setMessages((prev) => [...prev, errorMsg]);
        }
        break;
      case "details":
        setShowDetails((prev) => !prev);
        const detailsMsg = {
          id: `assistant-${Date.now()}`,
          type: "assistant" as const,
          content: `Details ${!showDetails ? "shown" : "hidden"}.`,
          timestamp: new Date(),
        };
        setMessages((prev) => [...prev, detailsMsg]);
        break;
      case "export":
        if (!currentSession || messages.length === 0) {
          const errorMsg = {
            id: `assistant-${Date.now()}`,
            type: "assistant" as const,
            content: "No session to export.",
            timestamp: new Date(),
          };
          setMessages((prev) => [...prev, errorMsg]);
          break;
        }

        try {
          let markdown = `# ${currentSession.title || currentSession.id}\n\n`;
          markdown += `Project: ${currentProject?.worktree || "Unknown"}\n`;
          markdown += `Created: ${currentSession.createdAt?.toLocaleString() || "Unknown"}\n`;
          markdown += `Messages: ${messages.length}\n\n`;
          markdown += `---\n\n`;

          messages.forEach((msg, idx) => {
            const role = msg.type === "user" ? "**User**" : "**Assistant**";
            markdown += `## Message ${idx + 1} - ${role}\n\n`;
            markdown += `_${msg.timestamp.toLocaleString()}_\n\n`;

            if (msg.parts && msg.parts.length > 0) {
              msg.parts.forEach((part) => {
                if (part.type === "text" && "text" in part) {
                  markdown += `${part.text}\n\n`;
                } else if (part.type === "tool" && "tool" in part) {
                  markdown += `**Tool:** ${part.tool}\n`;
                  if (
                    "state" in part &&
                    part.state &&
                    typeof part.state === "object" &&
                    "status" in part.state
                  ) {
                    markdown += `**Status:** ${part.state.status}\n\n`;
                  }
                }
              });
            } else {
              markdown += `${msg.content}\n\n`;
            }

            markdown += `---\n\n`;
          });

          const blob = new Blob([markdown], { type: "text/markdown" });
          const url = URL.createObjectURL(blob);
          const a = document.createElement("a");
          a.href = url;
          a.download = `${currentSession.title || "session"}-${Date.now()}.md`;
          document.body.appendChild(a);
          a.click();
          document.body.removeChild(a);
          URL.revokeObjectURL(url);

          const successMsg = {
            id: `assistant-${Date.now()}`,
            type: "assistant" as const,
            content: "Session exported as markdown.",
            timestamp: new Date(),
          };
          setMessages((prev) => [...prev, successMsg]);
        } catch (error) {
          const errorMsg = {
            id: `assistant-${Date.now()}`,
            type: "assistant" as const,
            content: `Export failed: ${error instanceof Error ? error.message : "Unknown error"}`,
            timestamp: new Date(),
          };
          setMessages((prev) => [...prev, errorMsg]);
        }
        break;
      case "debug":
        try {
          if (!currentSession) {
            const noSessionMsg = {
              id: `assistant-${Date.now()}`,
              type: "assistant" as const,
              content: "No active session to debug.",
              timestamp: new Date(),
            };
            setMessages((prev) => [...prev, noSessionMsg]);
            break;
          }

          // Proxy through server to avoid direct browser access to OpenCode API
          const sessionResult = await openCodeService.getSession(
            currentSession.id,
            directory,
          );
          const sessionData = sessionResult.data;

          // Proxy through server to avoid direct browser access to OpenCode API
          const messagesResult = await openCodeService.getMessages(
            currentSession.id,
            directory,
          );
          const messagesData = messagesResult.data;

          const fullData = {
            session: sessionData,
            messages: messagesData,
            timestamp: new Date().toISOString(),
          };

          // Download as JSON file
          const blob = new Blob([JSON.stringify(fullData, null, 2)], {
            type: "application/json",
          });
          const url = URL.createObjectURL(blob);
          const a = document.createElement("a");
          a.href = url;
          a.download = `SESSION-${currentSession.id}.json`;
          document.body.appendChild(a);
          a.click();
          document.body.removeChild(a);
          URL.revokeObjectURL(url);

          const debugMessage = {
            id: `assistant-${Date.now()}`,
            type: "assistant" as const,
            content: `Session data exported to SESSION-${currentSession.id}.json\n\nIncludes:\n- Session metadata\n- ${messagesData.length} messages with full parts\n- All tool executions and state`,
            timestamp: new Date(),
          };
          setMessages((prev) => [...prev, debugMessage]);
        } catch (error) {
          const errorMessage = {
            id: `assistant-${Date.now()}`,
            type: "assistant" as const,
            content: `Debug export failed: ${error instanceof Error ? error.message : "Unknown error"}`,
            timestamp: new Date(),
          };
          setMessages((prev) => [...prev, errorMessage]);
        }
        break;
      case "editor":
        if (args && args.length > 0) {
          const filePath = args[0];
          await handleFileSelect(filePath);
          setActiveTab("files");
          const successMsg = {
            id: `assistant-${Date.now()}`,
            type: "assistant" as const,
            content: `Opened ${filePath} in file viewer.`,
            timestamp: new Date(),
          };
          setMessages((prev) => [...prev, successMsg]);
        } else {
          const errorMsg = {
            id: `assistant-${Date.now()}`,
            type: "assistant" as const,
            content: "Usage: /editor <file-path>",
            timestamp: new Date(),
          };
          setMessages((prev) => [...prev, errorMsg]);
        }
        break;
      default:
        const unknownMessage = {
          id: `assistant-${Date.now()}`,
          type: "assistant" as const,
          content: `Unknown command: ${cmd}. Type /help for available commands.`,
          timestamp: new Date(),
        };
        setMessages((prev) => [...prev, unknownMessage]);
    }
  };

  const handleCreateSession = async () => {
    const title = newSessionTitle.trim() || "New Session";
    const directory = currentProject?.worktree || "";
    if (!directory) {
      console.warn("Select a project before creating a session.");
      return;
    }
    try {
      await createSession({ title, directory });
      await loadSessions();
      closeNewSessionDialog();
    } catch (err) {
      console.error("Failed to create session:", err);
    }
  };

  const handleCreateProject = async () => {
    const directory = newProjectDirectory.trim();
    if (!directory) return;
    const projectLabel =
      directory.split(/[\\/]/).filter(Boolean).pop() || "New Project";
    const title = `${projectLabel} session`;
    try {
      await createSession({ title, directory });
      await loadSessions();
      closeNewProjectDialog();
      setNewSessionTitle("");
    } catch (err) {
      console.error("Failed to create project session:", err);
    }
  };

  const handleSessionSwitch = async (sessionId: string) => {
    try {
      await switchSession(sessionId);
    } catch (err) {
      console.error("Failed to switch session:", err);
    }
  };

  const handleDeleteSession = async (
    sessionId: string,
    event: React.MouseEvent,
  ) => {
    event.stopPropagation();
    if (confirm("Are you sure you want to delete this session?")) {
      try {
        await deleteSession(sessionId);
      } catch (err) {
        console.error("Failed to delete session:", err);
      }
    }
  };

  const handleClearSessions = async () => {
    if (confirm("Are you sure you want to delete all sessions?")) {
      try {
        await clearAllSessions();
        await loadSessions();
      } catch (err) {
        console.error("Failed to clear sessions:", err);
      }
    }
  };

  const handleKeyDown = (e: React.KeyboardEvent) => {
    if (e.key === "Enter" && !e.shiftKey) {
      e.preventDefault();
      if (showCommandPicker && commandSuggestions.length > 0) {
        handleCommandSelect(commandSuggestions[selectedCommandIndex]);
      } else if (showFileSuggestions && fileSuggestions.length > 0) {
        setInput(
          input.replace(
            /@\w*$/,
            `@${fileSuggestions[selectedFileSuggestionIndex]} `,
          ),
        );
        setShowFileSuggestions(false);
      } else {
        handleSend();
      }
    }
    if (e.key === "Tab") {
      e.preventDefault();
      if (showCommandPicker && commandSuggestions.length > 0) {
        const completed = completeCommand(input, customCommandSuggestions);
        if (completed) {
          setInput(completed + " ");
          setShowCommandPicker(false);
        }
      } else if (input.startsWith("/")) {
        const completed = completeCommand(input, customCommandSuggestions);
        if (completed) {
          setInput(completed + " ");
        }
      } else {
        cycleAgent();
      }
    }
    if (e.key === "ArrowDown") {
      if (showCommandPicker) {
        e.preventDefault();
        setSelectedCommandIndex((prev) =>
          prev < commandSuggestions.length - 1 ? prev + 1 : prev,
        );
      } else if (showFileSuggestions) {
        e.preventDefault();
        setSelectedFileSuggestionIndex((prev) =>
          prev < fileSuggestions.length - 1 ? prev + 1 : prev,
        );
      }
    }
    if (e.key === "ArrowUp") {
      if (showCommandPicker) {
        e.preventDefault();
        setSelectedCommandIndex((prev) => (prev > 0 ? prev - 1 : prev));
      } else if (showFileSuggestions) {
        e.preventDefault();
        setSelectedFileSuggestionIndex((prev) => (prev > 0 ? prev - 1 : prev));
      }
    }
    if (e.key === "Escape") {
      if (showCommandPicker) {
        e.preventDefault();
        setShowCommandPicker(false);
      } else if (showFileSuggestions) {
        e.preventDefault();
        setShowFileSuggestions(false);
      } else if (currentSessionBusy && !isMobile) {
        // On desktop, ESC aborts the running agent
        e.preventDefault();
        handleAbort();
      }
    }
  };

  const handleInputChange = async (value: string) => {
    setInput(value);
    if (value.startsWith("/")) {
      console.log("Commands from context:", commands);
      console.log("Custom commands list:", customCommandSuggestions);
      const suggestions = getCommandSuggestions(value, customCommandSuggestions);
      console.log("All suggestions:", suggestions);
      setCommandSuggestions(suggestions);
      setShowCommandPicker(suggestions.length > 0);
      setSelectedCommandIndex(0);
    } else {
      setShowCommandPicker(false);
    }

    if (value.includes("@")) {
      const query = value.split("@").pop() || "";
      if (query.length > 0) {
        try {
          const suggestions = await searchFiles(query);
          setFileSuggestions(suggestions.slice(0, 5));
          setShowFileSuggestions(true);
        } catch (error) {
          console.error("Failed to search files:", error);
        }
      } else {
        setShowFileSuggestions(false);
      }
    } else {
      setShowFileSuggestions(false);
    }
  };

  const handleCommandSelect = (command: Command) => {
    setShowCommandPicker(false);

    if (command.custom) {
      setInput("");
      void handleCommand(`/${command.name}`);
    } else if (command.name === "models") {
      setInput("");
      setShowModelPicker(true);
    } else if (command.name === "themes") {
      setInput("");
      setShowThemes(true);
    } else if (command.name === "help") {
      setInput("");
      setShowHelp(true);
    } else if (command.name === "sessions") {
      setInput("");
      setShowSessionPicker(true);
    } else if (command.name === "agents") {
      setInput("");
      setShowAgentPicker(true);
    } else if (
      [
        "new",
        "clear",
        "undo",
        "redo",
        "share",
        "unshare",
        "init",
        "compact",
        "details",
        "export",
        "editor",
        "exit",
      ].includes(command.name)
    ) {
      setInput("");
      void handleCommand(`/${command.name}`);
    } else {
      setInput(`/${command.name} `);
    }
  };

  // New feature handlers
  const handleProjectSwitch = async (project: (typeof projects)[0]) => {
    try {
      await switchProject(project);
    } catch (err) {
      console.error("Failed to switch project:", err);
    }
  };

  const handleFileSelect = async (filePath: string) => {
    try {
      const result = await readFile(filePath);
      setSelectedFile(filePath);
      if (result) {
        setFileContent(result);
        setFileError(null);
      } else {
        setFileContent(null);
        setFileError("Unable to read file");
      }
    } catch (err) {
      console.error("Failed to read file:", err);
      setFileContent(null);
      setFileError("Error reading file");
    }
  };

  const handleDirectoryOpen = async (path: string) => {
    try {
      await loadFiles(path);
      setSelectedFile(null);
      setFileContent(null);
      setFileError(null);
    } catch (err) {
      console.error("Failed to load directory:", err);
    }
  };

  const handleNavigateUp = async () => {
    if (fileDirectory === ".") return;
    const parts = fileDirectory.split("/").filter(Boolean);
    parts.pop();
    const parent = parts.length > 0 ? parts.join("/") : ".";
    await handleDirectoryOpen(parent);
  };

  const breadcrumbParts = useMemo<string[]>(() => {
    if (!fileDirectory || fileDirectory === ".") {
      return [];
    }
    return fileDirectory.split("/").filter(Boolean);
  }, [fileDirectory]);

  const sortedFiles = useMemo(() => {
    return [...files].sort((a, b) => {
      if (a.type === b.type) {
        return a.name.localeCompare(b.name);
      }
      return a.type === "directory" ? -1 : 1;
    });
  }, [files]);

  const filteredFiles = useMemo(() => {
    if (!fileSearchQuery.trim()) return sortedFiles;
    const query = fileSearchQuery.toLowerCase();
    return sortedFiles.filter(
      (file) =>
        file.name.toLowerCase().includes(query) ||
        file.path.toLowerCase().includes(query),
    );
  }, [sortedFiles, fileSearchQuery]);

  const sortedProjects = useMemo(() => {
    return [...projects].sort((a, b) => {
      const aDate = a.updatedAt || a.createdAt || new Date(0);
      const bDate = b.updatedAt || b.createdAt || new Date(0);
      return bDate.getTime() - aDate.getTime();
    });
  }, [projects]);
  const currentProjectLastTouched = useMemo(() => {
    const updated = coerceToDate(
      currentProject?.updatedAt as Date | string | number | null,
    );
    if (updated) return updated;
    return coerceToDate(
      currentProject?.createdAt as Date | string | number | null,
    );
  }, [currentProject]);

  const filteredModels = useMemo(() => {
    if (!modelSearchQuery.trim()) return models;
    const query = modelSearchQuery.toLowerCase();
    return models.filter(
      (model) =>
        model.name.toLowerCase().includes(query) ||
        model.providerID.toLowerCase().includes(query) ||
        model.modelID.toLowerCase().includes(query),
    );
  }, [models, modelSearchQuery]);

  const sessionTokenStats = useMemo(() => {
    const totalTokens = messages.reduce((sum, msg) => {
      if (msg.metadata?.tokens) {
        return (
          sum +
          msg.metadata.tokens.input +
          msg.metadata.tokens.output +
          msg.metadata.tokens.reasoning
        );
      }
      return sum;
    }, 0);

    const contextWindow = 200000;
    const contextPercentage =
      contextWindow > 0 ? Math.round((totalTokens / contextWindow) * 100) : 0;

    return {
      totalTokens,
      contextPercentage,
      contextWindow,
    };
  }, [messages]);

  const handleTabChange = (tab: string) => {
    setActiveTab(tab);
    if (tab === "files") {
      if (files.length === 0) {
        void handleDirectoryOpen(fileDirectory || ".");
      }
      // Focus the file search input when switching to files tab
      setTimeout(() => {
        fileSearchInputRef.current?.focus();
      }, 0);
    }
    if (tab === "workspace") {
      void loadSessions();
    }
  };

  const cycleAgent = () => {
    if (agents.length === 0) return;
    let currentIndex = 0;
    if (currentAgent) {
      const currentId = currentAgent.id || currentAgent.name;
      currentIndex = agents.findIndex((a) => {
        const agentId = a.id || a.name;
        return agentId === currentId;
      });
      if (currentIndex === -1) currentIndex = 0;
    }
    const nextIndex = (currentIndex + 1) % agents.length;
    selectAgent(agents[nextIndex]);
  };

  useEffect(() => {
    messagesEndRef.current?.scrollIntoView({ behavior: "smooth" });
  }, [messages]);

  useEffect(() => {
    if (showModelPicker && modelSearchInputRef.current) {
      modelSearchInputRef.current.focus();
    }
  }, [showModelPicker]);

  useEffect(() => {
    setSelectedModelIndex(0);
  }, [modelSearchQuery]);

  useEffect(() => {
    if (typeof window !== "undefined") {
      localStorage.setItem("opencode-active-tab", activeTab);
    }
  }, [activeTab]);

  // Focus file search input when files tab becomes active
  useEffect(() => {
    if (activeTab === "files") {
      setTimeout(() => {
        fileSearchInputRef.current?.focus();
      }, 0);
    }
  }, [activeTab]);

  useEffect(() => {
    if (typeof window !== "undefined") {
      if (selectedFile) {
        localStorage.setItem("opencode-selected-file", selectedFile);
      } else {
        localStorage.removeItem("opencode-selected-file");
      }
    }
  }, [selectedFile]);

  useEffect(() => {
    const restoreFilesTab = async () => {
      if (isHydrated && activeTab === "files") {
        if (process.env.NODE_ENV !== "production")
          console.log("[Hydration] Restoring files tab state");
        if (files.length === 0) {
          if (process.env.NODE_ENV !== "production")
            console.log(
              "[Hydration] Loading files for directory:",
              fileDirectory,
            );
          await loadFiles(fileDirectory || ".");
        }
        if (selectedFile && !fileContent && !fileError) {
          if (process.env.NODE_ENV !== "production")
            console.log(
              "[Hydration] Restoring selected file content:",
              selectedFile,
            );
          await handleFileSelect(selectedFile);
        }
      }
    };
    void restoreFilesTab();
  }, [isHydrated, activeTab]); // eslint-disable-line react-hooks/exhaustive-deps

  if (!isHydrated) {
    return (
      <View
        box="square"
        className="h-screen font-mono overflow-hidden flex items-center justify-center bg-theme-background text-theme-foreground"
      >
        <div className="text-center">
          <div className="text-4xl mb-4">⏳</div>
          <div className="text-lg">Loading OpenCode Web...</div>
        </div>
      </View>
    );
  }

  return (
    <View
      box="square"
      className="font-mono overflow-hidden flex flex-col bg-theme-background text-theme-foreground"
      style={{
        height: "100dvh",
        width: "100vw",
        position: "fixed",
        top: 0,
        left: 0,
        right: 0,
        bottom: 0,
      }}
    >
      {/* Top Bar */}
      <div className="px-4 py-2 flex items-center justify-between bg-theme-background-alt flex-shrink-0">
        {isConnected === false && (
          <div className="absolute top-0 left-0 right-0 px-2 py-1 text-center text-xs bg-theme-error text-theme-background z-50">
            Disconnected from OpenCode server
          </div>
        )}
        <div className="flex items-start sm:items-center gap-2 lg:gap-4">
          <HamburgerMenu
            isOpen={isMobileSidebarOpen}
            onClick={() => setIsMobileSidebarOpen(!isMobileSidebarOpen)}
          />
          <div className="flex flex-col items-center gap-1 text-center sm:flex-row sm:items-center sm:gap-2 sm:text-left">
            <Badge variant="foreground1" cap="round">
              opencode web
            </Badge>
            {isConnected !== null && (
              <div className="flex items-center gap-2 self-center justify-center order-first sm:order-none sm:self-auto sm:justify-start">
                <div
                  className={`connection-indicator ${isConnected ? "connected" : "disconnected"}`}
                />
                <Badge
                  variant={isConnected ? "background2" : "foreground0"}
                  cap="round"
                  className="hidden sm:inline"
                >
                  {isConnected ? "Connected" : "Disconnected"}
                </Badge>
                {sseConnectionState && (
                  <div
                    className="flex items-center gap-1"
                    title={`SSE: ${sseConnectionState.connected ? "Connected" : "Disconnected"}${sseConnectionState.reconnecting ? " (Reconnecting...)" : ""}${sseConnectionState.error ? ` - ${sseConnectionState.error}` : ""}`}
                  >
                    <div
                      className={`w-2 h-2 rounded-full ${sseConnectionState.connected ? "bg-green-500" : "bg-red-500"} ${sseConnectionState.reconnecting ? "animate-pulse" : ""}`}
                    />
                    <Badge
                      variant={
                        sseConnectionState.connected
                          ? "background2"
                          : "foreground0"
                      }
                      cap="round"
                      className="hidden md:inline text-xs"
                    >
                      SSE {sseConnectionState.connected ? "Live" : "Off"}
                      {sseConnectionState.reconnecting && "..."}
                    </Badge>
                  </div>
                )}
              </div>
            )}
          </div>
          <div className="flex gap-2">
            {["workspace", "files"].map((tab) => (
              <Button
                key={tab}
                onClick={() => handleTabChange(tab)}
                variant={activeTab === tab ? "foreground0" : undefined}
                box="square"
                size="small"
                className="capitalize"
              >
                {tab}
              </Button>
            ))}
          </div>
        </div>
        <div className="hidden lg:flex items-center gap-2">
          <Button
            variant="foreground0"
            box="round"
            onClick={openHelp}
            size="small"
            className="border-none"
          >
            Help
          </Button>
          <Button
            variant="foreground0"
            box="round"
            onClick={openThemes}
            size="small"
            className="border-none"
          >
            Themes
          </Button>
          <Button
            variant="foreground0"
            box="round"
            onClick={async () => {
              try {
                const config = await openCodeService.getConfig();
                setConfigData(JSON.stringify(config, null, 2));
                setShowConfig(true);
              } catch (error) {
                console.error("Failed to fetch config:", error);
              }
            }}
            size="small"
            className="border-none"
          >
            Config
          </Button>
        </div>
      </div>

      <Separator />

      {/* Main Content */}
      <div className="flex-1 min-w-0 flex overflow-hidden gap-0">
        {/* Desktop Sidebar - hidden on mobile */}
        <View
          box="square"
          className="hidden lg:flex flex-col p-4 bg-theme-background-alt relative"
          style={{ width: `${sidebarWidth}px` }}
        >
          <div
            className="absolute top-0 right-0 w-1 h-full cursor-col-resize hover:bg-theme-primary transition-colors z-10"
            onMouseDown={handleResizeStart}
            style={{
              backgroundColor: isResizing ? "var(--theme-primary)" : "transparent",
            }}
          />
          <div className="flex-1 overflow-hidden">
            {activeTab === "workspace" && (
              <div className="h-full flex flex-col overflow-hidden">
                {/* Projects Section */}
                <div className="flex flex-col flex-shrink-0">
                  <View
                    box="square"
                    className="p-2 mb-2 bg-theme-background-alt"
                  >
                    <div className="flex items-center justify-between gap-2">
                      <h3 className="text-sm font-medium">Projects</h3>
                      <Button
                        variant="foreground0"
                        box="round"
                        size="small"
                        onClick={() => {
                          setNewProjectDirectory("");
                          setShowNewProjectForm(true);
                        }}
                      >
                        New Project
                      </Button>
                    </div>
                  </View>
                  <Separator className="mb-2" />
                  <div className="flex-1 flex flex-col gap-3">
                    <ProjectSelector
                      projects={sortedProjects}
                      currentProject={currentProject}
                      onSelect={handleProjectSwitch}
                      buttonClassName="!py-2 !px-3"
                    />
                    {currentProject ? (
                      <div className="text-xs leading-relaxed space-y-1 text-theme-foreground">
                        <div className="truncate">
                          Dir: {currentProject.worktree}
                        </div>
                        <div className="truncate">
                          VCS: {currentProject.vcs || "Unknown"}
                        </div>
                        {currentProjectLastTouched && (
                          <div>
                            Updated:{" "}
                            {currentProjectLastTouched.toLocaleDateString()}
                          </div>
                        )}
                      </div>
                    ) : (
                      <div className="text-xs text-theme-muted">
                        {sortedProjects.length > 0
                          ? "Choose a project from the menu above."
                          : "No projects yet. Use New Project to add an existing git repository."}
                      </div>
                    )}
                  </div>
                </div>

                <Separator className="my-3" />

                {/* Sessions Section */}
                <div className="flex flex-col flex-1 min-h-0">
                  <View
                    box="square"
                    className="p-2 mb-2 bg-theme-background-alt"
                  >
                    <div className="flex justify-between items-center">
                      <h3 className="text-sm font-medium">Sessions</h3>
                      <div className="flex gap-2">
                        <Button
                          variant="foreground0"
                          box="round"
                          onClick={handleClearSessions}
                          size="small"
                        >
                          Clear
                        </Button>
                        <Button
                          variant="foreground0"
                          box="round"
                          onClick={() => {
                            setNewSessionTitle("");
                            setShowNewSessionForm(true);
                          }}
                          size="small"
                          disabled={!currentProject}
                        >
                          New Session
                        </Button>
                      </div>
                    </div>
                  </View>
                  <Separator className="mb-2" />
                  {!currentProject ? (
                    <div className="flex-1 flex items-center justify-center text-sm text-theme-muted">
                      Select a project or use New Project to view sessions
                    </div>
                  ) : (
                    <>
                      <div className="flex-1 overflow-y-auto scrollbar space-y-2 min-h-0">
                        {sessions
                          .filter(
                            (session) =>
                              session.projectID === currentProject?.id ||
                              session.directory === currentProject?.worktree,
                          )
                          .map((session) => {
                            const isSelected =
                              currentSession?.id === session.id;
                            return (
                              <div
                                key={session.id}
                                className="p-2 cursor-pointer transition-colors rounded"
                                style={{
                                  backgroundColor: isSelected
                                    ? "var(--theme-primary)"
                                    : "var(--theme-background)",
                                  color: isSelected
                                    ? "var(--theme-background)"
                                    : "var(--theme-foreground)",
                                }}
                                onClick={() => handleSessionSwitch(session.id)}
                                onMouseEnter={(e) => {
                                  if (!isSelected) {
                                    e.currentTarget.style.backgroundColor =
                                      "var(--theme-backgroundAlt)";
                                  }
                                }}
                                onMouseLeave={(e) => {
                                  if (!isSelected) {
                                    e.currentTarget.style.backgroundColor =
                                      "var(--theme-background)";
                                  }
                                }}
                              >
                                <div className="flex justify-between items-start">
                                  <div className="flex-1 min-w-0">
                                    <div className="font-medium text-sm truncate">
                                      {session.title}
                                    </div>
                                    <div className="text-xs opacity-70">
                                      {session.createdAt?.toLocaleDateString() ||
                                        "Unknown"}
                                      {session.messageCount !== undefined && (
                                        <span className="ml-2">
                                          • {session.messageCount} messages
                                        </span>
                                      )}
                                      {session.updatedAt && (
                                        <span className="ml-2">
                                          • Updated:{" "}
                                          {session.updatedAt.toLocaleDateString()}
                                        </span>
                                      )}
                                    </div>
                                    {session.directory && (
                                      <div className="text-xs opacity-50 truncate">
                                        Dir: {session.directory}
                                      </div>
                                    )}
                                  </div>
                                  <Button
                                    variant="foreground0"
                                    box="round"
                                    size="small"
                                    onClick={(e) =>
                                      handleDeleteSession(session.id, e)
                                    }
                                    className="ml-2 flex-shrink-0"
                                  >
                                    ×
                                  </Button>
                                </div>
                              </div>
                            );
                          })}
                        {sessions.length === 0 && (
                          <div className="text-center text-sm py-4 text-theme-muted">
                            No sessions for this project yet
                          </div>
                        )}
                      </div>
                    </>
                  )}
                </div>
              </div>
            )}

            {activeTab === "files" && (
              <div className="space-y-4 h-full flex flex-col">
                <View box="square" className="p-2 mb-2 bg-theme-background-alt">
                  <div className="flex items-center justify-between">
                    <h3 className="text-sm font-medium">Files</h3>
                    <Button
                      variant="foreground0"
                      box="round"
                      size="small"
                      onClick={() =>
                        void handleDirectoryOpen(fileDirectory || ".")
                      }
                    >
                      Refresh
                    </Button>
                  </div>
                </View>
                <Separator />
                <div className="space-y-2">
                  <Input
                    ref={fileSearchInputRef}
                    value={fileSearchQuery}
                    onChange={(e) => setFileSearchQuery(e.target.value)}
                    placeholder="Search files..."
                    size="small"
                    className="w-full bg-theme-background text-theme-foreground border-theme-primary"
                  />
                </div>
                <Separator />
                <div className="flex items-center justify-between text-xs text-theme-foreground gap-2">
                  <div className="flex flex-wrap items-center gap-1 flex-1 min-w-0">
                    <Button
                      box="square"
                      size="small"
                      onClick={() => void handleDirectoryOpen(".")}
                      className="!py-1 !px-2 text-xs"
                    >
                      root
                    </Button>
                    {breadcrumbParts.map((part, index) => {
                      const fullPath = breadcrumbParts
                        .slice(0, index + 1)
                        .join("/");
                      return (
                        <span
                          key={fullPath}
                          className="flex items-center gap-1"
                        >
                          <span className="text-theme-muted">/</span>
                          <Button
                            box="square"
                            size="small"
                            onClick={() => void handleDirectoryOpen(fullPath)}
                            className="!py-1 !px-2 text-xs"
                          >
                            {part}
                          </Button>
                        </span>
                      );
                    })}
                  </div>
                  <div className="flex gap-1 flex-shrink-0">
                    {fileSearchQuery && (
                      <Button
                        variant="foreground0"
                        box="round"
                        size="small"
                        onClick={() => setFileSearchQuery("")}
                      >
                        Clear
                      </Button>
                    )}
                    <Button
                      variant="foreground0"
                      box="round"
                      size="small"
                      disabled={
                        fileDirectory === "." || breadcrumbParts.length === 0
                      }
                      onClick={(e) => {
                        e.preventDefault();
                        e.stopPropagation();
                        void handleNavigateUp();
                      }}
                      className="disabled:opacity-40 disabled:cursor-not-allowed"
                    >
                      Up
                    </Button>
                  </div>
                </div>
                <Separator />
                <div className="flex-1 overflow-y-auto scrollbar space-y-0.5">
                  {filteredFiles.length > 0 ? (
                    filteredFiles.map((file) => {
                      const isDirectory = file.type === "directory";
                      const isSelected =
                        !isDirectory && selectedFile === file.path;
                      return (
                        <div
                          key={file.path}
                          className="px-2 py-1 cursor-pointer transition-colors rounded"
                          style={{
                            backgroundColor: isSelected
                              ? "var(--theme-primary)"
                              : "var(--theme-background)",
                            color: isSelected
                              ? "var(--theme-background)"
                              : "var(--theme-foreground)",
                          }}
                          onClick={() => {
                            if (isDirectory) {
                              void handleDirectoryOpen(file.path);
                            } else {
                              void handleFileSelect(file.path);
                            }
                          }}
                          onMouseEnter={(e) => {
                            if (!isSelected) {
                              e.currentTarget.style.backgroundColor =
                                "var(--theme-backgroundAlt)";
                            }
                          }}
                          onMouseLeave={(e) => {
                            if (!isSelected) {
                              e.currentTarget.style.backgroundColor =
                                "var(--theme-background)";
                            }
                          }}
                        >
                          <div className="flex items-center gap-2 text-sm">
                            <FileIcon
                              node={{
                                path: file.path,
                                type: isDirectory ? "directory" : "file",
                              }}
                            />
                            <span className="truncate">{file.name}</span>
                          </div>
                        </div>
                      );
                    })
                  ) : (
                    <div className="text-center text-sm py-4 text-theme-muted">
                      No files loaded
                    </div>
                  )}
                </div>
                <div className="text-xs opacity-50">
                  Path: {fileDirectory === "." ? "/" : `/${fileDirectory}`} •{" "}
                  {filteredFiles.length} items
                </div>
              </div>
            )}
          </div>
        </View>

        {/* Mobile Sidebar Drawer */}
        <MobileSidebar
          isOpen={isMobileSidebarOpen}
          onClose={() => setIsMobileSidebarOpen(false)}
        >
          {/* Mobile Menu Actions */}
          <div className="flex gap-2 mb-4 flex-shrink-0">
            <Button
              variant="foreground0"
              box="round"
              onClick={() => {
                openHelp();
                setIsMobileSidebarOpen(false);
              }}
              size="small"
              className="flex-1"
            >
              Help
            </Button>
            <Button
              variant="foreground0"
              box="round"
              onClick={() => {
                openThemes();
                setIsMobileSidebarOpen(false);
              }}
              size="small"
              className="flex-1"
            >
              Themes
            </Button>
          </div>

          {activeTab === "workspace" && (
            <div className="h-full flex flex-col gap-4 overflow-hidden">
              {/* Projects Section */}
              <div className="flex flex-col flex-shrink-0">
                <div className="flex items-center justify-between mb-2 gap-2">
                  <h3 className="text-sm font-medium">Projects</h3>
                  <Button
                    variant="foreground0"
                    box="round"
                    size="small"
                    className="flex-shrink-0"
                    onClick={() => {
                      setIsMobileSidebarOpen(false);
                      setNewProjectDirectory("");
                      setShowNewProjectForm(true);
                    }}
                  >
                    New Project
                  </Button>
                </div>
                <Separator className="mb-2" />
                <div className="flex flex-col gap-3">
                  <ProjectSelector
                    projects={sortedProjects}
                    currentProject={currentProject}
                    onSelect={(project) => {
                      handleProjectSwitch(project);
                      setIsMobileSidebarOpen(false);
                    }}
                    buttonClassName="!py-2 !px-3"
                  />
                  {currentProject ? (
                    <div className="text-xs leading-relaxed space-y-1 text-theme-foreground">
                      <div className="truncate">
                        Dir: {currentProject.worktree}
                      </div>
                      <div className="truncate">
                        VCS: {currentProject.vcs || "Unknown"}
                      </div>
                      {currentProjectLastTouched && (
                        <div>
                          Updated:{" "}
                          {currentProjectLastTouched.toLocaleDateString()}
                        </div>
                      )}
                    </div>
                  ) : (
                    <div className="text-xs text-theme-muted">
                      {sortedProjects.length > 0
                        ? "Choose a project from the menu above."
                        : "No projects yet. Use New Project to add an existing git repository."}
                    </div>
                  )}
                </div>
              </div>

              <Separator className="my-3" />

              {/* Sessions Section */}
              <div className="flex flex-col flex-1 min-h-0">
                <div className="flex justify-between items-center mb-2">
                  <h3 className="text-sm font-medium">Sessions</h3>
                  <Button
                    variant="foreground0"
                    box="round"
                    onClick={() => {
                      setIsMobileSidebarOpen(false);
                      setNewSessionTitle("");
                      setShowNewSessionForm(true);
                    }}
                    size="small"
                    disabled={!currentProject}
                  >
                    New Session
                  </Button>
                </div>
                <Separator className="mb-2" />
                {!currentProject ? (
                  <div className="flex-1 flex items-center justify-center text-sm text-theme-muted text-center px-4">
                    Select a project, or use New Project to add a git directory
                  </div>
                ) : (
                  <>
                    <div className="flex-1 overflow-y-auto space-y-1 min-h-0">
                      {sessions
                        .filter(
                          (session) =>
                            session.projectID === currentProject?.id ||
                            session.directory === currentProject?.worktree,
                        )
                        .map((session) => {
                          const isSelected = currentSession?.id === session.id;
                          return (
                            <div
                              key={session.id}
                              className="p-2 cursor-pointer transition-colors rounded"
                              style={{
                                backgroundColor: isSelected
                                  ? "var(--theme-primary)"
                                  : "var(--theme-background)",
                                color: isSelected
                                  ? "var(--theme-background)"
                                  : "var(--theme-foreground)",
                              }}
                              onClick={() => {
                                handleSessionSwitch(session.id);
                                setIsMobileSidebarOpen(false);
                              }}
                              onMouseEnter={(e) => {
                                if (!isSelected) {
                                  e.currentTarget.style.backgroundColor =
                                    "var(--theme-backgroundAlt)";
                                }
                              }}
                              onMouseLeave={(e) => {
                                if (!isSelected) {
                                  e.currentTarget.style.backgroundColor =
                                    "var(--theme-background)";
                                }
                              }}
                            >
                              <div className="font-medium text-sm truncate">
                                {session.title}
                              </div>
                              <div className="text-xs opacity-70">
                                {session.createdAt?.toLocaleDateString() ||
                                  "Unknown"}
                              </div>
                            </div>
                          );
                        })}
                    </div>
                  </>
                )}
              </div>
            </div>
          )}

          {activeTab === "files" && (
            <div className="h-full flex flex-col gap-2 overflow-hidden">
              <h3 className="text-sm font-medium">Files</h3>
              <Separator />
              <div className="flex-1 overflow-y-auto space-y-1 min-h-0">
                {sortedFiles.length > 0 ? (
                  sortedFiles.map((file) => {
                    const isDirectory = file.type === "directory";
                    const isSelected =
                      !isDirectory && selectedFile === file.path;
                    return (
                      <div
                        key={file.path}
                        className="px-2 py-1 cursor-pointer transition-colors rounded"
                        style={{
                          backgroundColor: isSelected
                            ? "var(--theme-primary)"
                            : "var(--theme-background)",
                          color: isSelected
                            ? "var(--theme-background)"
                            : "var(--theme-foreground)",
                        }}
                        onClick={() => {
                          if (isDirectory) {
                            void handleDirectoryOpen(file.path);
                          } else {
                            void handleFileSelect(file.path);
                            setIsMobileSidebarOpen(false);
                          }
                        }}
                        onMouseEnter={(e) => {
                          if (!isSelected) {
                            e.currentTarget.style.backgroundColor =
                              "var(--theme-backgroundAlt)";
                          }
                        }}
                        onMouseLeave={(e) => {
                          if (!isSelected) {
                            e.currentTarget.style.backgroundColor =
                              "var(--theme-background)";
                          }
                        }}
                      >
                        <div className="flex items-center gap-2 text-sm">
                          <FileIcon
                            node={{
                              path: file.path,
                              type: isDirectory ? "directory" : "file",
                            }}
                          />
                          <span className="truncate">{file.name}</span>
                        </div>
                      </div>
                    );
                  })
                ) : (
                  <div className="text-center text-sm py-4 text-theme-muted">
                    No files loaded
                  </div>
                )}
              </div>
            </div>
          )}
        </MobileSidebar>

        <Separator direction="vertical" />

        {/* Main Editor Area */}
        <View
          box="square"
          className="flex-1 min-w-0 flex flex-col gap-0 bg-theme-background"
          style={{
            filter: shouldBlurEditor ? "blur(4px)" : undefined,
            pointerEvents: shouldBlurEditor ? "none" : undefined,
          }}
        >
          {/* Header */}
          <div className="px-4 py-2 flex justify-between items-center bg-theme-background-alt">
            <div className="flex items-center gap-2 flex-wrap">
              <span className="text-base font-normal text-theme-foreground">
                OpenCode Chat Sessions:{" "}
                {currentSession?.title || currentSession?.id.slice(0, 8)}... .
                Project: {currentProject?.worktree}
              </span>
              {currentSessionTodos.length > 0 && (
                <Badge variant="foreground0" cap="round" className="text-xs">
                  {currentSessionTodos.length} todo
                  {currentSessionTodos.length === 1 ? "" : "s"} pending
                </Badge>
              )}
            </div>
          </div>

          <Separator />

          {/* Content */}
          {activeTab === "workspace" && (
            <div
              className="flex-1 flex flex-col overflow-hidden"
              data-dialog-anchor="chat"
            >
              {/* Chat Messages */}
              <div className="flex-1 overflow-y-auto scrollbar p-2 pb-4 space-y-2 min-h-0 flex flex-col">
                <div className="max-w-none lg:mx-auto lg:max-w-6xl xl:max-w-7xl space-y-2 flex-1 flex flex-col">
                  {messages.length === 0 && !loading && (
                  <div className="flex items-center justify-center flex-1">
                    <View
                      box="round"
                      className="max-w-4xl w-full p-6 text-center bg-theme-background-alt"
                    >
                      {currentProject && !currentSession ? (
                        <img
                          src="data:image/svg+xml,%3csvg%20width='234'%20height='42'%20viewBox='0%200%20234%2042'%20fill='none'%20xmlns='http://www.w3.org/2000/svg'%3e%3cpath%20d='M18%2030H6V18H18V30Z'%20fill='%234B4646'/%3e%3cpath%20d='M18%2012H6V30H18V12ZM24%2036H0V6H24V36Z'%20fill='%23B7B1B1'/%3e%3cpath%20d='M48%2030H36V18H48V30Z'%20fill='%234B4646'/%3e%3cpath%20d='M36%2030H48V12H36V30ZM54%2036H36V42H30V6H54V36Z'%20fill='%23B7B1B1'/%3e%3cpath%20d='M84%2024V30H66V24H84Z'%20fill='%234B4646'/%3e%3cpath%20d='M84%2024H66V30H84V36H60V6H84V24ZM66%2018H78V12H66V18Z'%20fill='%23B7B1B1'/%3e%3cpath%20d='M108%2036H96V18H108V36Z'%20fill='%234B4646'/%3e%3cpath%20d='M108%2012H96V36H90V6H108V12ZM114%2036H108V12H114V36Z'%20fill='%23B7B1B1'/%3e%3cpath%20d='M144%2030H126V18H144V30Z'%20fill='%234B4646'/%3e%3cpath%20d='M144%2012H126V30H144V36H120V6H144V12Z'%20fill='%23F1ECEC'/%3e%3cpath%20d='M168%2030H156V18H168V30Z'%20fill='%234B4646'/%3e%3cpath%20d='M168%2012H156V30H168V12ZM174%2036H150V6H174V36Z'%20fill='%23F1ECEC'/%3e%3cpath%20d='M198%2030H186V18H198V30Z'%20fill='%234B4646'/%3e%3cpath%20d='M198%2012H186V30H198V12ZM204%2036H180V6H198V0H204V36Z'%20fill='%23F1ECEC'/%3e%3cpath%20d='M234%2024V30H216V24H234Z'%20fill='%234B4646'/%3e%3cpath%20d='M216%2012V18H228V12H216ZM234%2024H216V30H234V36H210V6H234V24Z'%20fill='%23F1ECEC'/%3e%3c/svg%3e"
                          alt="OpenCode logo dark"
                          className="mx-auto mb-4 h-24 w-auto"
                        />
                      ) : (
                        <>
                          <img
                            src="data:image/svg+xml,%3csvg%20width='234'%20height='42'%20viewBox='0%200%20234%2042'%20fill='none'%20xmlns='http://www.w3.org/2000/svg'%3e%3cpath%20d='M18%2030H6V18H18V30Z'%20fill='%234B4646'/%3e%3cpath%20d='M18%2012H6V30H18V12ZM24%2036H0V6H24V36Z'%20fill='%23B7B1B1'/%3e%3cpath%20d='M48%2030H36V18H48V30Z'%20fill='%234B4646'/%3e%3cpath%20d='M36%2030H48V12H36V30ZM54%2036H36V42H30V6H54V36Z'%20fill='%23B7B1B1'/%3e%3cpath%20d='M84%2024V30H66V24H84Z'%20fill='%234B4646'/%3e%3cpath%20d='M84%2024H66V30H84V36H60V6H84V24ZM66%2018H78V12H66V18Z'%20fill='%23B7B1B1'/%3e%3cpath%20d='M108%2036H96V18H108V36Z'%20fill='%234B4646'/%3e%3cpath%20d='M108%2012H96V36H90V6H108V12ZM114%2036H108V12H114V36Z'%20fill='%23B7B1B1'/%3e%3cpath%20d='M144%2030H126V18H144V30Z'%20fill='%234B4646'/%3e%3cpath%20d='M144%2012H126V30H144V36H120V6H144V12Z'%20fill='%23F1ECEC'/%3e%3cpath%20d='M168%2030H156V18H168V30Z'%20fill='%234B4646'/%3e%3cpath%20d='M168%2012H156V30H168V12ZM174%2036H150V6H174V36Z'%20fill='%23F1ECEC'/%3e%3cpath%20d='M198%2030H186V18H198V30Z'%20fill='%234B4646'/%3e%3cpath%20d='M198%2012H186V30H198V12ZM204%2036H180V6H198V0H204V36Z'%20fill='%23F1ECEC'/%3e%3cpath%20d='M234%2024V30H216V24H234Z'%20fill='%234B4646'/%3e%3cpath%20d='M216%2012V18H228V12H216ZM234%2024H216V30H234V36H210V6H234V24Z'%20fill='%23F1ECEC'/%3e%3c/svg%3e"
                            alt="OpenCode logo dark"
                            className="mx-auto mb-4 h-16 w-auto"
                          />
                          <Pre
                            size="small"
                            className="break-words whitespace-pre-wrap overflow-wrap-anywhere mb-4 text-theme-foreground opacity-80"
                          >
                            {!currentProject
                              ? "Select a project from the sidebar to get started, or create a new session to begin."
                              : "Send a message to start a new session. Use @ to reference files, / for commands, and Tab to switch agents."}
                          </Pre>
                        </>
                      )}
                      <div className="flex gap-2 justify-center flex-wrap">
                        {!currentProject && (
                          <Badge
                            variant="foreground0"
                            cap="round"
                            className="text-xs"
                          >
                            Step 1: Select a project →
                          </Badge>
                        )}
                        {currentProject && !currentSession && (
                          <Badge
                            variant="foreground0"
                            cap="round"
                            className="text-xs"
                          >
                            Step 2: Create or select a session →
                          </Badge>
                        )}
                      </div>
                    </View>
                  </div>
                )}
                {messages.map((message) => (
                  <div
                    key={message.id}
                    className={`flex ${message.type === "user" ? "justify-end" : "justify-start"}`}
                  >
                    <View
                      box="round"
                      className={`max-w-full sm:max-w-2xl lg:max-w-4xl xl:max-w-5xl p-2 ${
                        message.type === "user"
                          ? message.error
                            ? "bg-theme-error/10 border-theme-error text-theme-error"
                            : "bg-theme-primary/20 border-theme-primary text-theme-foreground"
                          : "bg-theme-background-alt text-theme-foreground"
                      }`}
                    >
                      {message.parts && message.parts.length > 0 ? (
                        <div className="space-y-2">
                          {message.parts.map((part, idx) => (
                            <MessagePart
                              key={`${message.id}-part-${idx}`}
                              part={part}
                              messageRole={message.type}
                              showDetails={true}
                            />
                          ))}
                          {message.metadata && (
                            <div className="text-xs opacity-60 mt-1.5 flex gap-3 flex-wrap">
                              {message.metadata.agent && (
                                <span>Agent: {message.metadata.agent}</span>
                              )}
                              {message.metadata.tokens && (
                                <span>
                                  Tokens:{" "}
                                  {message.metadata.tokens.input +
                                    message.metadata.tokens.output}
                                  {message.metadata.tokens.reasoning > 0 &&
                                    ` (+${message.metadata.tokens.reasoning} reasoning)`}
                                </span>
                              )}
                              {message.metadata.cost && (
                                <span>
                                  Cost: ${message.metadata.cost.toFixed(4)}
                                </span>
                              )}
                            </div>
                          )}
                        </div>
                      ) : (
                        <div className="space-y-4">
                          <Pre
                            size="small"
                            className="break-words whitespace-pre-wrap overflow-wrap-anywhere"
                          >
                            {message.content}
                          </Pre>
                          {message.optimistic && (
                            <div className="text-xs opacity-60">Sending…</div>
                          )}
                          {message.error && (
                            <div className="text-xs text-theme-error">
                              {message.errorMessage ||
                                "Send failed. Please retry."}
                            </div>
                          )}
                        </div>
                      )}
                    </View>
                  </div>
                ))}
                {loading && !isStreaming && (
                  <div className="flex justify-start">
                    <View
                      box="round"
                      className="max-w-xs p-3 bg-theme-background-alt"
                    >
                      <Pre size="small" className="text-theme-foreground">
                        <div className="flex space-x-1">
                          <div className="w-2 h-2 rounded-full animate-bounce bg-theme-primary" />
                          <div className="w-2 h-2 rounded-full animate-bounce [animation-delay:0.1s] bg-theme-primary" />
                          <div className="w-2 h-2 rounded-full animate-bounce [animation-delay:0.2s] bg-theme-primary" />
                        </div>
                      </Pre>
                      <Badge
                        variant="foreground0"
                        cap="round"
                        className="mt-2 text-xs"
                      >
                        OpenCode
                      </Badge>
                    </View>
                  </div>
                )}
                  <div ref={messagesEndRef} />
                </div>
              </div>

              <Separator />

              {/* Input Area */}
              <View
                box="square"
                className="px-2 sm:px-3 py-2 space-y-2 bg-theme-background-alt"
              >
                <div className="flex items-center justify-between gap-2">
                  <div className="flex items-center gap-2 text-sm text-theme-foreground flex-wrap">
                    <span className="font-medium">Model:</span>
                    <button
                      onClick={() => setShowModelPicker(true)}
                      className="text-theme-primary hover:underline cursor-pointer appearance-none leading-none"
                      style={{
                        background: "none",
                        border: "none",
                        padding: 0,
                        margin: 0,
                        font: "inherit",
                        color: "inherit",
                        height: "auto",
                        lineHeight: "inherit",
                      }}
                    >
                      {selectedModel?.name || "Loading..."}
                    </button>
                    <span className="text-theme-muted">•</span>
                    <span className="font-medium">Session:</span>
                    <button
                      onClick={() => setShowSessionPicker(true)}
                      className="text-theme-primary hover:underline cursor-pointer appearance-none leading-none"
                      style={{
                        background: "none",
                        border: "none",
                        padding: 0,
                        margin: 0,
                        font: "inherit",
                        color: "inherit",
                        height: "auto",
                        lineHeight: "inherit",
                      }}
                    >
                      {currentSession?.title || "No session"}
                    </button>
                    {currentSessionBusy && (
                      <>
                        <span className="text-theme-muted">•</span>
                        <Badge
                          variant="foreground0"
                          cap="round"
                          className="flex items-center gap-1 animate-pulse"
                        >
                          <span className="inline-block w-2 h-2 rounded-full bg-green-500"></span>
                          Agent running {!isMobile && "(ESC to stop)"}
                        </Badge>
                      </>
                    )}
                    {sessionTokenStats.totalTokens > 0 && (
                      <>
                        <span className="text-theme-muted">•</span>
                        <span className="font-medium">Tokens:</span>
                        <span className="text-theme-foreground">
                          {sessionTokenStats.totalTokens.toLocaleString()}
                        </span>
                        <span className="text-theme-muted">
                          ({sessionTokenStats.contextPercentage}%)
                        </span>
                      </>
                    )}
                    {input.startsWith("/") && (
                      <>
                        <span className="text-theme-muted">•</span>
                        <span className="text-theme-error font-medium">
                          Command Mode
                        </span>
                      </>
                    )}
                  </div>
                  <button
                    onClick={() => setShowAgentPicker(true)}
                    className="appearance-none cursor-pointer hover:opacity-80 transition-opacity h-auto"
                    style={{
                      background: "none",
                      border: "none",
                      padding: 0,
                      margin: 0,
                      height: "auto",
                      display: "inline-block",
                    }}
                  >
                    <Badge
                      key={currentAgent?.id || currentAgent?.name}
                      variant="foreground1"
                      cap="round"
                      className="flex-shrink-0"
                    >
                      Agent: {currentAgent?.name || "None"}
                    </Badge>
                  </button>
                </div>
<<<<<<< HEAD
                <div className="flex flex-col sm:flex-row gap-2 items-stretch">
=======
                <div className="flex flex-col sm:flex-row sm:items-stretch gap-2">
>>>>>>> b09daf7d
                  <div className="flex-1 relative w-full">
                    {showCommandPicker && (
                      <CommandPicker
                        commands={commandSuggestions}
                        onSelect={handleCommandSelect}
                        onClose={() => setShowCommandPicker(false)}
                        selectedIndex={selectedCommandIndex}
                      />
                    )}
                    <Textarea
                      ref={textareaRef}
                      value={input}
                      onChange={(e) => handleInputChange(e.target.value)}
                      onKeyDown={handleKeyDown}
                      placeholder={
                        currentSessionBusy && !isMobile
                          ? "Agent running... Press ESC to stop, or type to queue a message"
                          : "Type your message, Tab to switch agent, /models to select model..."
                      }
                      rows={2}
                      size="large"
                      className="w-full bg-theme-background text-theme-foreground border-theme-primary resize-none"
                    />
                    {showFileSuggestions && fileSuggestions.length > 0 && (
                      <div
                        className="absolute bottom-full left-0 right-0 mb-1 max-h-48 overflow-y-auto scrollbar z-10 shadow-lg rounded border"
                        style={{
                          backgroundColor: "var(--theme-backgroundAlt)",
                          borderColor: "var(--theme-primary)",
                          borderWidth: "1px",
                        }}
                      >
                        {fileSuggestions.map((file, index) => {
                          const isSelected =
                            index === selectedFileSuggestionIndex;
                          return (
                            <div
                              key={index}
                              className="p-2 cursor-pointer transition-colors text-sm"
                              style={{
                                backgroundColor: isSelected
                                  ? "var(--theme-primary)"
                                  : "transparent",
                                color: isSelected
                                  ? "var(--theme-background)"
                                  : "var(--theme-foreground)",
                              }}
                              onClick={() => {
                                setInput(input.replace(/@\w*$/, `@${file} `));
                                setShowFileSuggestions(false);
                              }}
                              onMouseEnter={(e) => {
                                if (!isSelected) {
                                  e.currentTarget.style.backgroundColor =
                                    "var(--theme-backgroundAlt)";
                                  e.currentTarget.style.opacity = "0.8";
                                }
                              }}
                              onMouseLeave={(e) => {
                                if (!isSelected) {
                                  e.currentTarget.style.backgroundColor =
                                    "transparent";
                                  e.currentTarget.style.opacity = "1";
                                }
                              }}
                            >
                              <div className="flex items-center justify-between gap-2">
                                <div className="flex-1 truncate">{file}</div>
                                {isSelected && (
                                  <Badge
                                    variant="background2"
                                    cap="round"
                                    className="text-xs"
                                  >
                                    ↵
                                  </Badge>
                                )}
                              </div>
                            </div>
                          );
                        })}
                      </div>
                    )}
                  </div>
<<<<<<< HEAD
                  <Button
                    variant="foreground0"
                    box="square"
                    onClick={handleSend}
                    disabled={!input.trim()}
                    className="px-6 w-full sm:w-auto h-full"
                  >
                    Send
                  </Button>
=======
                  {currentSessionBusy && isMobile && (
                    <div className="relative w-full">
                      <Button
                        variant="foreground0"
                        box="square"
                        size="large"
                        onClick={handleAbort}
                        disabled={abortInFlight}
                        className="w-full text-white disabled:opacity-50"
                        style={{
                          backgroundColor: "var(--theme-error)",
                          opacity: abortInFlight ? 0.7 : 1,
                        }}
                      >
                        {abortInFlight ? "Stopping..." : "Stop Agent (ESC on desktop)"}
                      </Button>
                    </div>
                  )}
>>>>>>> b09daf7d
                </div>
              </View>
            </div>
          )}

          {activeTab === "files" && (
            <div className="flex-1 min-w-0 p-4 flex flex-col overflow-hidden bg-theme-background">
              {selectedFile ? (
                <>
                  <div className="flex justify-between items-center mb-4">
                    <h3 className="text-lg font-medium flex items-center gap-2">
                      {selectedFileName}
                      {showLanguageBadge && selectedFile && (
                        <Badge
                          variant="foreground0"
                          cap="round"
                          className="text-xs"
                        >
                          {detectLanguage(selectedFile)}
                        </Badge>
                      )}
                      {showMimeTypeBadge && fileContent?.mimeType && (
                        <Badge
                          variant="foreground0"
                          cap="round"
                          className="text-xs uppercase"
                        >
                          {fileContent.mimeType}
                        </Badge>
                      )}
                    </h3>
                    <div className="flex gap-2">
                      {hasBinaryDownload && fileContent?.dataUrl && (
                        <Button
                          variant="foreground0"
                          box="round"
                          onClick={triggerBinaryDownload}
                          size="small"
                        >
                          Download
                        </Button>
                      )}
                      {showLanguageBadge && (
                        <Button
                          variant="foreground0"
                          box="round"
                          onClick={() => {
                            if (fileContent?.text) {
                              navigator.clipboard.writeText(fileContent.text);
                            }
                          }}
                          size="small"
                          disabled={copyButtonDisabled}
                          className={
                            copyButtonDisabled
                              ? "opacity-50 cursor-not-allowed"
                              : undefined
                          }
                        >
                          Copy
                        </Button>
                      )}
                      <Button
                        variant="foreground0"
                        box="round"
                        onClick={() => {
                          setSelectedFile(null);
                          setFileContent(null);
                          setFileError(null);
                        }}
                        size="small"
                      >
                        Close
                      </Button>
                    </div>
                  </div>
                  <div className="flex-1 min-w-0 overflow-hidden">
                    {fileError ? (
                      <div className="text-center text-sm text-red-400 p-4">
                        {fileError}
                      </div>
                    ) : selectedFileIsImage ? (
                      <div className="flex items-center justify-center h-full max-w-full bg-theme-backgroundAccent rounded p-4 overflow-auto scrollbar">
                        {fileContent?.dataUrl ? (
                          <img
                            src={fileContent.dataUrl}
                            alt={
                              selectedFileName ??
                              selectedFile ??
                              "Selected file"
                            }
                            className="max-w-full max-h-full object-contain"
                            onError={() => {
                              console.error(
                                "Image load error for:",
                                selectedFile,
                              );
                              setFileError(
                                "Failed to load image. The file may be binary data that cannot be displayed.",
                              );
                            }}
                          />
                        ) : (
                          <div className="text-center text-sm text-theme-muted">
                            No image data available
                          </div>
                        )}
                      </div>
                    ) : selectedFileIsPdf ? (
                      <div className="h-full max-w-full bg-theme-backgroundAccent rounded overflow-auto scrollbar">
                        {fileContent?.dataUrl ? (
                          <iframe
                            src={fileContent.dataUrl}
                            title={
                              selectedFileName ?? selectedFile ?? "PDF preview"
                            }
                            className="w-full h-full"
                          />
                        ) : (
                          <div className="text-center text-sm text-theme-muted p-4">
                            PDF preview unavailable
                          </div>
                        )}
                      </div>
                    ) : hasTextContent && selectedFile ? (
                      <pre className="hljs bg-theme-background p-4 rounded overflow-auto scrollbar h-full text-sm font-mono m-0">
                        <code
                          dangerouslySetInnerHTML={{
                            __html: addLineNumbers(
                              highlightCode(
                                fileTextContent ?? "",
                                detectLanguage(selectedFile),
                              ),
                            ),
                          }}
                        />
                      </pre>
                    ) : hasBinaryDownload && fileContent?.dataUrl ? (
                      <div className="flex flex-col items-center justify-center h-full text-sm text-theme-muted gap-3">
                        <p>Preview not available for this file type.</p>
                        <Button
                          variant="foreground0"
                          box="round"
                          onClick={triggerBinaryDownload}
                          size="small"
                        >
                          Download file
                        </Button>
                      </div>
                    ) : (
                      <div className="text-center text-sm text-theme-muted p-4">
                        No preview available
                      </div>
                    )}
                  </div>
                </>
              ) : (
                <div className="flex-1 flex items-center justify-center text-theme-muted">
                  Select a file to view its contents
                </div>
              )}
            </div>
          )}
        </View>
      </div>

      {showNewProjectForm && (
        <Dialog open onClose={closeNewProjectDialog}>
          <View
            box="square"
            className="w-full max-w-lg rounded border bg-theme-background text-theme-foreground"
            style={{ borderColor: "var(--theme-primary)", borderWidth: "1px" }}
          >
            <div className="p-5 space-y-4">
              <div className="space-y-2">
                <h2 className="text-lg font-semibold">Add Project</h2>
                <p className="text-xs text-theme-muted leading-relaxed">
                  Project directories must already be git repositories. We'll
                  create the first session automatically.
                </p>
              </div>
              <Input
                value={newProjectDirectory}
                onChange={(e) => setNewProjectDirectory(e.target.value)}
                onKeyDown={(e) => {
                  if (e.key === "Enter" && newProjectDirectory.trim()) {
                    e.preventDefault();
                    void handleCreateProject();
                  }
                }}
                placeholder="Project directory (git repo)..."
                size="small"
                className="bg-theme-background text-theme-foreground border-theme-primary"
                autoFocus
              />
              <div className="flex justify-end gap-2">
                <Button
                  variant="background2"
                  box="round"
                  size="small"
                  onClick={closeNewProjectDialog}
                >
                  Cancel
                </Button>
                <Button
                  variant="foreground0"
                  box="round"
                  size="small"
                  onClick={() => void handleCreateProject()}
                  disabled={!newProjectDirectory.trim() || loading}
                >
                  Create Project
                </Button>
              </div>
            </div>
          </View>
        </Dialog>
      )}

      {/* New Session Dialog */}
      {showNewSessionForm && (
        <Dialog open onClose={closeNewSessionDialog}>
          <View
            box="square"
            className="w-full max-w-lg rounded border bg-theme-background text-theme-foreground"
            style={{ borderColor: "var(--theme-primary)", borderWidth: "1px" }}
          >
            <div className="p-5 space-y-4">
              <div className="space-y-2">
                <h2 className="text-lg font-semibold">New Session</h2>
                <p className="text-xs text-theme-muted leading-relaxed">
                  Create a new session for the current project:{" "}
                  {currentProject?.worktree}
                </p>
              </div>
              <Input
                value={newSessionTitle}
                onChange={(e) => setNewSessionTitle(e.target.value)}
                onKeyDown={(e) => {
                  if (e.key === "Enter" && newSessionTitle.trim()) {
                    e.preventDefault();
                    void handleCreateSession();
                  }
                }}
                placeholder="Session title..."
                size="small"
                className="bg-theme-background text-theme-foreground border-theme-primary"
                autoFocus
              />
              <div className="flex justify-end gap-2">
                <Button
                  variant="background2"
                  box="round"
                  size="small"
                  onClick={closeNewSessionDialog}
                >
                  Cancel
                </Button>
                <Button
                  variant="foreground0"
                  box="round"
                  size="small"
                  onClick={() => void handleCreateSession()}
                  disabled={!newSessionTitle.trim() || loading}
                >
                  Create Session
                </Button>
              </div>
            </div>
          </View>
        </Dialog>
      )}

      {/* Help Dialog */}
      {showHelp && (
        <Dialog open={showHelp} onClose={() => setShowHelp(false)}>
          <View
            box="square"
            className="p-6 max-w-3xl w-full max-h-[90vh] overflow-hidden flex flex-col bg-theme-background text-theme-foreground"
          >
            <div className="flex justify-between items-center mb-4 flex-shrink-0">
              <h2 className="text-lg font-bold">OpenCode Commands</h2>
              <Button
                variant="foreground0"
                box="round"
                onClick={() => setShowHelp(false)}
                size="small"
              >
                Close
              </Button>
            </div>
            <Separator className="mb-4 flex-shrink-0" />

            <div className="space-y-6 overflow-y-auto scrollbar flex-1 pb-4">
              <div>
                <div className="text-xs font-bold uppercase mb-2 opacity-60">
                  Session
                </div>
                <div className="space-y-1 font-mono text-sm">
                  <div className="flex justify-between p-2 rounded bg-theme-background-alt">
                    <span className="text-theme-primary">/new</span>
                    <span className="opacity-70">Start a new session</span>
                  </div>
                  <div className="flex justify-between p-2 rounded bg-theme-background-alt">
                    <span className="text-theme-primary">/clear</span>
                    <span className="opacity-70">Clear current session</span>
                  </div>
                  <div className="flex justify-between p-2 rounded bg-theme-background-alt">
                    <span className="text-theme-primary">/sessions</span>
                    <span className="opacity-70">View all sessions</span>
                  </div>
                </div>
              </div>

              <div>
                <div className="text-xs font-bold uppercase mb-2 opacity-60">
                  Model
                </div>
                <div className="space-y-1 font-mono text-sm">
                  <div className="flex justify-between p-2 rounded bg-theme-background-alt">
                    <span className="text-theme-primary">/models</span>
                    <span className="opacity-70">Open model picker</span>
                  </div>
                  <div className="flex justify-between p-2 rounded bg-theme-background-alt">
                    <span className="text-theme-primary">
                      /model &lt;provider&gt;/&lt;model&gt;
                    </span>
                    <span className="opacity-70">Select specific model</span>
                  </div>
                </div>
              </div>

              <div>
                <div className="text-xs font-bold uppercase mb-2 opacity-60">
                  Agent
                </div>
                <div className="space-y-1 font-mono text-sm">
                  <div className="flex justify-between p-2 rounded bg-theme-background-alt">
                    <span className="text-theme-primary">/agents</span>
                    <span className="opacity-70">Select agent</span>
                  </div>
                </div>
              </div>

              <div>
                <div className="text-xs font-bold uppercase mb-2 opacity-60">
                  Theme
                </div>
                <div className="space-y-1 font-mono text-sm">
                  <div className="flex justify-between p-2 rounded bg-theme-background-alt">
                    <span className="text-theme-primary">/themes</span>
                    <span className="opacity-70">Open theme picker</span>
                  </div>
                </div>
              </div>

              <div>
                <div className="text-xs font-bold uppercase mb-2 opacity-60">
                  File Operations
                </div>
                <div className="space-y-1 font-mono text-sm">
                  <div className="flex justify-between p-2 rounded bg-theme-background-alt">
                    <span className="text-theme-primary">/undo</span>
                    <span className="opacity-70">Undo last file changes</span>
                  </div>
                  <div className="flex justify-between p-2 rounded bg-theme-background-alt">
                    <span className="text-theme-primary">/redo</span>
                    <span className="opacity-70">Redo last undone changes</span>
                  </div>
                </div>
              </div>

              <div>
                <div className="text-xs font-bold uppercase mb-2 opacity-60">
                  Other
                </div>
                <div className="space-y-1 font-mono text-sm">
                  <div className="flex justify-between p-2 rounded bg-theme-background-alt">
                    <span className="text-theme-primary">/help</span>
                    <span className="opacity-70">Show this help dialog</span>
                  </div>
                  <div className="flex justify-between p-2 rounded bg-theme-background-alt">
                    <span className="text-theme-primary">/share</span>
                    <span className="opacity-70">Share current session</span>
                  </div>
                  <div className="flex justify-between p-2 rounded bg-theme-background-alt">
                    <span className="text-theme-primary">/export</span>
                    <span className="opacity-70">Export session</span>
                  </div>
                  <div className="flex justify-between p-2 rounded bg-theme-background-alt">
                    <span className="text-theme-primary">/debug</span>
                    <span className="opacity-70">
                      Export session data (JSON)
                    </span>
                  </div>
                </div>
              </div>

              <Separator />

              <div className="text-xs opacity-70 space-y-1">
                <div>
                  <span className="font-bold">Tip:</span> Start typing / to see
                  autocomplete suggestions
                </div>
                <div>
                  <span className="font-bold">Tip:</span> Press Tab to complete
                  commands
                </div>
                <div>
                  <span className="font-bold">Tip:</span> Use @ to reference
                  files in your messages
                </div>
              </div>
            </div>
          </View>
        </Dialog>
      )}

      {/* Themes Dialog */}
      {showThemes && (
        <Dialog open={showThemes} onClose={() => setShowThemes(false)}>
          <View
            box="square"
            className="p-6 max-w-md w-full max-h-[80vh] overflow-hidden bg-theme-background text-theme-foreground"
          >
            <h2 className="text-lg font-bold mb-4">Select Theme</h2>
            <Separator className="mb-4" />
            <div className="max-h-96 overflow-y-auto scrollbar space-y-2 mb-4">
              {themeList.map((theme) => (
                <div
                  key={theme.id}
                  className={`p-3 rounded cursor-pointer transition-colors border border-theme-border ${
                    currentTheme === theme.id
                      ? "bg-theme-primary/20 border-theme-primary text-theme-foreground"
                      : "bg-theme-background-alt hover:bg-opacity-50"
                  }`}
                  onClick={() => {
                    changeTheme(theme.id);
                    setShowThemes(false);
                  }}
                >
                  <div className="flex items-center justify-between">
                    <div>
                      <div className="font-medium">{theme.name}</div>
                      <div className="text-xs opacity-70 mt-1">{theme.id}</div>
                    </div>
                    <div className="flex gap-1">
                      {Object.entries(theme.colors)
                        .slice(0, 5)
                        .map(([key, color]) => (
                          <div
                            key={key}
                            className="w-4 h-4 rounded"
                            style={{ backgroundColor: color }}
                            title={key}
                          />
                        ))}
                    </div>
                  </div>
                </div>
              ))}
            </div>
            <Separator className="mb-4" />
            <div className="flex justify-end">
              <Button
                variant="foreground0"
                box="round"
                onClick={() => setShowThemes(false)}
                size="small"
              >
                Close
              </Button>
            </div>
          </View>
        </Dialog>
      )}

      {/* Config Dialog */}
      {showConfig && (
        <Dialog open={showConfig} onClose={() => setShowConfig(false)}>
          <View
            box="square"
            className="p-6 max-w-4xl w-full max-h-[80vh] overflow-hidden bg-theme-background text-theme-foreground"
          >
            <h2 className="text-lg font-bold mb-4">OpenCode Configuration</h2>
            <Separator className="mb-4" />
            <div className="max-h-96 overflow-y-auto scrollbar mb-4">
              <Pre className="text-xs bg-theme-background-alt p-4 rounded">
                {configData || "Loading..."}
              </Pre>
            </div>
            <Separator className="mb-4" />
            <div className="flex justify-end">
              <Button
                variant="foreground0"
                box="round"
                onClick={() => setShowConfig(false)}
                size="small"
              >
                Close
              </Button>
            </div>
          </View>
        </Dialog>
      )}

      {/* Onboarding Dialog */}
      {showOnboarding && (
        <Dialog open={showOnboarding} onClose={() => setShowOnboarding(false)}>
          <View
            box="square"
            className="p-6 max-w-md w-full bg-theme-background text-theme-foreground"
          >
            <h2 className="text-lg font-bold mb-4">
              Connect to OpenCode Server
            </h2>
            <Separator className="mb-4" />
            <p className="text-sm mb-4">Enter your OpenCode server URL:</p>
            <Input
              placeholder="http://192.168.1.100:4096"
              size="large"
              className="mb-4"
              onChange={() => {
                // TODO: Update env var
              }}
            />
            <p className="text-xs opacity-70 mb-4">
              Find your IP: macOS/Linux: ifconfig | grep inet, Windows: ipconfig
            </p>
            <Separator className="mb-4" />
            <Button
              variant="foreground0"
              box="round"
              onClick={() => setShowOnboarding(false)}
              size="small"
            >
              Connect
            </Button>
          </View>
        </Dialog>
      )}

      {/* Model Picker Dialog */}
      {showModelPicker && (
        <Dialog
          open={showModelPicker}
          onClose={() => {
            setShowModelPicker(false);
            setModelSearchQuery("");
            setSelectedModelIndex(0);
          }}
        >
          <View
            box="square"
            className="p-6 max-w-md w-full max-h-[80vh] overflow-hidden bg-theme-background text-theme-foreground"
          >
            <h2 className="text-lg font-bold mb-4">Select Model</h2>
            <Separator className="mb-4" />
            <div className="mb-4">
              <Input
                ref={modelSearchInputRef}
                placeholder="Search models..."
                size="small"
                value={modelSearchQuery}
                onChange={(e) => setModelSearchQuery(e.target.value)}
                onKeyDown={(e) => {
                  const totalItems = !modelSearchQuery.trim() && recentModels.length > 0
                    ? recentModels.length + filteredModels.length
                    : filteredModels.length;
                  
                  if (e.key === "ArrowDown") {
                    e.preventDefault();
                    setSelectedModelIndex((prev) =>
                      prev < totalItems - 1 ? prev + 1 : prev,
                    );
                  } else if (e.key === "ArrowUp") {
                    e.preventDefault();
                    setSelectedModelIndex((prev) =>
                      prev > 0 ? prev - 1 : prev,
                    );
                  } else if (e.key === "Enter" && totalItems > 0) {
                    e.preventDefault();
                    const allModels = !modelSearchQuery.trim() && recentModels.length > 0
                      ? [...recentModels, ...filteredModels]
                      : filteredModels;
                    selectModel(allModels[selectedModelIndex]);
                    setShowModelPicker(false);
                    setModelSearchQuery("");
                    setSelectedModelIndex(0);
                  } else if (e.key === "Escape") {
                    e.preventDefault();
                    setShowModelPicker(false);
                    setModelSearchQuery("");
                    setSelectedModelIndex(0);
                  }
                }}
              />
            </div>
            <div className="max-h-64 overflow-y-auto scrollbar space-y-2">
              {filteredModels.length === 0 ? (
                <div className="text-center text-sm py-4 opacity-70">
                  No models found
                </div>
              ) : (
                <>
                  {!modelSearchQuery.trim() && recentModels.length > 0 && (
                    <>
                      <div className="text-xs font-bold uppercase mb-2 opacity-60">
                        Recent Models
                      </div>
                      {recentModels.map((model, index) => {
                        const isSelected = index === selectedModelIndex;
                        return (
                          <div
                            key={`recent-${model.providerID}/${model.modelID}`}
                            className={`p-3 rounded cursor-pointer transition-colors ${
                              isSelected
                                ? "bg-theme-primary/20 border border-theme-primary text-theme-foreground"
                                : "bg-theme-background-alt text-theme-foreground"
                            }`}
                            onClick={() => {
                              selectModel(model);
                              setShowModelPicker(false);
                              setModelSearchQuery("");
                              setSelectedModelIndex(0);
                            }}
                          >
                            <div className="flex items-center justify-between">
                              <div className="flex-1">
                                <div className="font-medium">{model.name}</div>
                                <div className="text-xs opacity-70">
                                  {model.providerID}/{model.modelID}
                                </div>
                              </div>
                              {isSelected && (
                                <Badge
                                  variant="background2"
                                  cap="round"
                                  className="text-xs"
                                >
                                  ↵
                                </Badge>
                              )}
                            </div>
                          </div>
                        );
                      })}
                      <Separator className="my-4" />
                      <div className="text-xs font-bold uppercase mb-2 opacity-60">
                        All Models
                      </div>
                    </>
                  )}
                  {filteredModels.map((model, index) => {
                    const adjustedIndex = !modelSearchQuery.trim() && recentModels.length > 0 
                      ? index + recentModels.length 
                      : index;
                    const isSelected = adjustedIndex === selectedModelIndex;
                    return (
                      <div
                        key={`${model.providerID}/${model.modelID}`}
                        className={`p-3 rounded cursor-pointer transition-colors ${
                          isSelected
                            ? "bg-theme-primary/20 border border-theme-primary text-theme-foreground"
                            : "bg-theme-background-alt text-theme-foreground"
                        }`}
                        onClick={() => {
                          selectModel(model);
                          setShowModelPicker(false);
                          setModelSearchQuery("");
                          setSelectedModelIndex(0);
                        }}
                      >
                        <div className="flex items-center justify-between">
                          <div className="flex-1">
                            <div className="font-medium">{model.name}</div>
                            <div className="text-xs opacity-70">
                              {model.providerID}/{model.modelID}
                            </div>
                          </div>
                          {isSelected && (
                            <Badge
                              variant="background2"
                              cap="round"
                              className="text-xs"
                            >
                              ↵
                            </Badge>
                          )}
                        </div>
                      </div>
                    );
                  })}
                </>
              )}
            </div>
            <Separator className="mt-4 mb-4" />
            <div className="flex justify-between items-center">
              <div className="text-xs opacity-70">
                Use ↑↓ arrows to navigate, Enter to select
              </div>
              <Button
                variant="foreground0"
                box="round"
                onClick={() => {
                  setShowModelPicker(false);
                  setModelSearchQuery("");
                  setSelectedModelIndex(0);
                }}
                size="small"
              >
                Cancel
              </Button>
            </div>
          </View>
        </Dialog>
      )}

      {/* Agent Picker */}
      {showAgentPicker && (
        <AgentPicker
          agents={agents}
          selectedAgent={currentAgent}
          onSelect={selectAgent}
          onClose={() => setShowAgentPicker(false)}
          config={config}
        />
      )}

      {/* Session Picker */}
      {showSessionPicker && (
        <SessionPicker
          sessions={sessions.filter(
            (s) =>
              s.projectID === currentProject?.id ||
              s.directory === currentProject?.worktree,
          )}
          currentSession={currentSession}
          onSelect={switchSession}
          onDelete={deleteSession}
          onClose={() => setShowSessionPicker(false)}
        />
      )}

      {/* Permission Modal */}
      {currentPermission && (
        <PermissionModal
          permission={currentPermission}
          isOpen={!!currentPermission}
          onClose={() => {
            setCurrentPermission(null);
            setShouldBlurEditor(false);
          }}
          onRespond={async (response: boolean) => {
            if (currentPermission?.id && currentSession?.id) {
              await openCodeService.respondToPermission(
                currentSession.id,
                currentPermission.id,
                response,
              );
            }
          }}
        />
      )}

      {/* PWA Components */}
      <InstallPrompt />
      <PWAReloadPrompt />
    </View>
  );
}<|MERGE_RESOLUTION|>--- conflicted
+++ resolved
@@ -267,10 +267,7 @@
     return 320;
   });
   const [isResizing, setIsResizing] = useState(false);
-<<<<<<< HEAD
-=======
   const isMobile = useIsMobile();
->>>>>>> b09daf7d
 
   const selectedFileName = selectedFile?.split("/").pop() ?? null;
   const fileTextContent = fileContent?.text ?? null;
@@ -440,8 +437,6 @@
     }
   };
 
-<<<<<<< HEAD
-=======
   const handleAbort = async () => {
     if (!currentSession?.id || abortInFlight) return;
 
@@ -466,7 +461,6 @@
     }
   };
 
->>>>>>> b09daf7d
   const handleResizeStart = (e: React.MouseEvent) => {
     e.preventDefault();
     setIsResizing(true);
@@ -2626,11 +2620,7 @@
                     </Badge>
                   </button>
                 </div>
-<<<<<<< HEAD
-                <div className="flex flex-col sm:flex-row gap-2 items-stretch">
-=======
                 <div className="flex flex-col sm:flex-row sm:items-stretch gap-2">
->>>>>>> b09daf7d
                   <div className="flex-1 relative w-full">
                     {showCommandPicker && (
                       <CommandPicker
@@ -2715,17 +2705,6 @@
                       </div>
                     )}
                   </div>
-<<<<<<< HEAD
-                  <Button
-                    variant="foreground0"
-                    box="square"
-                    onClick={handleSend}
-                    disabled={!input.trim()}
-                    className="px-6 w-full sm:w-auto h-full"
-                  >
-                    Send
-                  </Button>
-=======
                   {currentSessionBusy && isMobile && (
                     <div className="relative w-full">
                       <Button
@@ -2744,7 +2723,6 @@
                       </Button>
                     </div>
                   )}
->>>>>>> b09daf7d
                 </div>
               </View>
             </div>
