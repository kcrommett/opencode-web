import { createFileRoute } from "@tanstack/react-router";
import {
  useState,
  useMemo,
  useEffect,
  useRef,
  useCallback,
  useLayoutEffect,
} from "react";
import {
  Button,
  Input,
  Textarea,
  View,
  Badge,
  Pre,
  Dialog,
  Separator,
  MobileSidebar,
  HamburgerMenu,
  InstallPrompt,
  PWAReloadPrompt,
  Checkbox,

} from "@/app/_components/ui";
import { SidebarTabs } from "@/app/_components/ui/sidebar-tabs";
import { SessionContextPanel } from "@/app/_components/ui/session-context-panel";
import { McpStatusPanel } from "@/app/_components/ui/mcp-status-panel";
import { LspStatusPanel } from "@/app/_components/ui/lsp-status-panel";
import { ModifiedFilesPanel } from "@/app/_components/ui/modified-files-panel";
import { CommandPicker } from "@/app/_components/ui/command-picker";
import { AgentPicker } from "@/app/_components/ui/agent-picker";
import {
  SessionPicker,
  type SessionPickerEditControls,
} from "@/app/_components/ui/session-picker";
import { SessionSearchInput } from "@/app/_components/ui/session-search";
import { ProjectPicker } from "@/app/_components/ui/project-picker";
import { PermissionModal } from "@/app/_components/ui/permission-modal";
import { MessagePart } from "@/app/_components/message";
import { GENERIC_TOOL_TEXTS } from "@/app/_components/message/TextPart";
import { ImagePreview } from "@/app/_components/ui/image-preview";
import { PrettyDiff } from "@/app/_components/message/PrettyDiff";
import type {
  FileContentData,
  MentionSuggestion,
  Agent,
  ImageAttachment,
  Part,
} from "@/types/opencode";
import { FileIcon } from "@/app/_components/files/file-icon";
import { useOpenCodeContext } from "@/contexts/OpenCodeContext";
import { openCodeService, handleOpencodeError } from "@/lib/opencode-client";
import { parseCommand } from "@/lib/commandParser";
import {
  getCommandSuggestions,
  completeCommand,
  COMMANDS,
  type Command,
} from "@/lib/commands";
import { useTheme } from "@/hooks/useTheme";
import { themeList } from "@/lib/themes";
import {
  detectLanguage,
  highlightCode,
  isImageFile,
  addLineNumbers,
} from "@/lib/highlight";
import {
  convertImageToBase64,
  validateImageSize,
  formatFileSize,
  isImageFile as isAttachmentImageFile,
} from "@/lib/image-utils";
import { useIsMobile } from "@/lib/breakpoints";
import { useKeyboardShortcuts } from "@/hooks/useKeyboardShortcuts";
import { KeyboardIndicator } from "@/app/_components/ui";
import "highlight.js/styles/github-dark.css";
import { getFeatureFlags } from "@/lib/config";
import { MarkdownRenderer } from "@/lib/markdown";

const MAX_IMAGE_SIZE_MB = 10;

type FileViewMode = "code" | "preview" | "diff";

// Commands that open pickers when executed
const PICKER_COMMANDS = ["models", "agents", "themes", "sessions"];

// Commands that take no arguments and execute immediately
const NO_ARG_COMMANDS = ["new", "clear", "undo", "redo", "share", "unshare", "init", "compact", "details", "export", "help"];

const RENDERABLE_PART_TYPES = new Set([
  "text",
  "reasoning",
  "tool",
  "file",
  "step-start",
  "step-finish",
  "patch",
  "agent",
  "snapshot",
]);

// UUID generator with fallback for environments without crypto.randomUUID
const generateClientId = (): string => {
  if (typeof crypto !== "undefined" && typeof crypto.randomUUID === "function") {
    return crypto.randomUUID();
  }
  // Fallback: generate a random UUID v4-like string
  return "xxxxxxxx-xxxx-4xxx-yxxx-xxxxxxxxxxxx".replace(/[xy]/g, (c) => {
    const r = (Math.random() * 16) | 0;
    const v = c === "x" ? r : (r & 0x3) | 0x8;
    return v.toString(16);
  });
};

type ProjectItem = {
  id: string;
  worktree: string;
  vcs?: string;
  createdAt?: Date;
  updatedAt?: Date;
};

interface ProjectSelectorProps {
  projects: ProjectItem[];
  currentProject: ProjectItem | null;
  onSelect: (project: ProjectItem) => void;
  placeholder?: string;
  buttonClassName?: string;
}

function ProjectSelector({
  projects,
  currentProject,
  onSelect,
  placeholder = "Select a project",
  buttonClassName = "",
}: ProjectSelectorProps) {
  const [isOpen, setIsOpen] = useState(false);
  const containerRef = useRef<HTMLDivElement>(null);

  useEffect(() => {
    if (!isOpen) return;

    const handleClickOutside = (event: MouseEvent) => {
      if (
        containerRef.current &&
        !containerRef.current.contains(event.target as Node)
      ) {
        setIsOpen(false);
      }
    };

    const handleKeyDown = (event: KeyboardEvent) => {
      if (event.key === "Escape") {
        setIsOpen(false);
      }
    };

    document.addEventListener("mousedown", handleClickOutside);
    document.addEventListener("keydown", handleKeyDown);
    return () => {
      document.removeEventListener("mousedown", handleClickOutside);
      document.removeEventListener("keydown", handleKeyDown);
    };
  }, [isOpen]);

  const selectedLabel = currentProject?.worktree || placeholder;
  const hasProject = !!currentProject;

  return (
    <div className="relative" ref={containerRef}>
      <Button
        box="square"
        className={`w-full flex items-center justify-between gap-2 text-sm ${buttonClassName} ${
          hasProject ? "[&]:!bg-[var(--theme-primary)] [&]:!text-[var(--theme-background)]" : "[&]:!bg-[var(--theme-background)] [&]:!text-[var(--theme-foreground)]"
        }`}
        onClick={() => setIsOpen((prev) => !prev)}
        aria-haspopup="listbox"
        aria-expanded={isOpen}
        style={{
          borderColor: "var(--theme-primary)",
          borderWidth: "1px",
          borderStyle: "solid",
        }}
      >
        <span className="truncate">
          {selectedLabel}
        </span>
        <span className="text-xs opacity-70">
          {isOpen ? "▲" : "▼"}
        </span>
      </Button>
      {isOpen && (
        <div
          className="absolute left-0 right-0 mt-2 rounded border shadow-lg overflow-hidden z-50"
          style={{
            backgroundColor: "var(--theme-background)",
            borderColor: "var(--theme-primary)",
          }}
          role="listbox"
        >
          {projects.length > 0 ? (
            <div className="max-h-64 overflow-y-auto scrollbar">
              {projects.map((project) => {
                const isSelected = currentProject?.id === project.id;
                return (
                  <div
                    key={project.id}
                    className="w-full px-3 py-2 text-sm transition-colors cursor-pointer"
                    style={{
                      backgroundColor: isSelected
                        ? "var(--theme-primary)"
                        : "var(--theme-background)",
                      color: isSelected
                        ? "var(--theme-background)"
                        : "var(--theme-foreground)",
                    }}
                    onClick={() => {
                      onSelect(project);
                      setIsOpen(false);
                    }}
                    onMouseEnter={(event) => {
                      if (!isSelected) {
                        event.currentTarget.style.backgroundColor =
                          "var(--theme-backgroundAlt)";
                      }
                    }}
                    onMouseLeave={(event) => {
                      if (!isSelected) {
                        event.currentTarget.style.backgroundColor =
                          "var(--theme-background)";
                      }
                    }}
                    role="option"
                    aria-selected={isSelected}
                    tabIndex={0}
                    onKeyDown={(event) => {
                      if (event.key === "Enter" || event.key === " ") {
                        event.preventDefault();
                        onSelect(project);
                        setIsOpen(false);
                      }
                    }}
                  >
                    <div className="font-medium truncate">
                      {project.worktree}
                    </div>
                    <div className="text-xs opacity-70 truncate">
                      VCS: {project.vcs || "Unknown"}
                    </div>
                  </div>
                );
              })}
            </div>
          ) : (
            <div className="p-3 text-sm text-theme-muted">
              No projects found
            </div>
          )}
        </div>
      )}
    </div>
  );
}

function coerceToDate(value?: Date | string | number | null) {
  if (!value) return null;
  if (value instanceof Date) {
    return Number.isNaN(value.getTime()) ? null : value;
  }
  if (typeof value === "number" || typeof value === "string") {
    const date = new Date(value);
    return Number.isNaN(date.getTime()) ? null : date;
  }
  return null;
}

function ThemePickerDialog({
  currentTheme,
  onThemeChange,
  onClose,
}: {
  currentTheme: string;
  onThemeChange: (themeId: string) => void;
  onClose: () => void;
}) {
  const [searchQuery, setSearchQuery] = useState("");
  const [selectedIndex, setSelectedIndex] = useState(0);
  const searchInputRef = useRef<HTMLInputElement>(null);
  const selectedItemRef = useRef<HTMLDivElement>(null);
  const listContainerRef = useRef<HTMLDivElement>(null);

  // Filter themes based on search query
  const filteredThemes = useMemo(() => {
    const query = searchQuery.toLowerCase().trim();
    if (!query) return themeList;
    return themeList.filter(
      (theme) =>
        theme.name.toLowerCase().includes(query) ||
        theme.id.toLowerCase().includes(query)
    );
  }, [searchQuery]);

  // Initialize: focus search input and scroll to current theme
  useEffect(() => {
    // Auto-focus search input
    searchInputRef.current?.focus();

    // Find current theme index and scroll to it
    const currentIndex = filteredThemes.findIndex(
      (theme) => theme.id === currentTheme
    );
    if (currentIndex !== -1) {
      setSelectedIndex(currentIndex);
      // Scroll to current theme after a brief delay to ensure DOM is ready
      setTimeout(() => {
        selectedItemRef.current?.scrollIntoView({
          block: "center",
          behavior: "smooth",
        });
      }, 100);
    }
    // eslint-disable-next-line react-hooks/exhaustive-deps
  }, []);

  // Update selected index when filtered themes change
  useEffect(() => {
    // Keep selection within bounds
    if (selectedIndex >= filteredThemes.length) {
      setSelectedIndex(Math.max(0, filteredThemes.length - 1));
    }
    // Reset to current theme when search is cleared
    if (!searchQuery && filteredThemes.length > 0) {
      const currentIndex = filteredThemes.findIndex(
        (theme) => theme.id === currentTheme
      );
      if (currentIndex !== -1) {
        setSelectedIndex(currentIndex);
      }
    }
  }, [filteredThemes, searchQuery, currentTheme, selectedIndex]);

  // Keyboard navigation
  useEffect(() => {
    const handleKeyDown = (e: KeyboardEvent) => {
      if (e.key === "ArrowDown") {
        e.preventDefault();
        setSelectedIndex((prev) => {
          // Circular navigation: wrap to start if at the end
          const newIndex = prev + 1 >= filteredThemes.length ? 0 : prev + 1;
          // Preview theme immediately
          onThemeChange(filteredThemes[newIndex].id);
          return newIndex;
        });
      } else if (e.key === "ArrowUp") {
        e.preventDefault();
        setSelectedIndex((prev) => {
          // Circular navigation: wrap to end if at the start
          const newIndex = prev - 1 < 0 ? filteredThemes.length - 1 : prev - 1;
          // Preview theme immediately
          onThemeChange(filteredThemes[newIndex].id);
          return newIndex;
        });
      } else if (e.key === "Enter") {
        e.preventDefault();
        if (filteredThemes[selectedIndex]) {
          onThemeChange(filteredThemes[selectedIndex].id);
          onClose();
        }
      } else if (e.key === "Escape") {
        e.preventDefault();
        // Restore original theme if user cancels
        onThemeChange(currentTheme);
        onClose();
      }
    };

    document.addEventListener("keydown", handleKeyDown);
    return () => document.removeEventListener("keydown", handleKeyDown);
  }, [filteredThemes, selectedIndex, onThemeChange, onClose, currentTheme]);

  // Scroll selected item into view
  useEffect(() => {
    selectedItemRef.current?.scrollIntoView({
      block: "nearest",
      behavior: "smooth",
    });
  }, [selectedIndex]);

  return (
    <Dialog open={true} onClose={onClose}>
      <View
        box="square"
        className="p-6 max-w-md w-full max-h-[80vh] overflow-hidden bg-theme-background text-theme-foreground"
      >
        <h2 className="text-lg font-bold mb-4">Select Theme</h2>
        <Separator className="mb-4" />

        {/* Search Input */}
        <input
          ref={searchInputRef}
          type="text"
          is-="input"
          placeholder="Search themes..."
          value={searchQuery}
          onChange={(e) => setSearchQuery(e.target.value)}
          className="w-full mb-4"
        />

        {/* Theme List */}
        <div
          ref={listContainerRef}
          className="max-h-96 overflow-y-auto scrollbar space-y-2 mb-4"
        >
          {filteredThemes.length === 0 ? (
            <div className="text-center py-8 text-theme-muted">
              No themes found matching "{searchQuery}"
            </div>
          ) : (
            filteredThemes.map((theme, index) => (
              <div
                key={theme.id}
                ref={index === selectedIndex ? selectedItemRef : null}
                className={`p-3 rounded cursor-pointer transition-colors border ${
                  index === selectedIndex
                    ? "bg-theme-primary/20 border-theme-primary text-theme-foreground ring-2 ring-theme-primary/50"
                    : currentTheme === theme.id
                      ? "border-theme-primary/50 bg-theme-background-alt"
                      : "border-theme-border bg-theme-background-alt hover:bg-opacity-50"
                }`}
                onClick={() => {
                  setSelectedIndex(index);
                  onThemeChange(theme.id);
                  onClose();
                }}
                onMouseEnter={() => {
                  setSelectedIndex(index);
                  onThemeChange(theme.id);
                }}
              >
                <div className="flex items-center justify-between">
                  <div>
                    <div className="font-medium">{theme.name}</div>
                    <div className="text-xs opacity-70 mt-1">{theme.id}</div>
                  </div>
                  <div className="flex gap-1">
                    {Object.entries(theme.colors)
                      .slice(0, 5)
                      .map(([key, color]) => (
                        <div
                          key={key}
                          className="w-4 h-4 rounded"
                          style={{ backgroundColor: color }}
                          title={key}
                        />
                      ))}
                  </div>
                </div>
              </div>
            ))
          )}
        </div>

        <Separator className="mb-4" />

        {/* Footer with instructions */}
        <div className="text-xs text-theme-muted mb-3">
          <div className="flex gap-4">
            <span>↑↓ Navigate</span>
            <span>Enter Confirm</span>
            <span>Esc Cancel</span>
          </div>
        </div>

        <div className="flex justify-end">
          <Button
            variant="background2"
            box="round"
            onClick={() => {
              // Restore original theme on close
              onThemeChange(currentTheme);
              onClose();
            }}
            size="small"
          >
            Close
          </Button>
        </div>
      </View>
    </Dialog>
  );
}

export const Route = createFileRoute("/")({
  component: OpenCodeChatTUI,
});

function OpenCodeChatTUI() {
  const [input, setInput] = useState("");
  const [isMultilineMode, setIsMultilineMode] = useState(false);
  const [multilineInput, setMultilineInput] = useState("");
  const [imageAttachments, setImageAttachments] = useState<ImageAttachment[]>([]);
  const [isHandlingImageUpload, setIsHandlingImageUpload] = useState(false);
  const [isDraggingOverInput, setIsDraggingOverInput] = useState(false);
  const [newSessionTitle, setNewSessionTitle] = useState("");
  // Message history navigation state
  const [messageHistoryIndex, setMessageHistoryIndex] = useState(-1);
  const [isNavigatingHistory, setIsNavigatingHistory] = useState(false);
  const [draftBeforeHistory, setDraftBeforeHistory] = useState("");
  const [showNewProjectForm, setShowNewProjectForm] = useState(false);
  const [newProjectDirectory, setNewProjectDirectory] = useState("");
  const closeNewProjectDialog = () => {
    setShowNewProjectForm(false);
    setNewProjectDirectory("");
  };
  const [showNewSessionForm, setShowNewSessionForm] = useState(false);
  const closeNewSessionDialog = () => {
    setShowNewSessionForm(false);
    setNewSessionTitle("");
  };
  const [sidebarEditMode, setSidebarEditMode] = useState(false);
  const [selectedSidebarSessionIds, setSelectedSidebarSessionIds] = useState<
    Set<string>
  >(new Set());
  const [mobileEditMode, setMobileEditMode] = useState(false);
  const [selectedMobileSessionIds, setSelectedMobileSessionIds] = useState<
    Set<string>
  >(new Set());
  const lastEscTimeRef = useRef<number>(0);
  const [activeTab, setActiveTab] = useState(() => {
    if (typeof window !== "undefined") {
      const storedTab = localStorage.getItem("opencode-active-tab");
      if (storedTab === "status") {
        return "workspace";
      }
      if (storedTab) {
        return storedTab;
      }
    }
    return "workspace";
  });
  const [fileSearchQuery, setFileSearchQuery] = useState("");
  const [modelSearchQuery, setModelSearchQuery] = useState("");
  const [selectedFileIndex, setSelectedFileIndex] = useState(0);
  const fileListRef = useRef<HTMLDivElement>(null);

  const [selectedFile, setSelectedFile] = useState<string | null>(() => {
    if (typeof window !== "undefined") {
      return localStorage.getItem("opencode-selected-file");
    }
    return null;
  });
  const [fileContent, setFileContent] = useState<FileContentData | null>(null);
  const [fileError, setFileError] = useState<string | null>(null);
  const [fileViewMode, setFileViewMode] = useState<FileViewMode>("code");
  const [mentionSuggestions, setMentionSuggestions] = useState<
    MentionSuggestion[]
  >([]);
  const [showMentionSuggestions, setShowMentionSuggestions] = useState(false);
  const [commandSuggestions, setCommandSuggestions] = useState<Command[]>([]);
  const [showCommandPicker, setShowCommandPicker] = useState(false);
  const [selectedCommandIndex, setSelectedCommandIndex] = useState(0);
  const [selectedMentionIndex, setSelectedMentionIndex] = useState(0);
  const [showAgentPicker, setShowAgentPicker] = useState(false);
  const [showSessionPicker, setShowSessionPicker] = useState(false);
  const [showProjectPicker, setShowProjectPicker] = useState(false);
  const [selectedModelIndex, setSelectedModelIndex] = useState(0);
  const [showDetails, setShowDetails] = useState(true);
  const [isMobileSidebarOpen, setIsMobileSidebarOpen] = useState(false);
  const [showConfig, setShowConfig] = useState(false);
  const [configData, setConfigData] = useState<string | null>(null);
  const [configSearchQuery, setConfigSearchQuery] = useState("");
  const [helpSearchQuery, setHelpSearchQuery] = useState("");
  const [deleteDialogState, setDeleteDialogState] = useState<{
    open: boolean;
    sessionId?: string;
    sessionTitle?: string;
  }>({ open: false });
  const [bulkDeleteDialogOpen, setBulkDeleteDialogOpen] = useState(false);
  const [bulkDeleteIds, setBulkDeleteIds] = useState<string[]>([]);
  const messagesEndRef = useRef<HTMLDivElement>(null);
  const modelSearchInputRef = useRef<HTMLInputElement>(null);
  const fileSearchInputRef = useRef<HTMLInputElement>(null);
  const workspaceSessionSearchInputRef = useRef<{ focus: () => void }>(null);
  const configSearchInputRef = useRef<HTMLInputElement>(null);
  const helpSearchInputRef = useRef<HTMLInputElement>(null);
  const textareaRef = useRef<HTMLTextAreaElement>(null);
  const inputRef = useRef<HTMLInputElement>(null);
  const sessionPickerEditControls =
    useRef<SessionPickerEditControls | null>(null);
  const isHistoryNavigationRef = useRef(false);
  const [sidebarWidth, setSidebarWidth] = useState(() => {
    if (typeof window !== "undefined") {
      const stored = localStorage.getItem("opencode-sidebar-width");
      return stored ? parseInt(stored, 10) : 320;
    }
    return 320;
  });
  const [isStatusSidebarOpen, setIsStatusSidebarOpen] = useState(() => {
    if (typeof window !== "undefined") {
      const stored = localStorage.getItem("opencode-status-sidebar-open");
      if (stored !== null) {
        return stored === "true";
      }
    }
    return true;
  });
  const [isLeftSidebarOpen, setIsLeftSidebarOpen] = useState(() => {
    if (typeof window !== "undefined") {
      const stored = localStorage.getItem("opencode-left-sidebar-open");
      if (stored !== null) {
        return stored === "true";
      }
    }
    return true;
  });
  const [isResizing, setIsResizing] = useState(false);
  const isMobile = useIsMobile();

  const selectedFileName = selectedFile?.split("/").pop() ?? null;
  const fileTextContent = fileContent?.text ?? null;
  const hasTextContent =
    fileTextContent !== null && fileTextContent !== undefined;
  const isBase64Encoded = fileContent?.encoding === "base64";
  const mimeType = fileContent?.mimeType?.toLowerCase() ?? "";
  const selectedFileIsImage =
    !!selectedFile && Boolean(isBase64Encoded) && isImageFile(selectedFile);
  const selectedFileIsPdf =
    Boolean(isBase64Encoded) && mimeType.startsWith("application/pdf");
  const hasBinaryDownload =
    !!fileContent &&
    Boolean(isBase64Encoded) &&
    !selectedFileIsImage &&
    !selectedFileIsPdf &&
    !hasTextContent;
  const showLanguageBadge =
    hasTextContent && !selectedFileIsImage && !selectedFileIsPdf;
  const showMimeTypeBadge =
    Boolean(fileContent?.mimeType) &&
    (selectedFileIsImage || selectedFileIsPdf || hasBinaryDownload);
  const copyButtonDisabled = !hasTextContent || Boolean(fileError);

  const triggerBinaryDownload = () => {
    if (!fileContent?.dataUrl) return;
    const link = document.createElement("a");
    link.href = fileContent.dataUrl;
    const downloadName = selectedFileName || "download";
    link.download = downloadName;
    document.body.appendChild(link);
    link.click();
    document.body.removeChild(link);
  };

  const {
    currentSession,
    messages,
    setMessages,
    sessions,
    sessionSearchQuery,
    setSessionSearchQuery,
    sessionFilters,
    setSessionFilters,
    filteredSessions,
    loading,
    isStreaming,
    createSession,
    sendMessage,
    loadSessions,
    loadMessages,
    switchSession,
    deleteSession,
    clearAllSessions: _clearAllSessions,
    // New features
    projects,
    currentProject,
    switchProject,
    files,
    fileDirectory,
    loadFiles,
    searchFiles,
    readFile,

    models,
    selectedModel,
    selectModel,
    recentModels,
    openHelp,
    openThemes,
    showToast,
    isConnected,
    sseConnectionState,
    isHydrated,
    showHelp,
    setShowHelp,
    showThemes,
    setShowThemes,
    showOnboarding,
    setShowOnboarding,
    showModelPicker,
    setShowModelPicker,
    agents,
    subagents,
    currentAgent,
    selectAgent,
    extractTextFromParts,
    runShell,
    revertMessage,
    unrevertSession,
    shareSession,
    unshareSession,
    initSession,
    summarizeSession,
    abortSession,
    currentSessionBusy,
    abortInFlight,
    currentPermission,
    setCurrentPermission,
    shouldBlurEditor,
    setShouldBlurEditor,
    currentSessionTodos,
    config,
    commands,
    executeSlashCommand,
    sessionUsage,
    messageQueue,
    addToQueue,
    removeFromQueue,
    clearQueue,
    processNextInQueue: _processNextInQueue,
    isProcessingQueue: _isProcessingQueue,
    // Frame state for keyboard navigation
    selectedFrame,
    selectFrame,
    refreshStatusAll,
    sidebarStatus,
  } = useOpenCodeContext();
  const { currentTheme, changeTheme } = useTheme(config?.theme);
  const featureFlags = useMemo(() => getFeatureFlags(config), [config]);
  const selectedFileIsMarkdown =
    !!selectedFile &&
    (detectLanguage(selectedFile) === "markdown" ||
      fileContent?.mimeType?.toLowerCase() === "text/markdown");
  const canPreviewMarkdown =
    featureFlags.enableMarkdown &&
    selectedFileIsMarkdown &&
    !!fileContent?.text;

  const trimmedInput = input.trimStart();
  const isShellInput = trimmedInput.startsWith("!");
  const isSlashCommandInput = trimmedInput.startsWith("/");
  const shellTargetDirectory =
    currentProject?.worktree ||
    currentSession?.directory ||
    sessions.find((sessionItem) => sessionItem.id === currentSession?.id)
      ?.directory ||
    "";
  const shellDirectoryLabel =
    shellTargetDirectory && shellTargetDirectory.length > 0
      ? shellTargetDirectory
      : "session directory";

  // MCP status aggregation for header badge
  const mcpAggregated = useMemo(() => {
    const { mcpStatus, mcpStatusLoading, mcpStatusError } = sidebarStatus;
    
    // Only show loading state if we don't have existing status data
    // This prevents flash when refreshing with existing data
    if (mcpStatusLoading && !mcpStatus) {
      return {
        colorClass: 'bg-yellow-500',
        badgeVariant: 'foreground1' as const,
        text: 'MCP…',
        title: 'Loading MCP status...'
      };
    }
    if (mcpStatusError && !mcpStatus) {
      return {
        colorClass: 'bg-red-500',
        badgeVariant: 'foreground0' as const,
        text: 'MCP Error',
        title: `MCP status error: ${mcpStatusError}`
      };
    }
    if (!mcpStatus) {
      return {
        colorClass: 'bg-gray-400',
        badgeVariant: 'foreground1' as const,
        text: 'MCP (0 Connected)',
        title: 'No MCP servers reported'
      };
    }
    const entries = Object.entries(mcpStatus);
    let connected = 0;
    let failed = 0;
    for (const [, value] of entries) {
      if (value === 'connected') connected++;
      else if (value === 'failed') failed++;
    }

    let colorClass = 'bg-green-500';
    let badgeVariant: 'background2' | 'foreground0' | 'foreground1' | 'foreground2' = 'background2';
    if (failed > 0) {
      colorClass = 'bg-red-500';
      badgeVariant = 'foreground0';
    } else if (connected === 0 && entries.length > 0) {
      colorClass = 'bg-yellow-500';
      badgeVariant = 'foreground1';
    }

    const text = `MCP (${connected} Connected)`;
    const title = entries.map(([name, status]) => `${name}: ${status}`).join(', ');
    if (process.env.NODE_ENV !== 'production') {
      console.log('[MCP] Aggregated:', { connected, failed, text });
    }
    return { colorClass, badgeVariant, text, title };
  }, [sidebarStatus]);

  // Build user message history for ArrowUp/ArrowDown navigation
  const userMessageHistory = useMemo(() => {
    return messages
      .filter((m) => m.type === "user" && m.content?.trim())
      .map((m) => m.content!.trim());
  }, [messages]);

  // Initialize keyboard shortcuts
  const {
    keyboardState,
    registerShortcut,
    setActiveModal,
    setSpacePassthrough,
  } = useKeyboardShortcuts();

  // Close all modals - ensures only one modal is open at a time
  const closeAllModals = useCallback(() => {
    setSpacePassthrough(false);
    setActiveModal(null);
    setShowCommandPicker(false);
    setShowAgentPicker(false);
    setShowSessionPicker(false);
    setShowProjectPicker(false);
    setShowConfig(false);
    setShowModelPicker(false);
    setShowThemes(false);
    setShowHelp(false);
    setShowOnboarding(false);
  }, [
    setActiveModal,
    setShowCommandPicker,
    setShowAgentPicker,
    setShowSessionPicker,
    setShowProjectPicker,
    setShowConfig,
    setShowModelPicker,
    setShowThemes,
    setShowHelp,
    setShowOnboarding,
    setSpacePassthrough,
  ]);

  const handleSessionPickerEditModeChange = useCallback(
    (isEditMode: boolean) => {
      setSpacePassthrough(isEditMode);
    },
    [setSpacePassthrough],
  );

  useEffect(() => {
    if (!showSessionPicker) {
      setSpacePassthrough(false);
    }
  }, [showSessionPicker, setSpacePassthrough]);

  useEffect(() => {
    if (!keyboardState.doubleEscapeTime) {
      return;
    }

    if (abortInFlight) {
      showToast("Agent interrupt already in progress");
      return;
    }

    if (currentSessionBusy && currentSession?.id) {
      showToast("Interrupting agent…");
      void abortSession(currentSession.id).catch(() => {
        showToast("Failed to interrupt agent");
      });
      return;
    }

    if (currentSession && !currentSessionBusy) {
      showToast("No running agent to interrupt");
    }
  }, [
    keyboardState.doubleEscapeTime,
    abortInFlight,
    currentSessionBusy,
    currentSession,
    abortSession,
    showToast,
  ]);

  // Auto-focus Help modal search input when opened
  useEffect(() => {
    if (showHelp) {
      requestAnimationFrame(() => {
        helpSearchInputRef.current?.focus();
      });
    }
  }, [showHelp]);

  // Auto-focus Config modal search input when opened
  useEffect(() => {
    if (showConfig) {
      requestAnimationFrame(() => {
        configSearchInputRef.current?.focus();
      });
    }
  }, [showConfig]);

  // Register keyboard shortcuts for frame navigation
  useEffect(() => {
    const unregisterFns: (() => void)[] = [];

    // Frame navigation shortcuts (require leader key)
    unregisterFns.push(
      registerShortcut({
        key: "p",
        handler: () => {
          closeAllModals();
          setShowProjectPicker(true);
        },
        requiresLeader: true,
        description: "Open Project Picker",
        category: "navigation",
      })
    );

    unregisterFns.push(
      registerShortcut({
        key: "s",
        handler: () => {
          closeAllModals();
          setShowSessionPicker(true);
        },
        requiresLeader: true,
        description: "Open Session Picker",
        category: "navigation",
      })
    );

    unregisterFns.push(
      registerShortcut({
        key: "f",
        handler: () => {
          // Toggle Files sidebar if already on Files tab, otherwise navigate to Files
          if (activeTab === "files" && isLeftSidebarOpen) {
            setIsLeftSidebarOpen(false);
          } else {
            setActiveTab("files");
            setIsLeftSidebarOpen(true);
            // Focus file list after opening
            setTimeout(() => {
              fileListRef.current?.focus();
            }, 100);
          }
          closeAllModals();
        },
        requiresLeader: true,
        description: "Toggle Files Sidebar",
        category: "navigation",
      })
    );

    // Files tab shortcuts (when files tab is active)
    unregisterFns.push(
      registerShortcut({
        key: "/",
        handler: () => {
          if (activeTab === "files") {
            fileSearchInputRef.current?.focus();
          } else if (activeTab === "workspace") {
            workspaceSessionSearchInputRef.current?.focus();
          }
        },
        requiresLeader: true,
        description: "Search Sessions/Files",
        category: "navigation",
      })
    );

    unregisterFns.push(
      registerShortcut({
        key: "r",
        handler: async () => {
          if (activeTab === "files") {
            try {
              await loadFiles(fileDirectory || ".");
              setSelectedFile(null);
              setFileContent(null);
              setFileError(null);
            } catch (err) {
              console.error("Failed to load directory:", err);
            }
          }
        },
        requiresLeader: true,
        description: "Refresh Files",
        category: "navigation",
      })
    );

    unregisterFns.push(
      registerShortcut({
        key: "u",
        handler: async () => {
          if (activeTab === "files" && fileDirectory !== ".") {
            const parts = fileDirectory.split("/").filter(Boolean);
            parts.pop();
            const parent = parts.length > 0 ? parts.join("/") : ".";
            try {
              await loadFiles(parent);
              setSelectedFile(null);
              setFileContent(null);
              setFileError(null);
            } catch (err) {
              console.error("Failed to load directory:", err);
            }
          }
        },
        requiresLeader: true,
        description: "Navigate Up Directory",
        category: "navigation",
      })
    );

    unregisterFns.push(
      registerShortcut({
        key: "w",
        handler: () => {
          // Toggle Workspace sidebar if already on Workspace tab, otherwise navigate to Workspace
          if (activeTab === "workspace" && isLeftSidebarOpen) {
            setIsLeftSidebarOpen(false);
          } else {
            setActiveTab("workspace");
            setIsLeftSidebarOpen(true);
          }
          closeAllModals();
        },
        requiresLeader: true,
        description: "Toggle Workspace Sidebar",
        category: "navigation",
      })
    );

    unregisterFns.push(
      registerShortcut({
        key: "i",
        handler: () => {
          closeAllModals();
          setIsStatusSidebarOpen((prev) => !prev);
        },
        requiresLeader: true,
        description: "Toggle Info Panel",
        category: "navigation",
      })
    );

    unregisterFns.push(
      registerShortcut({
        key: "m",
        handler: () => {
          closeAllModals();
          setShowModelPicker(true);
        },
        requiresLeader: true,
        description: "Open Model Picker",
        category: "navigation",
      })
    );

    unregisterFns.push(
      registerShortcut({
        key: "a",
        handler: () => {
          closeAllModals();
          setShowAgentPicker(true);
        },
        requiresLeader: true,
        description: "Open Agent Picker",
        category: "navigation",
      })
    );

    unregisterFns.push(
      registerShortcut({
        key: "t",
        handler: () => {
          closeAllModals();
          setShowThemes(true);
        },
        requiresLeader: true,
        description: "Open Theme Picker",
        category: "navigation",
      })
    );

    unregisterFns.push(
      registerShortcut({
        key: "c",
        handler: () => {
          closeAllModals();
          setShowConfig(true);
        },
        requiresLeader: true,
        description: "Open Config",
        category: "navigation",
      })
    );

    unregisterFns.push(
      registerShortcut({
        key: "h",
        handler: () => {
          closeAllModals();
          setShowHelp(true);
        },
        requiresLeader: true,
        description: "Open Help Dialog",
        category: "navigation",
      })
    );



    // Secondary action shortcuts (require selected frame)
    unregisterFns.push(
      registerShortcut({
        key: "n",
        handler: () => {
          if (selectedFrame === "sessions") {
            setShowNewSessionForm(true);
          } else if (selectedFrame === "projects") {
            setShowNewProjectForm(true);
          }
        },
        requiresFrame: selectedFrame || undefined,
        description: "New (Project/Session)",
        category: "action",
      })
    );

    unregisterFns.push(
      registerShortcut({
        key: "e",
        handler: () => {
          if (selectedFrame === "sessions" && currentSession) {
            setSidebarEditMode(true);
          }
        },
        requiresFrame: "sessions",
        description: "Edit Session",
        category: "action",
      })
    );

    unregisterFns.push(
      registerShortcut({
        key: "d",
        handler: () => {
          if (selectedFrame === "sessions" && currentSession) {
            if (confirm("Are you sure you want to delete this session?")) {
              deleteSession(currentSession.id);
            }
          }
        },
        requiresFrame: "sessions",
        description: "Delete Session",
        category: "action",
      })
    );

    // Modal-specific shortcuts (work when modal is open)
    unregisterFns.push(
      registerShortcut({
        key: "n",
        handler: () => {
          setShowSessionPicker(false);
          setShowNewSessionForm(true);
        },
        requiresModal: "session",
        description: "New Session",
        category: "action",
      })
    );

    unregisterFns.push(
      registerShortcut({
        key: "e",
        handler: () => {
          sessionPickerEditControls.current?.enterEditMode();
        },
        requiresModal: "session",
        description: "Edit Session",
        category: "action",
      })
    );

    return () => {
      unregisterFns.forEach((fn) => fn());
    };
  }, [
    registerShortcut,
    selectFrame,
    selectedFrame,
    currentSession,
    setShowModelPicker,
    setShowAgentPicker,
    setShowThemes,
    setShowConfig,
    setShowHelp,
    setShowNewSessionForm,
    setShowNewProjectForm,
    setSidebarEditMode,
    deleteSession,
    setShowSessionPicker,
    setShowProjectPicker,
    closeAllModals,
    setIsStatusSidebarOpen,
    sessionPickerEditControls,
    activeTab,
    isLeftSidebarOpen,
    setActiveTab,
    setIsLeftSidebarOpen,
    fileDirectory,
    loadFiles,
    setSelectedFile,
    setFileContent,
    setFileError,
  ]);

  useLayoutEffect(() => {
    if (showSessionPicker) {
      setActiveModal("session");
      return;
    }

    if (showProjectPicker) {
      setActiveModal("project");
      return;
    }

    if (showAgentPicker) {
      setActiveModal("agent");
      return;
    }

    if (showModelPicker) {
      setActiveModal("model");
      return;
    }

    if (showThemes) {
      setActiveModal("theme");
      return;
    }

    if (showConfig) {
      setActiveModal("config");
      return;
    }

    if (showCommandPicker) {
      setActiveModal("command");
      return;
    }

    if (showHelp) {
      setActiveModal("help");
      return;
    }

    setActiveModal(null);
  }, [
    showSessionPicker,
    showProjectPicker,
    showAgentPicker,
    showModelPicker,
    showThemes,
    showConfig,
    showCommandPicker,
    showHelp,
    setActiveModal,
  ]);

  useEffect(() => {
    if (!showConfig) {
      return;
    }

    let canceled = false;
    setConfigData(null);

    (async () => {
      try {
        const config = await openCodeService.getConfig();
        if (!canceled) {
          setConfigData(JSON.stringify(config, null, 2));
        }
      } catch (error) {
        if (process.env.NODE_ENV !== "production") {
          console.error("Failed to load config:", error);
        }
        if (!canceled) {
          setConfigData("Unable to load configuration.");
        }
      }
    })();

    return () => {
      canceled = true;
    };
  }, [showConfig]);

  // Handle frame navigation and actions
  useEffect(() => {
    if (selectedFrame === "projects") {
      // Scroll to projects section - it's in the sidebar
      const projectsHeading = Array.from(document.querySelectorAll('h3')).find(h => h.textContent === 'Projects');
      if (projectsHeading) {
        projectsHeading.scrollIntoView({ behavior: 'smooth', block: 'nearest' });
      }
    } else if (selectedFrame === "sessions") {
      // Scroll to sessions section - it's in the sidebar
      const sessionsHeading = Array.from(document.querySelectorAll('h3')).find(h => h.textContent === 'Sessions');
      if (sessionsHeading) {
        sessionsHeading.scrollIntoView({ behavior: 'smooth', block: 'nearest' });
      }
    } else if (selectedFrame === "files") {
      // Switch to files tab and ensure sidebar is visible
      setActiveTab("files");
      setIsLeftSidebarOpen(true);
    } else if (selectedFrame === "workspace") {
      // Switch to workspace tab and focus on input area; ensure sidebar is visible
      setActiveTab("workspace");
      setIsLeftSidebarOpen(true);
      setTimeout(() => {
        if (textareaRef.current) {
          textareaRef.current.focus();
        }
      }, 100);
    }
  }, [selectedFrame]);

  // Handle secondary actions based on selected frame
  useEffect(() => {
    const handleFrameAction = (action: string) => {
      if (!selectedFrame) return;

      switch (selectedFrame) {
        case "sessions":
          if (action === "new") {
            setShowNewSessionForm(true);
          } else if (action === "edit") {
            // Enable edit mode for current session
            if (currentSession) {
              setSidebarEditMode(true);
            }
          } else if (action === "delete") {
            // Delete current session
            if (currentSession && confirm("Are you sure you want to delete this session?")) {
              deleteSession(currentSession.id);
            }
          }
          break;
        case "projects":
          if (action === "new") {
            setShowNewProjectForm(true);
          }
          break;
      }
      
      // Clear frame selection after action
      selectFrame(null);
    };

    // Listen for frame actions (this will be triggered by keyboard shortcuts)
    const handleFrameActionEvent = (event: CustomEvent) => {
      handleFrameAction(event.detail.action);
    };

    window.addEventListener("frame-action", handleFrameActionEvent as EventListener);
    
    return () => {
      window.removeEventListener("frame-action", handleFrameActionEvent as EventListener);
    };
  }, [selectedFrame, currentSession, deleteSession, selectFrame]);

  const customCommandSuggestions = useMemo<Command[]>(() => {
    if (!commands || commands.length === 0) return [];

    return commands.map((cmd) => ({
      name: cmd.name,
      description: cmd.description || "Custom command",
      category: "custom" as const,
      custom: true,
    }));
  }, [commands]);

  // Removed automatic session creation to prevent spam

  const handleSend = async () => {
    if (isHandlingImageUpload) {
      await showToast("Still processing images. Please wait a moment.", "info");
      return;
    }

    const messageText = input;
    const trimmedText = messageText.trim();
    const attachmentsToSend = imageAttachments.map((attachment) => ({
      ...attachment,
    }));
    const hasAttachments = attachmentsToSend.length > 0;
    const hasText = trimmedText.length > 0;

    if (!hasText && !hasAttachments) {
      return;
    }

    if (!hasAttachments) {
      const parsed = parseCommand(messageText, commands);

      if (parsed.type === "slash") {
        setInput("");
        await handleCommand(messageText);
        return;
      }

      if (parsed.type === "shell") {
        setInput("");
        await handleShellCommand(parsed.command || "");
        return;
      }
    }

    setInput("");
    if (hasAttachments) {
      setImageAttachments([]);
    }
    
    // Reset history navigation state when sending a message
    setMessageHistoryIndex(-1);
    setIsNavigatingHistory(false);
    setDraftBeforeHistory("");

    const messageParts: Part[] = [];

    if (hasText) {
      messageParts.push({
        type: "text",
        text: messageText,
      });
    }

    attachmentsToSend.forEach((attachment) => {
      messageParts.push({
        type: "file",
        path: attachment.name,
        name: attachment.name,
        mimeType: attachment.mimeType,
        size: attachment.size,
        content: attachment.dataUrl,
        origin: attachment.origin,
      } as Part);
    });

    try {
      // Session creation is now handled by sendMessage hook (issue #59)
      // Only pass sessionOverride if we have a currentSession
      const sessionOverride = currentSession || undefined;

      const isBusy = loading || isStreaming || currentSessionBusy;

      if (isBusy) {
        const queuedMessage = {
          id: `queued-${Date.now()}`,
          clientId: generateClientId(),
          type: "user" as const,
          content: messageText,
          parts: messageParts,
          timestamp: new Date(),
          queued: true,
          optimistic: true,
        };
        addToQueue(queuedMessage);
        setMessages((prev) => [...prev, queuedMessage]);
      } else {
        const pendingId = `user-${Date.now()}`;
        const clientId = generateClientId();
        setMessages((prev) => [
          ...prev,
          {
            id: pendingId,
            clientId,
            type: "user" as const,
            content: messageText,
            parts: messageParts,
            timestamp: new Date(),
            optimistic: true,
          },
        ]);

        try {
          await sendMessage(messageText, {
            providerID: selectedModel?.providerID,
            modelID: selectedModel?.modelID,
            sessionOverride,
            agent: currentAgent ?? undefined,
            parts: messageParts,
          });
        } catch (error) {
          setMessages((prev) =>
            prev.map((msg) =>
              msg.optimistic ? { ...msg, optimistic: false, error: true } : msg,
            ),
          );
          throw error;
        }
      }

      await loadSessions();
    } catch (err) {
      console.error("Failed to send message:", err);
      if (attachmentsToSend.length > 0) {
        setImageAttachments((prev) => [...attachmentsToSend, ...prev]);
      }
    }
  };

  const handleAbort = async () => {
    if (!currentSession?.id || abortInFlight) return;

    try {
      await abortSession(currentSession.id);

      const successMsg = {
        id: `assistant-${Date.now()}`,
        type: "assistant" as const,
        content: "Agent stopped by user.",
        timestamp: new Date(),
      };
      setMessages((prev) => [...prev, successMsg]);
    } catch (error) {
      const errorMsg = {
        id: `assistant-${Date.now()}`,
        type: "assistant" as const,
        content: `Failed to stop agent: ${error instanceof Error ? error.message : "Unknown error"}`,
        timestamp: new Date(),
      };
      setMessages((prev) => [...prev, errorMsg]);
    }
  };

  const handleResizeStart = (e: React.MouseEvent) => {
    e.preventDefault();
    setIsResizing(true);
  };

  useEffect(() => {
    if (!isResizing) return;

    const handleMouseMove = (e: MouseEvent) => {
      const newWidth = e.clientX;
      if (newWidth >= 200 && newWidth <= 600) {
        setSidebarWidth(newWidth);
        localStorage.setItem("opencode-sidebar-width", newWidth.toString());
      }
    };

    const handleMouseUp = () => {
      setIsResizing(false);
    };

    document.addEventListener("mousemove", handleMouseMove);
    document.addEventListener("mouseup", handleMouseUp);

    return () => {
      document.removeEventListener("mousemove", handleMouseMove);
      document.removeEventListener("mouseup", handleMouseUp);
    };
  }, [isResizing]);

  useEffect(() => {
    if (
      !showModelPicker &&
      !showAgentPicker &&
      !showSessionPicker &&
      textareaRef.current &&
      currentSession
    ) {
      const timer = setTimeout(() => {
        textareaRef.current?.focus();
      }, 100);
      return () => clearTimeout(timer);
    }
  }, [showModelPicker, showAgentPicker, showSessionPicker, currentSession]);

  useEffect(() => {
    if (textareaRef.current && isHydrated && currentSession) {
      textareaRef.current.focus();
    }
  }, [isHydrated, currentSession?.id]);

  useEffect(() => {
    if (!loading && textareaRef.current && currentSession) {
      textareaRef.current.focus();
    }
  }, [loading, currentSession]);

  // Reset history navigation state when session changes or messages are cleared
  const messagesEmpty = messages.length === 0;
  useEffect(() => {
    setMessageHistoryIndex(-1);
    setIsNavigatingHistory(false);
    setDraftBeforeHistory("");
  }, [currentSession?.id, messagesEmpty]);

  const handleShellCommand = async (command: string) => {
    if (!currentSession) {
      const errorMsg = {
        id: `assistant-${Date.now()}`,
        type: "assistant" as const,
        content: "No active session. Create a session first.",
        timestamp: new Date(),
      };
      setMessages((prev) => [...prev, errorMsg]);
      return;
    }

    try {
      const userMessage = {
        id: `user-${Date.now()}`,
        clientId: generateClientId(),
        type: "user" as const,
        content: `$ ${command}`,
        timestamp: new Date(),
        optimistic: true, // Mark as optimistic so SSE events can match it
        shellCommand: command,
      };
      setMessages((prev) => [...prev, userMessage]);

      const response = await runShell(currentSession.id, command, []);

      if (response.data) {
        const assistantMessage = {
          id: response.data.info.id,
          type: "assistant" as const,
          content: extractTextFromParts(response.data.parts),
          parts: response.data.parts,
          timestamp: new Date(),
        };
        setMessages((prev) => [...prev, assistantMessage]);
      }
    } catch (error) {
      console.error("Failed to execute shell command:", error);
      const errorMsg = {
        id: `assistant-${Date.now()}`,
        type: "assistant" as const,
        content: `Command failed: ${error instanceof Error ? error.message : "Unknown error"}`,
        timestamp: new Date(),
      };
      setMessages((prev) => [...prev, errorMsg]);
    }
  };

  const handleCommand = async (command: string) => {
    const parsed = parseCommand(command, commands);
    const cmd = parsed.command;
    const _args = parsed.args; // Preserved for future commands with args
    const directory = currentProject?.worktree || "";

    if (parsed.matchedCommand) {
      try {
        await executeSlashCommand(parsed, currentSession?.id);
        await loadSessions();
      } catch (error) {
        const errorMsg = {
          id: `assistant-${Date.now()}`,
          type: "assistant" as const,
          content: `Command failed: ${error instanceof Error ? error.message : "Unknown error"}`,
          timestamp: new Date(),
        };
        setMessages((prev) => [...prev, errorMsg]);
      }
      return;
    }

    switch (cmd) {
      case "new":
      case "clear":
        await createSession({ title: "New Session" });
        const newMessage = {
          id: `assistant-${Date.now()}`,
          type: "assistant" as const,
          content: "Started new session.",
          timestamp: new Date(),
        };
        setMessages((prev) => [...prev, newMessage]);
        break;
      case "models":
        setInput("");
        closeAllModals();
        setShowModelPicker(true);
        break;
      case "help":
        setInput("");
        closeAllModals();
        setShowHelp(true);
        break;
      case "themes":
        setInput("");
        closeAllModals();
        setShowThemes(true);
        break;
      case "sessions":
        setInput("");
        closeAllModals();
        setShowSessionPicker(true);
        break;
      case "project":
        setInput("");
        closeAllModals();
        setShowProjectPicker(true);
        break;
      case "agents":
        setInput("");
        closeAllModals();
        setShowAgentPicker(true);
        break;
      case "undo":
        if (!currentSession || messages.length === 0) {
          const errorMsg = {
            id: `assistant-${Date.now()}`,
            type: "assistant" as const,
            content: "No messages to undo.",
            timestamp: new Date(),
          };
          setMessages((prev) => [...prev, errorMsg]);
          break;
        }

        try {
          const lastAssistantMsg = [...messages]
            .reverse()
            .find((m) => m.type === "assistant");

          if (!lastAssistantMsg) {
            throw new Error("No assistant message to revert");
          }

          await revertMessage(currentSession.id, lastAssistantMsg.id);
          await loadSessions();

          const successMsg = {
            id: `assistant-${Date.now()}`,
            type: "assistant" as const,
            content: "Undid last message and reverted file changes.",
            timestamp: new Date(),
          };
          setMessages((prev) => [...prev, successMsg]);

          if (activeTab === "files") {
            await loadFiles(fileDirectory);
          }
        } catch (error) {
          const errorMsg = {
            id: `assistant-${Date.now()}`,
            type: "assistant" as const,
            content: `Undo failed: ${error instanceof Error ? error.message : "Unknown error"}`,
            timestamp: new Date(),
          };
          setMessages((prev) => [...prev, errorMsg]);
        }
        break;
      case "redo":
        if (!currentSession) {
          const errorMsg = {
            id: `assistant-${Date.now()}`,
            type: "assistant" as const,
            content: "No active session.",
            timestamp: new Date(),
          };
          setMessages((prev) => [...prev, errorMsg]);
          break;
        }

        try {
          await unrevertSession(currentSession.id);
          await loadSessions();

          const successMsg = {
            id: `assistant-${Date.now()}`,
            type: "assistant" as const,
            content: "Restored reverted changes.",
            timestamp: new Date(),
          };
          setMessages((prev) => [...prev, successMsg]);

          if (activeTab === "files") {
            await loadFiles(fileDirectory);
          }
        } catch (error) {
          const errorMsg = {
            id: `assistant-${Date.now()}`,
            type: "assistant" as const,
            content: `Redo failed: ${error instanceof Error ? error.message : "Unknown error"}`,
            timestamp: new Date(),
          };
          setMessages((prev) => [...prev, errorMsg]);
        }
        break;
      case "share":
        if (!currentSession) {
          const errorMsg = {
            id: `assistant-${Date.now()}`,
            type: "assistant" as const,
            content: "No active session to share.",
            timestamp: new Date(),
          };
          setMessages((prev) => [...prev, errorMsg]);
          break;
        }

        try {
          const sharedSession = await shareSession(currentSession.id);

          const shareUrl = sharedSession?.share?.url || "No URL available";

          await navigator.clipboard.writeText(shareUrl);

          const successMsg = {
            id: `assistant-${Date.now()}`,
            type: "assistant" as const,
            content: `Session shared.\n\nURL: ${shareUrl}\n\n(Copied to clipboard)`,
            timestamp: new Date(),
          };
          setMessages((prev) => [...prev, successMsg]);

          await loadSessions();
        } catch (error) {
          const errorMsg = {
            id: `assistant-${Date.now()}`,
            type: "assistant" as const,
            content: `Share failed: ${error instanceof Error ? error.message : "Unknown error"}`,
            timestamp: new Date(),
          };
          setMessages((prev) => [...prev, errorMsg]);
        }
        break;
      case "unshare":
        if (!currentSession) {
          const errorMsg = {
            id: `assistant-${Date.now()}`,
            type: "assistant" as const,
            content: "No active session.",
            timestamp: new Date(),
          };
          setMessages((prev) => [...prev, errorMsg]);
          break;
        }

        try {
          await unshareSession(currentSession.id);

          const successMsg = {
            id: `assistant-${Date.now()}`,
            type: "assistant" as const,
            content: "Session is no longer shared.",
            timestamp: new Date(),
          };
          setMessages((prev) => [...prev, successMsg]);

          await loadSessions();
        } catch (error) {
          const errorMsg = {
            id: `assistant-${Date.now()}`,
            type: "assistant" as const,
            content: `Unshare failed: ${error instanceof Error ? error.message : "Unknown error"}`,
            timestamp: new Date(),
          };
          setMessages((prev) => [...prev, errorMsg]);
        }
        break;
      case "init":
        if (!currentSession || !selectedModel) {
          const errorMsg = {
            id: `assistant-${Date.now()}`,
            type: "assistant" as const,
            content: "Need an active session and selected model.",
            timestamp: new Date(),
          };
          setMessages((prev) => [...prev, errorMsg]);
          break;
        }

        try {
          const lastMessage = messages[messages.length - 1];
          const messageID = lastMessage?.id || "";

          await initSession(
            currentSession.id,
            messageID,
            selectedModel.providerID,
            selectedModel.modelID,
          );

          const successMsg = {
            id: `assistant-${Date.now()}`,
            type: "assistant" as const,
            content:
              "Project initialized. AGENTS.md has been created or updated.",
            timestamp: new Date(),
          };
          setMessages((prev) => [...prev, successMsg]);

          if (activeTab === "files") {
            await loadFiles(fileDirectory);
          }
        } catch (error) {
          const errorMsg = {
            id: `assistant-${Date.now()}`,
            type: "assistant" as const,
            content: `Init failed: ${error instanceof Error ? error.message : "Unknown error"}`,
            timestamp: new Date(),
          };
          setMessages((prev) => [...prev, errorMsg]);
        }
        break;
      case "compact":
        if (!currentSession) {
          const errorMsg = {
            id: `assistant-${Date.now()}`,
            type: "assistant" as const,
            content: "No active session to compact.",
            timestamp: new Date(),
          };
          setMessages((prev) => [...prev, errorMsg]);
          break;
        }

        if (!selectedModel) {
          const errorMsg = {
            id: `assistant-${Date.now()}`,
            type: "assistant" as const,
            content: "No model selected. Please select a model first.",
            timestamp: new Date(),
          };
          setMessages((prev) => [...prev, errorMsg]);
          break;
        }

        try {
          const infoMsg = {
            id: `assistant-${Date.now()}`,
            type: "assistant" as const,
            content: "Compacting session... This may take a moment.",
            timestamp: new Date(),
          };
          setMessages((prev) => [...prev, infoMsg]);

          if (process.env.NODE_ENV !== "production")
            console.log(
              "[Compact] Starting compaction for session:",
              currentSession.id,
            );
          if (process.env.NODE_ENV !== "production")
            console.log("[Compact] Messages before:", messages.length);
          if (process.env.NODE_ENV !== "production")
            console.log(
              "[Compact] Tokens before:",
              messages.reduce((sum, msg) => {
                if (msg.metadata?.tokens) {
                  return (
                    sum +
                    msg.metadata.tokens.input +
                    msg.metadata.tokens.output +
                    msg.metadata.tokens.reasoning
                  );
                }
                return sum;
              }, 0),
            );

          await summarizeSession(
            currentSession.id,
            selectedModel.providerID,
            selectedModel.modelID,
          );
          if (process.env.NODE_ENV !== "production")
            console.log(
              "[Compact] Summarization request sent, polling for completion...",
            );

          // Poll until we see token count decrease (or timeout after 30 seconds)
          const startTime = Date.now();
          const maxWaitTime = 30000; // 30 seconds
          const tokensBefore = messages.reduce((sum, msg) => {
            if (msg.metadata?.tokens) {
              return (
                sum +
                msg.metadata.tokens.input +
                msg.metadata.tokens.output +
                msg.metadata.tokens.reasoning
              );
            }
            return sum;
          }, 0);

          let reloadedMessages = messages;
          let totalTokens = tokensBefore;
          let pollAttempt = 0;

          while (
            totalTokens >= tokensBefore &&
            Date.now() - startTime < maxWaitTime
          ) {
            pollAttempt++;
            await new Promise((resolve) => setTimeout(resolve, 1000)); // Wait 1 second between polls

            if (process.env.NODE_ENV !== "production")
              console.log(`[Compact] Poll attempt ${pollAttempt}...`);
            reloadedMessages = await loadMessages(currentSession.id);

            totalTokens = reloadedMessages.reduce((sum, msg) => {
              if (msg.metadata?.tokens) {
                return (
                  sum +
                  msg.metadata.tokens.input +
                  msg.metadata.tokens.output +
                  msg.metadata.tokens.reasoning
                );
              }
              return sum;
            }, 0);

            if (process.env.NODE_ENV !== "production")
              console.log(
                `[Compact] Current tokens: ${totalTokens} (before: ${tokensBefore})`,
              );
          }

          if (totalTokens >= tokensBefore) {
            if (process.env.NODE_ENV !== "production")
              console.warn("[Compact] Timeout waiting for token reduction");
          } else {
            if (process.env.NODE_ENV !== "production")
              console.log(
                `[Compact] Token reduction detected after ${pollAttempt} polls`,
              );
          }

          if (process.env.NODE_ENV !== "production")
            console.log(
              "[Compact] Messages reloaded:",
              reloadedMessages.length,
            );
          if (process.env.NODE_ENV !== "production")
            console.log(
              "[Compact] Total tokens after compaction:",
              totalTokens,
            );

          // Add success message using the reloaded messages array
          const successMsg = {
            id: `assistant-${Date.now()}`,
            type: "assistant" as const,
            content: `Session compacted successfully. Current tokens: ${totalTokens.toLocaleString()}`,
            timestamp: new Date(),
          };
          setMessages([...reloadedMessages, successMsg]);
        } catch (error) {
          const errorMsg = {
            id: `assistant-${Date.now()}`,
            type: "assistant" as const,
            content: `Compact failed: ${error instanceof Error ? error.message : "Unknown error"}`,
            timestamp: new Date(),
          };
          setMessages((prev) => [...prev, errorMsg]);
        }
        break;
      case "details":
        setShowDetails((prev) => !prev);
        const detailsMsg = {
          id: `assistant-${Date.now()}`,
          type: "assistant" as const,
          content: `Details ${!showDetails ? "shown" : "hidden"}.`,
          timestamp: new Date(),
        };
        setMessages((prev) => [...prev, detailsMsg]);
        break;
      case "export":
        if (!currentSession || messages.length === 0) {
          const errorMsg = {
            id: `assistant-${Date.now()}`,
            type: "assistant" as const,
            content: "No session to export.",
            timestamp: new Date(),
          };
          setMessages((prev) => [...prev, errorMsg]);
          break;
        }

        try {
          let markdown = `# ${currentSession.title || currentSession.id}\n\n`;
          markdown += `Project: ${currentProject?.worktree || "Unknown"}\n`;
          markdown += `Created: ${currentSession.createdAt?.toLocaleString() || "Unknown"}\n`;
          markdown += `Messages: ${messages.length}\n\n`;
          markdown += `---\n\n`;

          messages.forEach((msg, idx) => {
            const role = msg.type === "user" ? "**User**" : "**Assistant**";
            markdown += `## Message ${idx + 1} - ${role}\n\n`;
            markdown += `_${msg.timestamp.toLocaleString()}_\n\n`;

            if (msg.parts && msg.parts.length > 0) {
              msg.parts.forEach((part) => {
                if (part.type === "text" && "text" in part) {
                  markdown += `${part.text}\n\n`;
                } else if (part.type === "tool" && "tool" in part) {
                  markdown += `**Tool:** ${part.tool}\n`;
                  if (
                    "state" in part &&
                    part.state &&
                    typeof part.state === "object" &&
                    "status" in part.state
                  ) {
                    markdown += `**Status:** ${part.state.status}\n\n`;
                  }
                }
              });
            } else {
              markdown += `${msg.content}\n\n`;
            }

            markdown += `---\n\n`;
          });

          const blob = new Blob([markdown], { type: "text/markdown" });
          const url = URL.createObjectURL(blob);
          const a = document.createElement("a");
          a.href = url;
          a.download = `${currentSession.title || "session"}-${Date.now()}.md`;
          document.body.appendChild(a);
          a.click();
          document.body.removeChild(a);
          URL.revokeObjectURL(url);

          const successMsg = {
            id: `assistant-${Date.now()}`,
            type: "assistant" as const,
            content: "Session exported as markdown.",
            timestamp: new Date(),
          };
          setMessages((prev) => [...prev, successMsg]);
        } catch (error) {
          const errorMsg = {
            id: `assistant-${Date.now()}`,
            type: "assistant" as const,
            content: `Export failed: ${error instanceof Error ? error.message : "Unknown error"}`,
            timestamp: new Date(),
          };
          setMessages((prev) => [...prev, errorMsg]);
        }
        break;
      case "debug":
        try {
          if (!currentSession) {
            const noSessionMsg = {
              id: `assistant-${Date.now()}`,
              type: "assistant" as const,
              content: "No active session to debug.",
              timestamp: new Date(),
            };
            setMessages((prev) => [...prev, noSessionMsg]);
            break;
          }

          // Proxy through server to avoid direct browser access to OpenCode API
          const sessionResult = await openCodeService.getSession(
            currentSession.id,
            directory,
          );
          const sessionData = sessionResult.data;

          // Proxy through server to avoid direct browser access to OpenCode API
          const messagesResult = await openCodeService.getMessages(
            currentSession.id,
            directory,
          );
          const messagesData = messagesResult.data;

          const fullData = {
            session: sessionData,
            messages: messagesData,
            timestamp: new Date().toISOString(),
          };

          // Download as JSON file
          const blob = new Blob([JSON.stringify(fullData, null, 2)], {
            type: "application/json",
          });
          const url = URL.createObjectURL(blob);
          const a = document.createElement("a");
          a.href = url;
          a.download = `SESSION-${currentSession.id}.json`;
          document.body.appendChild(a);
          a.click();
          document.body.removeChild(a);
          URL.revokeObjectURL(url);

          const debugMessage = {
            id: `assistant-${Date.now()}`,
            type: "assistant" as const,
            content: `Session data exported to SESSION-${currentSession.id}.json\n\nIncludes:\n- Session metadata\n- ${messagesData.length} messages with full parts\n- All tool executions and state`,
            timestamp: new Date(),
          };
          setMessages((prev) => [...prev, debugMessage]);
        } catch (error) {
          const errorMessage = {
            id: `assistant-${Date.now()}`,
            type: "assistant" as const,
            content: `Debug export failed: ${error instanceof Error ? error.message : "Unknown error"}`,
            timestamp: new Date(),
          };
          setMessages((prev) => [...prev, errorMessage]);
        }
        break;
      default:
        const unknownMessage = {
          id: `assistant-${Date.now()}`,
          type: "assistant" as const,
          content: `Unknown command: ${cmd}. Type /help for available commands.`,
          timestamp: new Date(),
        };
        setMessages((prev) => [...prev, unknownMessage]);
    }
  };

  const handleCreateSession = async () => {
    const title = newSessionTitle.trim() || "New Session";
    const directory = currentProject?.worktree || "";
    if (!directory) {
      if (process.env.NODE_ENV !== "production")
        console.warn("Select a project before creating a session.");
      return;
    }
    try {
      await createSession({ title, directory });
      await loadSessions();
      closeNewSessionDialog();
    } catch (err) {
      console.error("Failed to create session:", err);
    }
  };

  const handleCreateProject = async () => {
    const directory = newProjectDirectory.trim();
    if (!directory) return;
    const projectLabel =
      directory.split(/[\\/]/).filter(Boolean).pop() || "New Project";
    const title = `${projectLabel} session`;
    try {
      await createSession({ title, directory });
      await loadSessions();
      closeNewProjectDialog();
      setNewSessionTitle("");
    } catch (err) {
      console.error("Failed to create project session:", err);
    }
  };

  const handleSessionSwitch = async (sessionId: string) => {
    try {
      await switchSession(sessionId);
    } catch (err) {
      console.error("Failed to switch session:", err);
    }
  };

  const confirmDelete = async () => {
    if (!deleteDialogState.sessionId) return;

    try {
      await deleteSession(deleteDialogState.sessionId);
    } catch (err) {
      console.error("Failed to delete session:", err);
    } finally {
      setDeleteDialogState({ open: false });
    }
  };

  const handleBulkDeleteClick = (sessionIds: string[]) => {
    setBulkDeleteIds(sessionIds);
    setBulkDeleteDialogOpen(true);
  };

  const confirmBulkDelete = async () => {
    const results = await Promise.allSettled(
      bulkDeleteIds.map((id) => deleteSession(id)),
    );

    const failures = results.filter((r) => r.status === "rejected");

    if (failures.length > 0) {
      console.error(`Failed to delete ${failures.length} sessions`);
    }

    await loadSessions();

    setBulkDeleteDialogOpen(false);
    setBulkDeleteIds([]);
  };

  const handleSidebarEditToggle = () => {
    if (sidebarEditMode) {
      // Exiting edit mode - clear selection
      setSelectedSidebarSessionIds(new Set());
    }
    setSidebarEditMode(!sidebarEditMode);
  };

  const handleSidebarSessionToggle = (sessionId: string) => {
    setSelectedSidebarSessionIds((prev) => {
      const next = new Set(prev);
      if (next.has(sessionId)) {
        next.delete(sessionId);
      } else {
        next.add(sessionId);
      }
      return next;
    });
  };

  const handleSidebarSelectAll = () => {
    const projectSessions = filteredSessions.filter(
      (session) =>
        session.projectID === currentProject?.id ||
        session.directory === currentProject?.worktree,
    );
    setSelectedSidebarSessionIds(new Set(projectSessions.map((s) => s.id)));
  };

  const handleSidebarClearSelection = () => {
    setSelectedSidebarSessionIds(new Set());
  };

  const handleSidebarBulkDelete = async () => {
    const count = selectedSidebarSessionIds.size;
    if (count === 0) return;

    if (
      confirm(
        `Are you sure you want to delete ${count} session${count > 1 ? "s" : ""}?`,
      )
    ) {
      try {
        const deletePromises = Array.from(selectedSidebarSessionIds).map((id) =>
          deleteSession(id),
        );
        await Promise.allSettled(deletePromises);
        await loadSessions();
        setSelectedSidebarSessionIds(new Set());
        setSidebarEditMode(false);
      } catch (err) {
        console.error("Failed to delete sessions:", err);
      }
    }
  };

  // Mobile edit mode handlers
  const handleMobileEditToggle = () => {
    if (mobileEditMode) {
      setSelectedMobileSessionIds(new Set());
    }
    setMobileEditMode(!mobileEditMode);
  };

  const handleMobileSessionToggle = (sessionId: string) => {
    setSelectedMobileSessionIds((prev) => {
      const next = new Set(prev);
      if (next.has(sessionId)) {
        next.delete(sessionId);
      } else {
        next.add(sessionId);
      }
      return next;
    });
  };

  const handleMobileSelectAll = () => {
    const projectSessions = filteredSessions.filter(
      (session) =>
        session.projectID === currentProject?.id ||
        session.directory === currentProject?.worktree,
    );
    setSelectedMobileSessionIds(new Set(projectSessions.map((s) => s.id)));
  };

  const handleMobileClearSelection = () => {
    setSelectedMobileSessionIds(new Set());
  };

  const handleMobileBulkDelete = async () => {
    const count = selectedMobileSessionIds.size;
    if (count === 0) return;

    if (
      confirm(
        `Are you sure you want to delete ${count} session${count > 1 ? "s" : ""}?`,
      )
    ) {
      try {
        const deletePromises = Array.from(selectedMobileSessionIds).map((id) =>
          deleteSession(id),
        );
        await Promise.allSettled(deletePromises);
        await loadSessions();
        setSelectedMobileSessionIds(new Set());
        setMobileEditMode(false);
      } catch (err) {
        console.error("Failed to delete sessions:", err);
      }
    }
  };

  const handleKeyDown = (e: React.KeyboardEvent) => {
    if (e.key === "Enter" && e.shiftKey) {
      e.preventDefault();
      // Shift+Enter enables multi-line mode for shell commands
      const parsed = parseCommand(input, commands);
      if (parsed.type === "shell" && !isMultilineMode) {
        setIsMultilineMode(true);
        setMultilineInput(input);
      } else {
        // Add newline at cursor position
        const textarea = textareaRef.current;
        if (textarea) {
          const start = textarea.selectionStart;
          const end = textarea.selectionEnd;
          const newValue = input.substring(0, start) + "\n" + input.substring(end);
          setInput(newValue);
          // Position cursor after the newline
          requestAnimationFrame(() => {
            if (textareaRef.current) {
              textareaRef.current.setSelectionRange(start + 1, start + 1);
            }
          });
        }
      }
    }
    if (e.key === "Enter" && !e.shiftKey) {
      e.preventDefault();
      if (showCommandPicker && commandSuggestions.length > 0) {
        handleCommandSelect(commandSuggestions[selectedCommandIndex]);
      } else if (showMentionSuggestions && mentionSuggestions.length > 0) {
        handleMentionSelect(mentionSuggestions[selectedMentionIndex]);
      } else {
        // Check if this is a shell command that might be multi-line
        const parsed = parseCommand(input, commands);
        if (parsed.type === "shell" && isMultilineMode) {
          // In multi-line mode, Ctrl+Enter sends, regular Enter adds newline
          if (e.ctrlKey) {
            handleSend();
          } else {
            // Add newline at cursor position
            const textarea = textareaRef.current;
            if (textarea) {
              const start = textarea.selectionStart;
              const end = textarea.selectionEnd;
              const newValue = input.substring(0, start) + "\n" + input.substring(end);
              setInput(newValue);
              // Position cursor after the newline
              requestAnimationFrame(() => {
                if (textareaRef.current) {
                  textareaRef.current.setSelectionRange(start + 1, start + 1);
                }
              });
            }
          }
        } else {
          handleSend();
        }
      }
    }
    if (e.key === "Tab") {
      e.preventDefault();
      if (showCommandPicker && commandSuggestions.length > 0) {
        // Use the currently selected command instead of common prefix
        const selectedCommand = commandSuggestions[selectedCommandIndex];
        if (selectedCommand) {
          // Check if it's a picker command that should execute immediately
          const commandName = selectedCommand.name;

          if (PICKER_COMMANDS.includes(commandName) || NO_ARG_COMMANDS.includes(commandName)) {
            // Execute immediately for picker and no-arg commands
            handleCommandSelect(selectedCommand);
          } else {
            // For custom commands, just complete and wait for user input
            setInput(`/${selectedCommand.name} `);
            setShowCommandPicker(false);
          }
        }
      } else if (input.startsWith("/")) {
        const completed = completeCommand(input, customCommandSuggestions);
        if (completed) {
          // Check if it's a picker command that should execute immediately
          const commandName = completed.slice(1); // Remove leading /
          
          if (PICKER_COMMANDS.includes(commandName) || NO_ARG_COMMANDS.includes(commandName)) {
            // Execute immediately for picker and no-arg commands
            setInput("");
            void handleCommand(completed);
          } else {
            // For custom commands, just complete and wait for user input
            setInput(completed + " ");
          }
        }
      } else {
        cycleAgent();
      }
    }
    if (e.key === "ArrowDown") {
      if (showCommandPicker) {
        e.preventDefault();
        // Circular navigation: wrap to first item when reaching the end
        setSelectedCommandIndex((prev) =>
          (prev + 1) % commandSuggestions.length
        );
      } else if (showMentionSuggestions) {
        e.preventDefault();
        setSelectedMentionIndex((prev) =>
          prev < mentionSuggestions.length - 1 ? prev + 1 : prev,
        );
      } else if (
        isNavigatingHistory &&
        !e.shiftKey &&
        !e.ctrlKey &&
        !e.metaKey
      ) {
        // History navigation: ArrowDown moves forward (toward more recent)
        e.preventDefault();
        
        if (messageHistoryIndex > 0) {
          const newIndex = messageHistoryIndex - 1;
          setMessageHistoryIndex(newIndex);
          const historyMessage = userMessageHistory[userMessageHistory.length - 1 - newIndex];
          
          // Mark that we're programmatically changing input
          isHistoryNavigationRef.current = true;
          setInput(historyMessage);
          
          // Place cursor at end of text
          requestAnimationFrame(() => {
            if (textareaRef.current) {
              const len = historyMessage.length;
              textareaRef.current.setSelectionRange(len, len);
            }
            isHistoryNavigationRef.current = false;
          });
        } else {
          // Exit history navigation and restore draft
          setMessageHistoryIndex(-1);
          setIsNavigatingHistory(false);
          
          // Mark that we're programmatically changing input
          isHistoryNavigationRef.current = true;
          setInput(draftBeforeHistory);
          setDraftBeforeHistory("");
          
          // Place cursor at end
          requestAnimationFrame(() => {
            if (textareaRef.current) {
              const len = draftBeforeHistory.length;
              textareaRef.current.setSelectionRange(len, len);
            }
            isHistoryNavigationRef.current = false;
          });
        }
      }
    }
    if (e.key === "ArrowUp") {
      if (showCommandPicker) {
        e.preventDefault();
        // Circular navigation: wrap to last item when moving past the beginning
        setSelectedCommandIndex((prev) => 
          (prev - 1 + commandSuggestions.length) % commandSuggestions.length
        );
      } else if (showMentionSuggestions) {
        e.preventDefault();
        setSelectedMentionIndex((prev) => (prev > 0 ? prev - 1 : prev));
      } else if (
        !e.shiftKey &&
        !e.ctrlKey &&
        !e.metaKey &&
        userMessageHistory.length > 0
      ) {
        // History navigation: ArrowUp moves backward into history
        e.preventDefault();
        
        // Save draft before entering history navigation
        if (!isNavigatingHistory) {
          setDraftBeforeHistory(input);
          setIsNavigatingHistory(true);
        }
        
        const newIndex = Math.min(
          messageHistoryIndex + 1,
          userMessageHistory.length - 1,
        );
        setMessageHistoryIndex(newIndex);
        const historyMessage = userMessageHistory[userMessageHistory.length - 1 - newIndex];
        
        // Mark that we're programmatically changing input
        isHistoryNavigationRef.current = true;
        setInput(historyMessage);
        
        // Place cursor at end of text
        requestAnimationFrame(() => {
          if (textareaRef.current) {
            const len = historyMessage.length;
            textareaRef.current.setSelectionRange(len, len);
          }
          isHistoryNavigationRef.current = false;
        });
      }
    }
    if (e.key === "Escape") {
      if (showCommandPicker) {
        e.preventDefault();
        setShowCommandPicker(false);
      } else if (showMentionSuggestions) {
        e.preventDefault();
        setShowMentionSuggestions(false);
      } else if (keyboardState.leaderActive) {
        // Deactivate leader mode if it's active
        e.preventDefault();
        // This will be handled by the keyboard manager
      } else {
        // Handle double ESC for agent interruption (desktop only)
        const now = Date.now();
        const timeSinceLastEsc = now - lastEscTimeRef.current;
        
        if (timeSinceLastEsc < 500 && currentSessionBusy && !isMobile) {
          // Double ESC detected - interrupt agent
          e.preventDefault();
          handleAbort();
          lastEscTimeRef.current = 0; // Reset timer
        } else {
          // Single ESC - blur focused element or prepare for double ESC
          lastEscTimeRef.current = now;
          
          // Blur any focused element that's not the body
          const activeElement = document.activeElement as HTMLElement;
          if (activeElement && activeElement !== document.body) {
            activeElement.blur();
          }
          
          // Clear the timer after the threshold
          setTimeout(() => {
            if (lastEscTimeRef.current === now) {
              lastEscTimeRef.current = 0;
            }
          }, 500);
        }
      }
    }
  };

  const searchAgents = (
    query: string,
    agents: Agent[],
  ): MentionSuggestion[] => {
    const lowerQuery = query.toLowerCase();
    return agents
      .filter((agent: Agent) => {
        const nameMatch = agent.name?.toLowerCase().includes(lowerQuery);
        const descMatch = agent.description?.toLowerCase().includes(lowerQuery);
        return nameMatch || descMatch;
      })
      .map((agent: Agent) => ({
        type: "agent" as const,
        name: agent.name,
        description: agent.description,
        label: `${agent.name} (agent)`,
      }))
      .slice(0, 5);
  };

  const handleMentionSelect = (suggestion: MentionSuggestion) => {
    const currentValue = input || "";
    const beforeAt = currentValue.substring(0, currentValue.lastIndexOf("@"));

    if (suggestion.type === "agent") {
      // Insert @agent-name with trailing space
      const newValue = `${beforeAt}@${suggestion.name} `;
      setInput(newValue);
    } else {
      // Insert @file/path with trailing space
      const newValue = `${beforeAt}@${suggestion.path} `;
      setInput(newValue);
    }

    setShowMentionSuggestions(false);
    inputRef.current?.focus();
  };

  const handleInputChange = async (value: string) => {
    setInput(value);
    
    // Reset history navigation if user is actually typing (not programmatic change)
    if (!isHistoryNavigationRef.current && isNavigatingHistory) {
      setMessageHistoryIndex(-1);
      setIsNavigatingHistory(false);
      setDraftBeforeHistory("");
    }
    
    if (value.startsWith("/")) {
      if (process.env.NODE_ENV !== "production") {
        console.log("Commands from context:", commands);
        console.log("Custom commands list:", customCommandSuggestions);
      }
      const suggestions = getCommandSuggestions(
        value,
        customCommandSuggestions,
      );
      if (process.env.NODE_ENV !== "production")
        console.log("All suggestions:", suggestions);
      setCommandSuggestions(suggestions);
      setShowCommandPicker(suggestions.length > 0);
      setSelectedCommandIndex(0);
    } else {
      setShowCommandPicker(false);
    }

    if (value.includes("@")) {
      const query = value.split("@").pop() || "";
      try {
        // Parallel fetch: agents first, then files (matching TUI order)
        const [agentResults, fileResults] = await Promise.all([
          Promise.resolve(searchAgents(query, subagents)),
          searchFiles(query).then((files) =>
            files
              .slice(0, 5)
              .map((f) => ({ type: "file" as const, path: f, label: f })),
          ),
        ]);

        // Agents first in combined list
        const combined = [...agentResults, ...fileResults];
        setMentionSuggestions(combined);
        setShowMentionSuggestions(true);
      } catch (error) {
        console.error("Failed to search mentions:", error);
      }
    } else {
      setShowMentionSuggestions(false);
    }
  };

  const removeImageAttachment = useCallback((id: string) => {
    setImageAttachments((prev) =>
      prev.filter((attachment) => attachment.id !== id),
    );
    
    // Reset history navigation when attachments change
    setMessageHistoryIndex(-1);
    setIsNavigatingHistory(false);
    setDraftBeforeHistory("");
  }, []);

  const handleImageAttachments = useCallback(
    async (files: File[], origin: "paste" | "drop") => {
      if (files.length === 0) return;

      setIsHandlingImageUpload(true);

      try {
        const processed = await Promise.all(
          files.map(async (file, index) => {
            if (!validateImageSize(file, MAX_IMAGE_SIZE_MB)) {
              await showToast(
                `${file.name || "Image"} is ${formatFileSize(file.size)}. Maximum size is ${MAX_IMAGE_SIZE_MB} MB.`,
                "error",
              );
              return null;
            }

            try {
              const dataUrl = await convertImageToBase64(file);
              const mimeType =
                file.type ||
                dataUrl.match(/^data:([^;]+);/)?.[1] ||
                "application/octet-stream";
              const extension =
                mimeType.split("/")[1]?.split("+")[0] || "png";
              const prefix = origin === "paste" ? "pasted-image" : "dropped-image";
              const safeName =
                file.name && file.name.trim().length > 0
                  ? file.name
                  : `${prefix}-${Date.now()}-${index + 1}.${extension}`;

              const attachment: ImageAttachment = {
                id: generateClientId(),
                name: safeName,
                mimeType,
                size: file.size,
                dataUrl,
                origin,
              };

              return attachment;
            } catch (error) {
              console.error("Failed to convert image to base64:", error);
              await showToast(
                `Failed to read ${file.name || "image file"}.`,
                "error",
              );
              return null;
            }
          }),
        );

        const validAttachments = processed.filter(
          (attachment): attachment is ImageAttachment => Boolean(attachment),
        );

        if (validAttachments.length > 0) {
          setImageAttachments((prev) => [...prev, ...validAttachments]);
          
          // Reset history navigation when attachments change
          setMessageHistoryIndex(-1);
          setIsNavigatingHistory(false);
          setDraftBeforeHistory("");
        }
      } finally {
        setIsHandlingImageUpload(false);
      }
    },
    [showToast],
  );

  const handlePaste = async (
    event: React.ClipboardEvent<HTMLTextAreaElement>,
  ) => {
    const items = Array.from(event.clipboardData?.items ?? []);
    if (items.length === 0) return;

    const imageFiles: File[] = [];

    items.forEach((item) => {
      if (item.kind !== "file") return;
      const file = item.getAsFile();
      if (!file) return;
      if (isAttachmentImageFile(file)) {
        imageFiles.push(file);
      }
    });

    if (imageFiles.length === 0) {
      if (items.some((item) => item.kind === "file")) {
        await showToast(
          "Only PNG, JPEG, GIF, and WebP images are supported.",
          "warning",
        );
      }
      return;
    }

    event.preventDefault();
    await handleImageAttachments(imageFiles, "paste");
  };

  const handleDragEnter = (event: React.DragEvent<HTMLTextAreaElement>) => {
    event.preventDefault();
    event.stopPropagation();
    setIsDraggingOverInput(true);
  };

  const handleDragOver = (event: React.DragEvent<HTMLTextAreaElement>) => {
    event.preventDefault();
    event.stopPropagation();
    event.dataTransfer.dropEffect = "copy";
    setIsDraggingOverInput(true);
  };

  const handleDragLeave = (event: React.DragEvent<HTMLTextAreaElement>) => {
    event.preventDefault();
    event.stopPropagation();
    const nextTarget = event.relatedTarget as Node | null;
    if (nextTarget && event.currentTarget.contains(nextTarget)) {
      return;
    }
    setIsDraggingOverInput(false);
  };

  const handleDrop = async (event: React.DragEvent<HTMLTextAreaElement>) => {
    event.preventDefault();
    event.stopPropagation();
    setIsDraggingOverInput(false);

    const files = Array.from(event.dataTransfer?.files ?? []);
    if (files.length === 0) return;

    const imageFiles = files.filter((file) => isAttachmentImageFile(file));

    if (imageFiles.length === 0) {
      await showToast(
        "Only PNG, JPEG, GIF, and WebP images are supported.",
        "warning",
      );
      return;
    }

    await handleImageAttachments(imageFiles, "drop");
  };

  const handleCommandSelect = (command: Command) => {
    setShowCommandPicker(false);

    if (command.custom) {
      setInput("");
      void handleCommand(`/${command.name}`);
    } else if (command.name === "models") {
      setInput("");
      setShowModelPicker(true);
    } else if (command.name === "themes") {
      setInput("");
      setShowThemes(true);
    } else if (command.name === "help") {
      setInput("");
      setShowHelp(true);
    } else if (command.name === "sessions") {
      setInput("");
      setShowSessionPicker(true);
    } else if (command.name === "agents") {
      setInput("");
      setShowAgentPicker(true);
    } else if (NO_ARG_COMMANDS.includes(command.name)) {
      setInput("");
      void handleCommand(`/${command.name}`);
    } else {
      setInput(`/${command.name} `);
    }
  };

  // New feature handlers
  const handleProjectSwitch = async (project: (typeof projects)[0]) => {
    try {
      await switchProject(project);
    } catch (err) {
      console.error("Failed to switch project:", err);
    }
  };

  const handleFileSelect = async (filePath: string) => {
    setActiveTab("files");
    setIsLeftSidebarOpen(true);
    setIsMobileSidebarOpen(false);
    setFileViewMode("code"); // Reset to code view when selecting a new file

    try {
      const result = await readFile(filePath);
      setSelectedFile(filePath);
      if (result) {
        setFileContent(result);
        setFileError(null);
        // Auto-show diff if file has changes
        if (result.diff) {
          setFileViewMode("diff");
        }
      } else {
        setFileContent(null);
        setFileError("Unable to read file");
      }
    } catch (err) {
      console.error("Failed to read file:", err);
      setFileContent(null);
      setFileError("Error reading file");
    }
  };

  const handleDirectoryOpen = async (path: string) => {
    try {
      await loadFiles(path);
      setSelectedFile(null);
      setFileContent(null);
      setFileError(null);
    } catch (err) {
      console.error("Failed to load directory:", err);
    }
  };

  const handleNavigateUp = async () => {
    if (fileDirectory === ".") return;
    const parts = fileDirectory.split("/").filter(Boolean);
    parts.pop();
    const parent = parts.length > 0 ? parts.join("/") : ".";
    await handleDirectoryOpen(parent);
  };

  const breadcrumbParts = useMemo<string[]>(() => {
    if (!fileDirectory || fileDirectory === ".") {
      return [];
    }
    return fileDirectory.split("/").filter(Boolean);
  }, [fileDirectory]);

  const sortedFiles = useMemo(() => {
    return [...files].sort((a, b) => {
      if (a.type === b.type) {
        return a.name.localeCompare(b.name);
      }
      return a.type === "directory" ? -1 : 1;
    });
  }, [files]);

  const filteredFiles = useMemo(() => {
    if (!fileSearchQuery.trim()) return sortedFiles;
    const query = fileSearchQuery.toLowerCase();
    return sortedFiles.filter(
      (file) =>
        file.name.toLowerCase().includes(query) ||
        file.path.toLowerCase().includes(query),
    );
  }, [sortedFiles, fileSearchQuery]);

  const filteredConfigData = useMemo(() => {
    if (!configData || !configSearchQuery.trim()) return configData;
    
    try {
      const parsed = JSON.parse(configData);
      const query = configSearchQuery.toLowerCase();
      
      // Simple jq-like filtering: filter object by keys/values matching query
      const filterObject = (obj: any, path = ""): any => {
        if (typeof obj !== "object" || obj === null) {
          // Check if primitive value matches
          const strValue = String(obj).toLowerCase();
          return strValue.includes(query) ? obj : null;
        }
        
        if (Array.isArray(obj)) {
          const filtered = obj.map((item, idx) => filterObject(item, `${path}[${idx}]`)).filter(item => item !== null);
          return filtered.length > 0 ? filtered : null;
        }
        
        const result: any = {};
        let hasMatch = false;
        
        for (const [key, value] of Object.entries(obj)) {
          const currentPath = path ? `${path}.${key}` : key;
          const keyMatches = key.toLowerCase().includes(query);
          const pathMatches = currentPath.toLowerCase().includes(query);
          
          if (keyMatches || pathMatches) {
            result[key] = value;
            hasMatch = true;
          } else {
            const filteredValue = filterObject(value, currentPath);
            if (filteredValue !== null) {
              result[key] = filteredValue;
              hasMatch = true;
            }
          }
        }
        
        return hasMatch ? result : null;
      };
      
      const filtered = filterObject(parsed);
      return filtered ? JSON.stringify(filtered, null, 2) : "No matches found";
    } catch (err) {
      // If not valid JSON, fall back to simple text search
      if (configData.toLowerCase().includes(configSearchQuery.toLowerCase())) {
        return configData;
      }
      return "No matches found";
    }
  }, [configData, configSearchQuery]);

  const helpCommands = useMemo(() => [
    { category: "Session", command: "/new", description: "Start a new session" },
    { category: "Session", command: "/clear", description: "Clear current session" },
    { category: "Session", command: "/sessions", description: "View all sessions" },
    { category: "Model", command: "/models", description: "Open model picker" },
    { category: "Model", command: "/model <provider>/<model>", description: "Select specific model" },
    { category: "Agent", command: "/agents", description: "Select agent" },
    { category: "Theme", command: "/themes", description: "Open theme picker" },
    { category: "File Operations", command: "/undo", description: "Undo last file changes" },
    { category: "File Operations", command: "/redo", description: "Redo last undone changes" },
    { category: "Other", command: "/help", description: "Show this help dialog" },
    { category: "Other", command: "/share", description: "Share current session" },
    { category: "Other", command: "/export", description: "Export session" },
    { category: "Other", command: "/debug", description: "Export session data (JSON)" },
  ], []);

  const filteredHelpCommands = useMemo(() => {
    if (!helpSearchQuery.trim()) return helpCommands;
    
    const query = helpSearchQuery.toLowerCase();
    return helpCommands.filter(cmd =>
      cmd.command.toLowerCase().includes(query) ||
      cmd.description.toLowerCase().includes(query) ||
      cmd.category.toLowerCase().includes(query)
    );
  }, [helpCommands, helpSearchQuery]);

  const groupedHelpCommands = useMemo(() => {
    const groups: Record<string, typeof helpCommands> = {};
    for (const cmd of filteredHelpCommands) {
      if (!groups[cmd.category]) {
        groups[cmd.category] = [];
      }
      groups[cmd.category].push(cmd);
    }
    return groups;
  }, [filteredHelpCommands]);

  const sortedProjects = useMemo(() => {
    return [...projects].sort((a, b) => {
      const aDate = a.updatedAt || a.createdAt || new Date(0);
      const bDate = b.updatedAt || b.createdAt || new Date(0);
      return bDate.getTime() - aDate.getTime();
    });
  }, [projects]);
  const currentProjectLastTouched = useMemo(() => {
    const updated = coerceToDate(
      currentProject?.updatedAt as Date | string | number | null,
    );
    if (updated) return updated;
    return coerceToDate(
      currentProject?.createdAt as Date | string | number | null,
    );
  }, [currentProject]);

  const filteredModels = useMemo(() => {
    if (!modelSearchQuery.trim()) return models;
    const query = modelSearchQuery.toLowerCase();
    return models.filter(
      (model) =>
        model.name.toLowerCase().includes(query) ||
        model.providerID.toLowerCase().includes(query) ||
        model.modelID.toLowerCase().includes(query),
    );
  }, [models, modelSearchQuery]);

  const sessionTokenStats = useMemo(() => {
    // Read from session-scoped cache instead of reducing messages
    const totalTokens = sessionUsage?.totalTokens || 0;

    const contextWindow = 200000;
    const contextPercentage =
      contextWindow > 0 ? Math.round((totalTokens / contextWindow) * 100) : 0;

    return {
      totalTokens,
      contextPercentage,
      contextWindow,
      // Optionally expose breakdown for future UI enhancements
      breakdown: sessionUsage
        ? {
            input: sessionUsage.input,
            output: sessionUsage.output,
            reasoning: sessionUsage.reasoning,
            cacheRead: sessionUsage.cacheRead,
            cacheWrite: sessionUsage.cacheWrite,
          }
        : null,
    };
  }, [sessionUsage]);

  const handleTabChange = (tab: string) => {
    // If clicking the same tab that's already active, toggle sidebar visibility
    if (tab === activeTab && isLeftSidebarOpen) {
      setIsLeftSidebarOpen(false);
      setActiveTab(""); // Clear active tab when hiding sidebar
      return;
    }
    
    // Otherwise, switch tabs and ensure sidebar is open
    setActiveTab(tab);
    setIsLeftSidebarOpen(true);
    
    if (tab === "files") {
      if (files.length === 0) {
        void handleDirectoryOpen(fileDirectory || ".");
      }
      // Focus the file list container when switching to files tab
      setTimeout(() => {
        fileListRef.current?.focus();
      }, 0);
    }
    if (tab === "workspace") {
      void loadSessions();
    }
  };

  const cycleAgent = () => {
    if (agents.length === 0) return;
    let currentIndex = 0;
    if (currentAgent) {
      const currentId = currentAgent.id || currentAgent.name;
      currentIndex = agents.findIndex((a) => {
        const agentId = a.id || a.name;
        return agentId === currentId;
      });
      if (currentIndex === -1) currentIndex = 0;
    }
    const nextIndex = (currentIndex + 1) % agents.length;
    selectAgent(agents[nextIndex]);
  };

  useEffect(() => {
    messagesEndRef.current?.scrollIntoView({ behavior: "smooth" });
  }, [messages]);

  useEffect(() => {
    if (showModelPicker && modelSearchInputRef.current) {
      modelSearchInputRef.current.focus();
    }
  }, [showModelPicker]);

  useEffect(() => {
    if (showConfig) {
      const handleKeyDown = (e: KeyboardEvent) => {
        // / to focus config search
        if (e.key === "/" && !e.ctrlKey && !e.metaKey && !e.altKey && document.activeElement !== configSearchInputRef.current) {
          e.preventDefault();
          configSearchInputRef.current?.focus();
        }
      };
      
      document.addEventListener("keydown", handleKeyDown);
      return () => document.removeEventListener("keydown", handleKeyDown);
    }
  }, [showConfig]);

  useEffect(() => {
    if (showHelp) {
      const handleKeyDown = (e: KeyboardEvent) => {
        // / to focus help search
        if (e.key === "/" && !e.ctrlKey && !e.metaKey && !e.altKey && document.activeElement !== helpSearchInputRef.current) {
          e.preventDefault();
          helpSearchInputRef.current?.focus();
        }
      };
      
      document.addEventListener("keydown", handleKeyDown);
      return () => document.removeEventListener("keydown", handleKeyDown);
    }
  }, [showHelp]);

  useEffect(() => {
    setSelectedModelIndex(0);
  }, [modelSearchQuery]);

  useEffect(() => {
    if (typeof window !== "undefined") {
      localStorage.setItem("opencode-active-tab", activeTab);
    }
  }, [activeTab]);

  useEffect(() => {
    if (typeof window !== "undefined") {
      localStorage.setItem("opencode-status-sidebar-open", String(isStatusSidebarOpen));
    }
  }, [isStatusSidebarOpen]);

  useEffect(() => {
    if (typeof window !== "undefined") {
      localStorage.setItem("opencode-left-sidebar-open", String(isLeftSidebarOpen));
    }
  }, [isLeftSidebarOpen]);

  useEffect(() => {
    if (isStatusSidebarOpen) {
      void refreshStatusAll();
    }
  }, [isStatusSidebarOpen, refreshStatusAll]);

  useEffect(() => {
    if (!isMobile && activeTab === "status") {
      setActiveTab("workspace");
    }
  }, [isMobile, activeTab]);

  // Focus file list when files tab becomes active
  useEffect(() => {
    if (activeTab === "files" && isLeftSidebarOpen) {
      setTimeout(() => {
        fileListRef.current?.focus();
      }, 0);
    }
  }, [activeTab, isLeftSidebarOpen]);

  // Reset selected file index when filtered files change
  useEffect(() => {
    setSelectedFileIndex(0);
  }, [filteredFiles.length, fileDirectory]);

  // Scroll focused file into view
  useEffect(() => {
    if (activeTab === "files" && filteredFiles.length > 0) {
      const fileList = fileListRef.current;
      if (fileList) {
        const fileItems = fileList.querySelectorAll('[data-file-item]');
        const selectedItem = fileItems[selectedFileIndex] as HTMLElement;
        if (selectedItem) {
          selectedItem.scrollIntoView({ block: 'nearest', behavior: 'smooth' });
        }
      }
    }
  }, [selectedFileIndex, activeTab, filteredFiles]);

  useEffect(() => {
    if (typeof window !== "undefined") {
      if (selectedFile) {
        localStorage.setItem("opencode-selected-file", selectedFile);
      } else {
        localStorage.removeItem("opencode-selected-file");
      }
    }
  }, [selectedFile]);

  useEffect(() => {
    const restoreFilesTab = async () => {
      if (isHydrated && activeTab === "files") {
        if (process.env.NODE_ENV !== "production")
          console.log("[Hydration] Restoring files tab state");
        if (files.length === 0) {
          if (process.env.NODE_ENV !== "production")
            console.log(
              "[Hydration] Loading files for directory:",
              fileDirectory,
            );
          await loadFiles(fileDirectory || ".");
        }
        if (selectedFile && !fileContent && !fileError) {
          if (process.env.NODE_ENV !== "production")
            console.log(
              "[Hydration] Restoring selected file content:",
              selectedFile,
            );
          await handleFileSelect(selectedFile);
        }
      }
    };
    void restoreFilesTab();
  }, [isHydrated, activeTab]); // eslint-disable-line react-hooks/exhaustive-deps

  useEffect(() => {
    setFileViewMode("code");
  }, [selectedFile, fileContent?.text]);

  if (!isHydrated) {
    return (
      <View
        box="square"
        className="h-screen font-mono overflow-hidden flex items-center justify-center bg-theme-background text-theme-foreground"
      >
        <div className="text-center">
          <div className="text-4xl mb-4">⏳</div>
          <div className="text-lg">Loading OpenCode Web...</div>
        </div>
      </View>
    );
  }

  return (
    <View
      box="square"
      className="font-mono overflow-hidden flex flex-col bg-theme-background text-theme-foreground"
      style={{
        height: "100dvh",
        width: "100vw",
        position: "fixed",
        top: 0,
        left: 0,
        right: 0,
        bottom: 0,
      }}
    >
      {/* Top Bar */}
      <div className="px-2 sm:px-4 py-2 flex items-center justify-between bg-theme-background-alt flex-shrink-0 gap-2 min-h-[48px]">
        {isConnected === false && (
          <div className="absolute top-0 left-0 right-0 px-2 py-1 text-center text-xs bg-theme-error text-theme-background z-50">
            Disconnected from OpenCode server
          </div>
        )}
        <div className="flex items-center gap-1 sm:gap-2 lg:gap-4 overflow-hidden">
          <HamburgerMenu
            isOpen={isMobileSidebarOpen}
            onClick={() => setIsMobileSidebarOpen(!isMobileSidebarOpen)}
          />
          <div className="flex items-center gap-1 sm:gap-2 overflow-x-auto scrollbar-hide">
            <Badge
              variant="foreground0"
              cap="square"
              className="whitespace-nowrap flex-shrink-0 badge-title"
            >
              opencode web
            </Badge>
            {isConnected !== null && (
              <div className="flex items-center gap-1 sm:gap-2 flex-shrink-0">
                <div
                  className={`connection-indicator ${isConnected ? "connected" : "disconnected"}`}
                />
                <Badge
                  variant={isConnected ? "background2" : "foreground0"}
                  cap="square"
                  className="hidden md:inline whitespace-nowrap"
                >
                  {isConnected ? "Connected" : "Disconnected"}
                </Badge>
                {sseConnectionState && (
                  <div
                    className="flex items-center gap-1"
                    title={`SSE: ${sseConnectionState.connected ? "Connected" : "Disconnected"}${sseConnectionState.reconnecting ? " (Reconnecting...)" : ""}${sseConnectionState.error ? ` - ${sseConnectionState.error}` : ""}`}
                  >
                    return (
                    <div
                      className={`w-2 h-2 rounded-full ${sseConnectionState.connected ? "bg-green-500" : "bg-red-500"} ${sseConnectionState.reconnecting ? "animate-pulse" : ""}`}
                    />
                    <Badge
                      variant={
                        sseConnectionState.connected
                          ? "background2"
                          : "foreground0"
                      }
                      cap="square"
                      className="hidden lg:inline text-xs whitespace-nowrap"
                    >
                      SSE {sseConnectionState.connected ? "Live" : "Off"}
                      {sseConnectionState.reconnecting && "..."}
                    </Badge>
                  </div>
                )}
                {/* MCP Status */}
                <div
                  className="flex items-center gap-1"
                  title={mcpAggregated.title}
                >
                  <div
                    className={`w-2 h-2 rounded-full ${mcpAggregated.colorClass}`}
                  />
                  <Badge
                    variant={mcpAggregated.badgeVariant}
                    cap="square"
                    className="hidden xl:inline text-xs whitespace-nowrap"
                  >
                    {mcpAggregated.text}
                  </Badge>
                </div>
              </div>
            )}
          </div>
          <div className="flex items-center gap-1 sm:gap-2 flex-shrink-0">
            <SidebarTabs
              tabs={[
                { id: "workspace", label: "Workspace" },
                { id: "files", label: "Files" },
              ]}
              activeTab={activeTab}
              onTabChange={handleTabChange}
            />
            <Button
              variant={isStatusSidebarOpen ? "foreground0" : "foreground1"}
              box="round"
              size="small"
              className="hidden md:inline-flex"
              onClick={() => setIsStatusSidebarOpen((prev) => !prev)}
              aria-pressed={isStatusSidebarOpen}
              title={isStatusSidebarOpen ? "Hide info panel (Space+I)" : "Show info panel (Space+I)"}
            >
              Info
            </Button>
          </div>
        </div>
        <div className="hidden md:flex items-center gap-1 sm:gap-2 flex-shrink-0">
          <Button
            variant={showHelp ? "foreground0" : "foreground1"}
            box="round"
            onClick={openHelp}
            size="small"
            className="whitespace-nowrap"
            aria-pressed={showHelp}
            title={showHelp ? "Close help" : "Open help (Space+H)"}
          >
            Help
          </Button>
          <Button
            variant={showThemes ? "foreground0" : "foreground1"}
            box="round"
            onClick={openThemes}
            size="small"
            className="whitespace-nowrap"
            aria-pressed={showThemes}
            title={showThemes ? "Close themes" : "Open themes (Space+T)"}
          >
            Themes
          </Button>
          <Button
            variant={showConfig ? "foreground0" : "foreground1"}
            box="round"
            onClick={() => {
              closeAllModals();
              setShowConfig(true);
            }}
            size="small"
            className="whitespace-nowrap"
            aria-pressed={showConfig}
            title={showConfig ? "Close config" : "Open config (Space+C)"}
          >
            Config
          </Button>
        </div>
      </div>

      <Separator />

      {/* Main Content */}
      <div className="flex-1 min-w-0 flex overflow-hidden gap-0">
        {/* Desktop Sidebar - hidden on mobile */}
        {isLeftSidebarOpen && (
          <View
            box="square"
            className="hidden md:flex flex-col p-4 bg-theme-background-alt relative"
            style={{ width: `${sidebarWidth}px` }}
          >
          <div
            className="absolute top-0 right-0 w-1 h-full cursor-col-resize hover:bg-theme-primary transition-colors z-10"
            onMouseDown={handleResizeStart}
            style={{
              backgroundColor: isResizing
                ? "var(--theme-primary)"
                : "transparent",
            }}
          />
          <div className="flex-1 overflow-hidden">
            {/* Tab Panels */}
            {activeTab === "workspace" && (
              <div className="h-full flex flex-col overflow-hidden">
                {/* Projects Section */}
                <div className="flex flex-col flex-shrink-0">
                  <View
                    box="square"
                    className="p-2 mb-2 bg-theme-background-alt"
                  >
                    <div className="flex items-center justify-between gap-2">
                      <h3 className="text-sm font-medium">Projects</h3>
                      <div className="flex gap-2">
                        <Button
                          variant="foreground1"
                          box="round"
                          size="small"
                          onClick={() => setShowProjectPicker(true)}
                          title="Search projects"
                        >
                          Search
                        </Button>
                        <Button
                          variant={showNewProjectForm ? "foreground0" : "foreground1"}
                          box="round"
                          size="small"
                          onClick={() => {
                            setNewProjectDirectory("");
                            setShowNewProjectForm(true);
                          }}
                          aria-pressed={showNewProjectForm}
                          title="Create new project"
                        >
                          New Project
                        </Button>
                      </div>
                    </div>
                  </View>
                  <Separator className="mb-2" />
                  <div className="flex-1 flex flex-col gap-3">
                    <ProjectSelector
                      projects={sortedProjects}
                      currentProject={currentProject}
                      onSelect={handleProjectSwitch}
                      buttonClassName="!py-2 !px-3"
                    />
                    {currentProject ? (
                      <div className="text-xs leading-relaxed space-y-1 text-theme-foreground">
                        <div className="truncate">
                          Dir: {currentProject.worktree}
                        </div>
                        <div className="truncate">
                          VCS: {currentProject.vcs || "Unknown"}
                        </div>
                        {currentProjectLastTouched && (
                          <div>
                            Updated:{" "}
                            {currentProjectLastTouched.toLocaleDateString()}
                          </div>
                        )}
                      </div>
                    ) : (
                      <div className="text-xs text-theme-muted">
                        {sortedProjects.length > 0
                          ? "Choose a project from the menu above."
                          : "No projects yet. Use New Project to add an existing git repository."}
                      </div>
                    )}
                  </div>
                </div>

                <Separator className="my-3" />

                {/* Sessions Section */}
                <div className="flex flex-col flex-1 min-h-0">
                  <View
                    box="square"
                    className="p-2 mb-2 bg-theme-background-alt"
                  >
                    <div className="flex justify-between items-center">
                      <h3 className="text-sm font-medium">Sessions</h3>
                      <div className="flex gap-2">
                         <Button
                           variant="foreground1"
                           box="round"
                           onClick={handleSidebarEditToggle}
                           size="small"
                           disabled={!currentProject}
                         >
                          {sidebarEditMode ? "Done" : "Edit"}
                        </Button>
                        <Button
                          variant={showNewSessionForm ? "foreground0" : "foreground1"}
                          box="round"
                          onClick={() => {
                            setNewSessionTitle("");
                            setShowNewSessionForm(true);
                          }}
                          size="small"
                          disabled={!currentProject}
                          aria-pressed={showNewSessionForm}
                          title="Create new session"
                        >
                          New Session
                        </Button>
                      </div>
                    </div>
                  </View>
                  <Separator className="mb-2" />
                  {!currentProject ? (
                    <div className="flex-1 flex items-center justify-center text-sm text-theme-muted">
                      Select a project or use New Project to view sessions
                    </div>
                  ) : (
                    <>
                      {/* Sidebar Search Input */}
                      <div className="mb-2">
                        <SessionSearchInput
                          ref={workspaceSessionSearchInputRef}
                          value={sessionSearchQuery}
                          onChange={setSessionSearchQuery}
                          onClear={() => setSessionSearchQuery("")}
                        />
                      </div>
                      {sidebarEditMode && (
                        <>
                           <div className="flex items-center justify-between gap-2 p-2 bg-theme-background-alt rounded mb-2">
                            <div className="flex items-center gap-2">
                              <Button
                                variant="foreground1"
                                box="round"
                                size="small"
                                onClick={handleSidebarSelectAll}
                              >
                                Select All
                              </Button>
                              <Button
                                variant="foreground2"
                                box="round"
                                size="small"
                                onClick={handleSidebarClearSelection}
                                disabled={selectedSidebarSessionIds.size === 0}
                              >
                                Clear
                              </Button>
                            </div>
                             <Button
                               variant="foreground2"
                               box="round"
                               size="small"
                               onClick={handleSidebarBulkDelete}
                               disabled={selectedSidebarSessionIds.size === 0}
                               className={`sidebar-delete-button ${selectedSidebarSessionIds.size > 0 ? 'dangerous-bulk-delete' : ''}`}
                              >
                                <span className={selectedSidebarSessionIds.size > 0 ? 'text-red-500' : ''}>
                                  Delete{selectedSidebarSessionIds.size > 0 ? ` (${selectedSidebarSessionIds.size})` : ""}
                                </span>
                             </Button>
                          </div>
                          <Separator className="mb-2" />
                        </>
                      )}
                      <div className="flex-1 overflow-y-auto scrollbar space-y-2 min-h-0" data-sessions-list>
                        {filteredSessions
                          .filter(
                            (session) =>
                              session.projectID === currentProject?.id ||
                              session.directory === currentProject?.worktree,
                          )
                          .map((session) => {
                            const isSelected =
                              currentSession?.id === session.id;
                            const isChecked = selectedSidebarSessionIds.has(
                              session.id,
                            );
                            return (
                              <div
                                key={session.id}
                                className="p-2 cursor-pointer transition-colors rounded"
                                style={{
                                  backgroundColor: sidebarEditMode
                                    ? isChecked
                                      ? "rgba(from var(--theme-primary) r g b / 0.15)"
                                      : "var(--theme-background)"
                                    : isSelected
                                      ? "var(--theme-primary)"
                                      : "var(--theme-background)",
                                  color: sidebarEditMode
                                    ? "var(--theme-foreground)"
                                    : isSelected
                                      ? "var(--theme-background)"
                                      : "var(--theme-foreground)",
                                  border: sidebarEditMode
                                    ? `1px solid ${isChecked ? "var(--theme-primary)" : "var(--theme-borderSubtle)"}`
                                    : "1px solid transparent",
                                }}
                                onClick={() =>
                                  sidebarEditMode
                                    ? handleSidebarSessionToggle(session.id)
                                    : handleSessionSwitch(session.id)
                                }
                                onMouseEnter={(e) => {
                                  if (sidebarEditMode) {
                                    if (!isChecked) {
                                      e.currentTarget.style.backgroundColor =
                                        "var(--theme-backgroundAlt)";
                                    }
                                    return;
                                  }

                                  if (!isSelected) {
                                    e.currentTarget.style.backgroundColor =
                                      "var(--theme-backgroundAlt)";
                                  }
                                }}
                                onMouseLeave={(e) => {
                                  if (sidebarEditMode) {
                                    e.currentTarget.style.backgroundColor = isChecked
                                      ? "rgba(from var(--theme-primary) r g b / 0.15)"
                                      : "var(--theme-background)";
                                    return;
                                  }

                                  if (!isSelected) {
                                    e.currentTarget.style.backgroundColor =
                                      "var(--theme-background)";
                                  }
                                }}
                              >
                                <div className="flex justify-between items-start gap-2">
                                  {sidebarEditMode && (
                                    <div
                                      onClick={(e) => e.stopPropagation()}
                                      className="mt-1 flex-shrink-0"
                                    >
                                      <Checkbox
                                        checked={isChecked}
                                        onChange={() =>
                                          handleSidebarSessionToggle(session.id)
                                        }
                                      />
                                    </div>
                                  )}
                                  <div className="flex-1 min-w-0">
                                    <div className="font-medium text-sm truncate">
                                      {session.title}
                                    </div>
                                    <div className="text-xs opacity-70">
                                      {session.createdAt?.toLocaleDateString() ||
                                        "Unknown"}
                                      {session.messageCount !== undefined && (
                                        <span className="ml-2">
                                          • {session.messageCount} messages
                                        </span>
                                      )}
                                      {session.updatedAt && (
                                        <span className="ml-2">
                                          • Updated:{" "}
                                          {session.updatedAt.toLocaleDateString()}
                                        </span>
                                      )}
                                    </div>
                                    {session.directory && (
                                      <div className="text-xs opacity-50 truncate">
                                        Dir: {session.directory}
                                      </div>
                                    )}
                                  </div>
                                </div>
                              </div>
                            );
                          })}
                        {sessions.length === 0 && (
                          <div className="text-center text-sm py-4 text-theme-muted">
                            No sessions for this project yet
                          </div>
                        )}
                      </div>
                    </>
                  )}
                </div>
              </div>
            )}

          {activeTab === "files" && (
              <div className="space-y-4 h-full flex flex-col">
                <View box="square" className="p-2 mb-2 bg-theme-background-alt">
                  <div className="flex items-center justify-between">
                    <h3 className="text-sm font-medium">Files</h3>
                     <Button
                       variant="foreground1"
                       box="round"
                       size="small"
                       onClick={() =>
                         void handleDirectoryOpen(fileDirectory || ".")
                       }
                    >
                      Refresh
                    </Button>
                  </div>
                </View>
                <Separator />
                <div className="space-y-2">
                  <Input
                    ref={fileSearchInputRef}
                    value={fileSearchQuery}
                    onChange={(e) => setFileSearchQuery(e.target.value)}
                    placeholder="Search files..."
                    size="small"
                    className="w-full bg-theme-background text-theme-foreground border-theme-primary"
                  />
                </div>
                <Separator />
                <div className="flex items-center justify-between text-xs text-theme-foreground gap-2">
                  <div className="flex flex-wrap items-center gap-1 flex-1 min-w-0">
                    <Button
                      box="square"
                      size="small"
                      onClick={() => void handleDirectoryOpen(".")}
                      className="!py-1 !px-2 text-xs"
                    >
                      root
                    </Button>
                    {breadcrumbParts.map((part, index) => {
                      const fullPath = breadcrumbParts
                        .slice(0, index + 1)
                        .join("/");
                      return (
                        <span
                          key={fullPath}
                          className="flex items-center gap-1"
                        >
                          <span className="text-theme-muted">/</span>
                          <Button
                            box="square"
                            size="small"
                            onClick={() => void handleDirectoryOpen(fullPath)}
                            className="!py-1 !px-2 text-xs"
                          >
                            {part}
                          </Button>
                        </span>
                      );
                    })}
                  </div>
                  <div className="flex gap-1 flex-shrink-0">
                    {fileSearchQuery && (
                       <Button
                         variant="foreground1"
                         box="round"
                         size="small"
                         onClick={() => setFileSearchQuery("")}
                      >
                        Clear
                      </Button>
                    )}
                     <Button
                       variant="foreground1"
                       box="round"
                       size="small"
                       disabled={
                         fileDirectory === "." || breadcrumbParts.length === 0
                       }
                      onClick={(e) => {
                        e.preventDefault();
                        e.stopPropagation();
                        void handleNavigateUp();
                      }}
                      className="disabled:opacity-40 disabled:cursor-not-allowed"
                    >
                      Up
                    </Button>
                  </div>
                </div>
                <Separator />
                <div
                  ref={fileListRef}
                  className="flex-1 overflow-y-auto scrollbar space-y-0.5"
                  tabIndex={0}
                  onKeyDown={(e) => {
                    if (filteredFiles.length === 0) return;
                    
                    if (e.key === "ArrowDown") {
                      e.preventDefault();
                      setSelectedFileIndex((prev) =>
                        prev < filteredFiles.length - 1 ? prev + 1 : prev
                      );
                    } else if (e.key === "ArrowUp") {
                      e.preventDefault();
                      setSelectedFileIndex((prev) => (prev > 0 ? prev - 1 : prev));
                    } else if (e.key === "Enter") {
                      e.preventDefault();
                      const file = filteredFiles[selectedFileIndex];
                      if (file) {
                        if (file.type === "directory") {
                          void handleDirectoryOpen(file.path);
                        } else {
                          void handleFileSelect(file.path);
                        }
                      }
                    } else if (e.key === "/" || e.key === "s") {
                      // Allow search shortcuts
                      e.stopPropagation();
                      fileSearchInputRef.current?.focus();
                    }
                  }}
                  style={{
                    outline: "none",
                  }}
                >
                  {filteredFiles.length > 0 ? (
                    filteredFiles.map((file, index) => {
                      const isDirectory = file.type === "directory";
                      const isSelected =
                        !isDirectory && selectedFile === file.path;
                      const isFocused = index === selectedFileIndex;
                      return (
                        <div
                          key={file.path}
                          data-file-item
                          className="px-2 py-1 cursor-pointer transition-colors rounded"
                          style={{
                            backgroundColor: isFocused
                              ? "var(--theme-primary)"
                              : isSelected
                                ? "rgba(from var(--theme-primary) r g b / 0.3)"
                                : "var(--theme-background)",
                            color: isFocused
                              ? "var(--theme-background)"
                              : "var(--theme-foreground)",
                            border: isFocused
                              ? "1px solid var(--theme-primary)"
                              : "1px solid transparent",
                          }}
                          onClick={() => {
                            setSelectedFileIndex(index);
                            if (isDirectory) {
                              void handleDirectoryOpen(file.path);
                            } else {
                              void handleFileSelect(file.path);
                            }
                          }}
                          onMouseEnter={(e) => {
                            setSelectedFileIndex(index);
                            if (!isFocused) {
                              e.currentTarget.style.backgroundColor =
                                "var(--theme-backgroundAlt)";
                            }
                          }}
                          onMouseLeave={(e) => {
                            if (!isFocused) {
                              e.currentTarget.style.backgroundColor = isSelected
                                ? "rgba(from var(--theme-primary) r g b / 0.3)"
                                : "var(--theme-background)";
                            }
                          }}
                        >
                          <div className="flex items-center gap-2 text-sm">
                            <FileIcon
                              node={{
                                path: file.path,
                                type: isDirectory ? "directory" : "file",
                              }}
                            />
                            <span className="truncate">{file.name}</span>
                          </div>
                        </div>
                      );
                    })
                  ) : (
                    <div className="text-center text-sm py-4 text-theme-muted">
                      No files loaded
                    </div>
                  )}
                </div>
                <div className="text-xs opacity-50">
                  Path: {fileDirectory === "." ? "/" : `/${fileDirectory}`} •{" "}
                  {filteredFiles.length} items
                </div>
              </div>
            )}
          </div>
        </View>
        )}

        {/* Mobile Sidebar Drawer */}
        <MobileSidebar
          isOpen={isMobileSidebarOpen}
          onClose={() => setIsMobileSidebarOpen(false)}
        >
          {/* Mobile Menu Actions */}
          <div className="flex gap-2 mb-4 flex-shrink-0">
            <Button
              variant="foreground0"
              box="round"
              onClick={() => {
                openHelp();
                setIsMobileSidebarOpen(false);
              }}
              size="small"
              className="flex-1"
            >
              Help
            </Button>
            <Button
              variant="foreground0"
              box="round"
              onClick={() => {
                openThemes();
                setIsMobileSidebarOpen(false);
              }}
              size="small"
              className="flex-1"
            >
              Themes
            </Button>
          </div>

          {/* Mobile Tab Navigation */}
          <div className="mb-4 flex-shrink-0">
            <SidebarTabs
              tabs={[
                { id: "workspace", label: "Workspace" },
                { id: "files", label: "Files" },
                { id: "status", label: "Status" },
              ]}
              activeTab={activeTab}
              onTabChange={handleTabChange}
            />
          </div>

          {activeTab === "workspace" && (
            <div className="h-full flex flex-col gap-4 overflow-hidden">
              {/* Projects Section */}
              <div className="flex flex-col flex-shrink-0">
                <div className="flex items-center justify-between mb-2 gap-2">
                  <h3 className="text-sm font-medium">Projects</h3>
                  <div className="flex gap-2 flex-shrink-0">
                    <Button
                      variant="foreground1"
                      box="round"
                      size="small"
                      onClick={() => {
                        setIsMobileSidebarOpen(false);
                        setShowProjectPicker(true);
                      }}
                      title="Search projects"
                    >
                      Search
                    </Button>
                    <Button
                      variant="foreground0"
                      box="round"
                      size="small"
                      onClick={() => {
                        setIsMobileSidebarOpen(false);
                        setNewProjectDirectory("");
                        setShowNewProjectForm(true);
                      }}
                    >
                      New Project
                    </Button>
                  </div>
                </div>
                <Separator className="mb-2" />
                <div className="flex flex-col gap-3">
                  <ProjectSelector
                    projects={sortedProjects}
                    currentProject={currentProject}
                    onSelect={(project) => {
                      handleProjectSwitch(project);
                      setIsMobileSidebarOpen(false);
                    }}
                    buttonClassName="!py-2 !px-3"
                  />
                  {currentProject ? (
                    <div className="text-xs leading-relaxed space-y-1 text-theme-foreground">
                      <div className="truncate">
                        Dir: {currentProject.worktree}
                      </div>
                      <div className="truncate">
                        VCS: {currentProject.vcs || "Unknown"}
                      </div>
                      {currentProjectLastTouched && (
                        <div>
                          Updated:{" "}
                          {currentProjectLastTouched.toLocaleDateString()}
                        </div>
                      )}
                    </div>
                  ) : (
                    <div className="text-xs text-theme-muted">
                      {sortedProjects.length > 0
                        ? "Choose a project from the menu above."
                        : "No projects yet. Use New Project to add an existing git repository."}
                    </div>
                  )}
                </div>
              </div>

              <Separator className="my-3" />

              {/* Sessions Section */}
              <div className="flex flex-col flex-1 min-h-0">
                <div className="flex justify-between items-center mb-2 gap-2">
                  <h3 className="text-sm font-medium">Sessions</h3>
                  <div className="flex gap-2">
                    <Button
                      variant="foreground1"
                      box="round"
                      onClick={handleMobileEditToggle}
                      size="small"
                      disabled={!currentProject}
                    >
                      {mobileEditMode ? "Done" : "Edit"}
                    </Button>
                    <Button
                      variant="foreground0"
                      box="round"
                      onClick={() => {
                        setIsMobileSidebarOpen(false);
                        setNewSessionTitle("");
                        setShowNewSessionForm(true);
                      }}
                      size="small"
                      disabled={!currentProject}
                    >
                      New Session
                    </Button>
                  </div>
                </div>
                <Separator className="mb-2" />
                
                {/* Mobile Search Input */}
                {currentProject && (
                  <div className="mb-2">
                    <SessionSearchInput
                      value={sessionSearchQuery}
                      onChange={setSessionSearchQuery}
                      onClear={() => setSessionSearchQuery("")}
                    />
                  </div>
                )}
                
                {!currentProject ? (
                  <div className="flex-1 flex items-center justify-center text-sm text-theme-muted text-center px-4">
                    Select a project, or use New Project to add a git directory
                  </div>
                ) : (
                  <>
                    {/* Bulk delete controls */}
                    {mobileEditMode && (
                      <>
                        <div className="flex items-center justify-between gap-2 px-2 py-2 bg-theme-background-alt rounded mb-2">
                          <div className="flex items-center gap-2">
                            <Button
                              variant="foreground1"
                              box="round"
                              size="small"
                              onClick={handleMobileSelectAll}
                            >
                              Select All
                            </Button>
                            <Button
                              variant="foreground2"
                              box="round"
                              size="small"
                              onClick={handleMobileClearSelection}
                              disabled={selectedMobileSessionIds.size === 0}
                            >
                              Clear
                            </Button>
                          </div>
                          <Button
                            variant="error"
                            box="round"
                            size="small"
                            onClick={handleMobileBulkDelete}
                            disabled={selectedMobileSessionIds.size === 0}
                             >
                               <span className={selectedSidebarSessionIds.size > 1 ? 'text-red-500' : ''}>
                                 Delete{selectedSidebarSessionIds.size > 0 ? ` (${selectedSidebarSessionIds.size})` : ""}
                               </span>
                             </Button>
                        </div>
                        <Separator className="mb-2" />
                      </>
                    )}

                    {(() => {
                      const projectSessions = filteredSessions.filter(
                        (session) =>
                          session.projectID === currentProject?.id ||
                          session.directory === currentProject?.worktree,
                      );
                      
                      if (projectSessions.length === 0 && sessionSearchQuery) {
                        return (
                          <div className="flex-1 flex flex-col items-center justify-center text-sm text-theme-muted text-center px-4 gap-2">
                            <div>No sessions found matching "{sessionSearchQuery}"</div>
                            <Button
                              variant="foreground1"
                              box="round"
                              size="small"
                              onClick={() => setSessionSearchQuery("")}
                            >
                              Clear search
                            </Button>
                          </div>
                        );
                      }
                      
                      if (projectSessions.length === 0) {
                        return (
                          <div className="flex-1 flex items-center justify-center text-sm text-theme-muted text-center px-4">
                            No sessions yet. Create one above.
                          </div>
                        );
                      }
                      
                      return (
                        <div className="flex-1 overflow-y-auto space-y-1 min-h-0">
                          {projectSessions.map((session) => {
                            const isSelected = currentSession?.id === session.id;
                            const isChecked = selectedMobileSessionIds.has(session.id);
                            return (
                              <div
                                key={session.id}
                                className={`p-2 cursor-pointer transition-colors rounded ${
                                  mobileEditMode ? "flex items-start gap-2" : ""
                                }`}
                                style={{
                                  backgroundColor: mobileEditMode
                                    ? isChecked
                                      ? "rgba(from var(--theme-primary) r g b / 0.15)"
                                      : "var(--theme-background)"
                                    : isSelected
                                      ? "var(--theme-primary)"
                                      : "var(--theme-background)",
                                  color: mobileEditMode
                                    ? "var(--theme-foreground)"
                                    : isSelected
                                      ? "var(--theme-background)"
                                      : "var(--theme-foreground)",
                                  border: mobileEditMode
                                    ? `1px solid ${isChecked ? "var(--theme-primary)" : "var(--theme-borderSubtle)"}`
                                    : "1px solid transparent",
                                }}
                                onClick={() => {
                                  if (mobileEditMode) {
                                    handleMobileSessionToggle(session.id);
                                  } else {
                                    handleSessionSwitch(session.id);
                                    setIsMobileSidebarOpen(false);
                                  }
                                }}
                                onMouseEnter={(e) => {
                                  if (mobileEditMode) {
                                    if (!isChecked) {
                                      e.currentTarget.style.backgroundColor =
                                        "var(--theme-backgroundAlt)";
                                    }
                                    return;
                                  }

                                  if (!isSelected) {
                                    e.currentTarget.style.backgroundColor =
                                      "var(--theme-backgroundAlt)";
                                  }
                                }}
                                onMouseLeave={(e) => {
                                  if (mobileEditMode) {
                                    e.currentTarget.style.backgroundColor = isChecked
                                      ? "rgba(from var(--theme-primary) r g b / 0.15)"
                                      : "var(--theme-background)";
                                    return;
                                  }

                                  if (!isSelected) {
                                    e.currentTarget.style.backgroundColor =
                                      "var(--theme-background)";
                                  }
                                }}
                              >
                                {mobileEditMode && (
                                  <div
                                    onClick={(e) => e.stopPropagation()}
                                    className="mt-1 flex-shrink-0"
                                  >
                                    <Checkbox
                                      checked={isChecked}
                                      onChange={() =>
                                        handleMobileSessionToggle(session.id)
                                      }
                                    />
                                  </div>
                                )}
                                <div className="flex-1 min-w-0">
                                  <div className="font-medium text-sm truncate">
                                    {session.title}
                                  </div>
                                  <div className="text-xs opacity-70 truncate">
                                    {session.createdAt?.toLocaleDateString() ||
                                      "Unknown"}
                                  </div>
                                </div>
                              </div>
                            );
                          })}
                        </div>
                      );
                    })()}
                  </>
                )}
              </div>
            </div>
          )}

          {activeTab === "files" && (
            <div className="h-full flex flex-col gap-2 overflow-hidden">
              <h3 className="text-sm font-medium">Files</h3>
              <Separator />
              <div className="flex-1 overflow-y-auto space-y-1 min-h-0">
                {sortedFiles.length > 0 ? (
                  sortedFiles.map((file) => {
                    const isDirectory = file.type === "directory";
                    const isSelected =
                      !isDirectory && selectedFile === file.path;
                    return (
                      <div
                        key={file.path}
                        className="px-2 py-1 cursor-pointer transition-colors rounded"
                        style={{
                          backgroundColor: isSelected
                            ? "var(--theme-primary)"
                            : "var(--theme-background)",
                          color: isSelected
                            ? "var(--theme-background)"
                            : "var(--theme-foreground)",
                        }}
                        onClick={() => {
                          if (isDirectory) {
                            void handleDirectoryOpen(file.path);
                          } else {
                            void handleFileSelect(file.path);
                            setIsMobileSidebarOpen(false);
                          }
                        }}
                        onMouseEnter={(e) => {
                          if (!isSelected) {
                            e.currentTarget.style.backgroundColor =
                              "var(--theme-backgroundAlt)";
                          }
                        }}
                        onMouseLeave={(e) => {
                          if (!isSelected) {
                            e.currentTarget.style.backgroundColor =
                              "var(--theme-background)";
                          }
                        }}
                      >
                        <div className="flex items-center gap-2 text-sm">
                          <FileIcon
                            node={{
                              path: file.path,
                              type: isDirectory ? "directory" : "file",
                            }}
                          />
                          <span className="truncate">{file.name}</span>
                        </div>
                      </div>
                    );
                  })
                ) : (
                  <div className="text-center text-sm py-4 text-theme-muted">
                    No files loaded
                  </div>
                )}
              </div>
            </div>
          )}

          {activeTab === "status" && (
            <div className="flex-1 overflow-y-auto space-y-3">
              <SessionContextPanel />
              <Separator />
              <McpStatusPanel />
              <Separator />
              <ModifiedFilesPanel onFileClick={handleFileSelect} />
              <Separator />
              <LspStatusPanel />
            </div>
          )}
        </MobileSidebar>

        <Separator direction="vertical" />

        {/* Main Editor Area */}
        <View
          box="square"
          className="flex-1 min-w-0 flex flex-col gap-0 bg-theme-background"
          style={{
            filter: shouldBlurEditor ? "blur(4px)" : undefined,
            pointerEvents: shouldBlurEditor ? "none" : undefined,
          }}
        >
          {/* Header */}
          <div className="px-2 sm:px-3 py-1 flex items-center bg-theme-background-alt min-w-0 gap-2">
            <button
              onClick={() => {
                closeAllModals();
                setShowProjectPicker(true);
              }}
              className="button-reset min-w-0 flex-1 cursor-pointer hover:opacity-80 transition-opacity"
              style={{
                background: "none",
                border: "none",
                padding: 0,
                margin: 0,
                textAlign: "left",
              }}
              title={`Project: ${currentProject?.worktree || "No project"}`}
              aria-label={`Current project: ${currentProject?.worktree || "No project"}. Click to change project.`}
            >
              <div className="text-sm font-normal text-theme-foreground-alt truncate">
                {currentProject?.worktree || "No project"}
              </div>
              {currentSessionTodos.length > 0 && (
                <Badge variant="foreground0" cap="square" className="text-xs flex-shrink-0">
                  {currentSessionTodos.length} todo
                  {currentSessionTodos.length === 1 ? "" : "s"} pending
                </Badge>
              )}
            </button>
          </div>

          <Separator />

          {/* Content */}
          {activeTab === "workspace" && (
            <div
              className="flex-1 flex flex-col overflow-hidden"
              data-dialog-anchor="chat"
            >
              {/* Chat Messages */}
              <div className="flex-1 overflow-y-auto scrollbar p-2 pb-4 space-y-2 min-h-0 flex flex-col">
                <div className="max-w-none lg:mx-auto lg:max-w-6xl xl:max-w-7xl space-y-2 flex-1 flex flex-col">
                  {messages.length === 0 && !loading && (
                    <div className="flex items-center justify-center flex-1">
                      <View
                        box="round"
                        className="max-w-4xl w-full p-6 text-center bg-theme-background-alt"
                      >
                        {currentProject && !currentSession ? (
                          <img
                            src="data:image/svg+xml,%3csvg%20width='234'%20height='42'%20viewBox='0%200%20234%2042'%20fill='none'%20xmlns='http://www.w3.org/2000/svg'%3e%3cpath%20d='M18%2030H6V18H18V30Z'%20fill='%234B4646'/%3e%3cpath%20d='M18%2012H6V30H18V12ZM24%2036H0V6H24V36Z'%20fill='%23B7B1B1'/%3e%3cpath%20d='M48%2030H36V18H48V30Z'%20fill='%234B4646'/%3e%3cpath%20d='M36%2030H48V12H36V30ZM54%2036H36V42H30V6H54V36Z'%20fill='%23B7B1B1'/%3e%3cpath%20d='M84%2024V30H66V24H84Z'%20fill='%234B4646'/%3e%3cpath%20d='M84%2024H66V30H84V36H60V6H84V24ZM66%2018H78V12H66V18Z'%20fill='%23B7B1B1'/%3e%3cpath%20d='M108%2036H96V18H108V36Z'%20fill='%234B4646'/%3e%3cpath%20d='M108%2012H96V36H90V6H108V12ZM114%2036H108V12H114V36Z'%20fill='%23B7B1B1'/%3e%3cpath%20d='M144%2030H126V18H144V30Z'%20fill='%234B4646'/%3e%3cpath%20d='M144%2012H126V30H144V36H120V6H144V12Z'%20fill='%23F1ECEC'/%3e%3cpath%20d='M168%2030H156V18H168V30Z'%20fill='%234B4646'/%3e%3cpath%20d='M168%2012H156V30H168V12ZM174%2036H150V6H174V36Z'%20fill='%23F1ECEC'/%3e%3cpath%20d='M198%2030H186V18H198V30Z'%20fill='%234B4646'/%3e%3cpath%20d='M198%2012H186V30H198V12ZM204%2036H180V6H198V0H204V36Z'%20fill='%23F1ECEC'/%3e%3cpath%20d='M234%2024V30H216V24H234Z'%20fill='%234B4646'/%3e%3cpath%20d='M216%2012V18H228V12H216ZM234%2024H216V30H234V36H210V6H234V24Z'%20fill='%23F1ECEC'/%3e%3c/svg%3e"
                            alt="OpenCode logo dark"
                            className="mx-auto mb-4 h-24 w-auto"
                          />
                        ) : (
                          <>
                             <img
                              src="data:image/svg+xml,%3csvg%20width='234'%20height='42'%20viewBox='0%200%20234%2042'%20fill='none'%20xmlns='http://www.w3.org/2000/svg'%3e%3cpath%20d='M18%2030H6V18H18V30Z'%20fill='%234B4646'/%3e%3cpath%20d='M18%2012H6V30H18V12ZM24%2036H0V6H24V36Z'%20fill='%23B7B1B1'/%3e%3cpath%20d='M48%2030H36V18H48V30Z'%20fill='%234B4646'/%3e%3cpath%20d='M36%2030H48V12H36V30ZM54%2036H36V42H30V6H54V36Z'%20fill='%23B7B1B1'/%3e%3cpath%20d='M84%2024V30H66V24H84Z'%20fill='%234B4646'/%3e%3cpath%20d='M84%2024H66V30H84V36H60V6H84V24ZM66%2018H78V12H66V18Z'%20fill='%23B7B1B1'/%3e%3cpath%20d='M108%2036H96V18H108V36Z'%20fill='%234B4646'/%3e%3cpath%20d='M108%2012H96V36H90V6H108V12ZM114%2036H108V12H114V36Z'%20fill='%23B7B1B1'/%3e%3cpath%20d='M144%2030H126V18H144V30Z'%20fill='%234B4646'/%3e%3cpath%20d='M144%2012H126V30H144V36H120V6H144V12Z'%20fill='%23F1ECEC'/%3e%3cpath%20d='M168%2030H156V18H168V30Z'%20fill='%234B4646'/%3e%3cpath%20d='M168%2012H156V30H168V12ZM174%2036H150V6H174V36Z'%20fill='%23F1ECEC'/%3e%3cpath%20d='M198%2030H186V18H198V30Z'%20fill='%234B4646'/%3e%3cpath%20d='M198%2012H186V30H198V12ZM204%2036H180V6H198V0H204V36Z'%20fill='%23F1ECEC'/%3e%3cpath%20d='M234%2024V30H216V24H234Z'%20fill='%234B4646'/%3e%3cpath%20d='M216%2012V18H228V12H216ZM234%2024H216V30H234V36H210V6H234V24Z'%20fill='%23F1ECEC'/%3e%3c/svg%3e"
                              alt="OpenCode logo dark"
                              className="mx-auto mb-6 h-16 w-auto"
                            />
                            {!currentProject ? (
                              <div className="space-y-4">
                                <h2 className="text-xl font-semibold text-theme-foreground mb-4">
                                  Welcome to OpenCode
                                </h2>
                                <div className="text-theme-foreground opacity-90 space-y-3 max-w-2xl mx-auto">
                                  <p className="text-base">
                                    Navigate quickly using the{" "}
                                    <kbd className="px-2 py-1 bg-theme-background rounded border border-theme-primary text-theme-primary font-mono text-sm">
                                      Space
                                    </kbd>{" "}
                                    leader key
                                  </p>
                                  <p className="text-sm opacity-80">
                                    Press{" "}
                                    <kbd className="px-2 py-1 bg-theme-background rounded border border-theme-primary text-theme-primary font-mono text-xs">
                                      Space
                                    </kbd>{" "}
                                    now to see all available shortcuts
                                  </p>
                                </div>
                              </div>
                            ) : (
                              <Pre
                                size="small"
                                className="break-words whitespace-pre-wrap overflow-wrap-anywhere text-theme-foreground opacity-80"
                              >
                                Send a message to start a new session. Use @ to reference files, / for commands, and Tab to switch agents.
                              </Pre>
                            )}
                          </>
                        )}
                         {currentProject && (
                          <div className="flex gap-2 justify-center flex-wrap mt-4">
                            {!currentSession && (
                              <Badge
                                variant="foreground0"
                                cap="square"
                                className="text-xs"
                              >
                                Create or select a session →
                              </Badge>
                            )}
                          </div>
                        )}
                      </View>
                    </div>
                  )}
                  {messages.map((message) => {
                    const hasRenderableParts = Array.isArray(message.parts)
                      ? message.parts.some((part) => {
                          if (
                            !part ||
                            typeof part !== "object" ||
                            !("type" in part) ||
                            typeof part.type !== "string"
                          ) {
                            return false;
                          }
                          if (!RENDERABLE_PART_TYPES.has(part.type)) {
                            return false;
                          }
                          if (part.type === "text") {
                            const rawText =
                              typeof (part as { text?: unknown }).text === "string"
                                ? ((part as { text?: string }).text ?? "").trim()
                                : "";
                            if (!rawText || GENERIC_TOOL_TEXTS.has(rawText)) {
                              return false;
                            }
                          }
                          return true;
                        })
                      : false;
                    const normalizedContent =
                      typeof message.content === "string"
                        ? message.content.trim()
                        : "";
                    const hasTextContent =
                      normalizedContent.length > 0 &&
                      !GENERIC_TOOL_TEXTS.has(normalizedContent);
                    const shouldHideUserBubble =
                      message.type === "user" &&
                      (message.shellCommand !== undefined ||
                        (!hasRenderableParts && !hasTextContent));

                    if (shouldHideUserBubble) {
                      return null;
                    }

                    return (
                      <div
                        key={message.clientId ?? message.id}
                        className={`flex ${message.type === "user" ? "justify-end" : "justify-start"}`}
                      >
                        <View
                          box="round"
                          className={`max-w-full sm:max-w-2xl lg:max-w-4xl xl:max-w-5xl p-2 ${
                            message.type === "user"
                              ? message.error
                                ? "bg-theme-error/10 border-theme-error text-theme-error"
                                : "bg-theme-primary/20 border-theme-primary text-theme-foreground"
                              : "bg-theme-background-alt text-theme-foreground"
                          }`}
                        >
                          {message.parts && message.parts.length > 0 ? (
                            <div className="space-y-2">
                              {message.parts.map((part, idx) => (
                                <MessagePart
                                  key={`${message.id}-part-${idx}`}
                                  part={part}
                                  messageRole={message.type}
                                  showDetails={true}
                                />
                              ))}
                              {message.metadata && (
                                <div className="text-xs opacity-60 mt-1.5 flex gap-3 flex-wrap">
                                  {message.metadata.agent && (
                                    <span>Agent: {message.metadata.agent}</span>
                                  )}
                                  {message.metadata.tokens && (
                                    <span>
                                      Tokens:{" "}
                                      {message.metadata.tokens.input +
                                        message.metadata.tokens.output}
                                      {message.metadata.tokens.reasoning > 0 &&
                                        ` (+${message.metadata.tokens.reasoning} reasoning)`}
                                    </span>
                                  )}
                                  {message.metadata.cost && (
                                    <span>
                                      Cost: ${message.metadata.cost.toFixed(4)}
                                    </span>
                                  )}
                                </div>
                              )}
                            </div>
                          ) : (
                            <div className="space-y-4">
                              <Pre
                                size="small"
                                className="break-words whitespace-pre-wrap overflow-wrap-anywhere"
                              >
                                {message.content}
                              </Pre>
                              {message.queued && (
                                <div className="flex items-center gap-2 text-xs text-theme-warning">
                                  <div className="w-2 h-2 rounded-full bg-theme-warning animate-pulse" />
                                  <span>
                                    Queued (Position: {message.queuePosition})
                                  </span>
                                  <button
                                    onClick={() => removeFromQueue(message.id)}
                                    className="ml-2 px-2 py-0.5 rounded bg-theme-background hover:bg-theme-background-alt border border-theme-border text-theme-foreground"
                                    title="Cancel queued message"
                                  >
                                    ✕ Cancel
                                  </button>
                                </div>
                              )}
                              {message.optimistic && !message.queued && (
                                <div className="text-xs opacity-60">Sending…</div>
                              )}
                              {message.error && (
                                <div className="text-xs text-theme-error">
                                  {message.errorMessage ||
                                    "Send failed. Please retry."}
                                </div>
                              )}
                            </div>
                          )}
                        </View>
                      </div>
                    );
                  })}
                  {loading && !isStreaming && (
                    <div className="flex justify-start">
                      <View
                        box="round"
                        className="max-w-xs p-3 bg-theme-background-alt"
                      >
                        <Pre size="small" className="text-theme-foreground">
                          <div className="flex space-x-1">
                            <div className="w-2 h-2 rounded-full animate-bounce bg-theme-primary" />
                            <div className="w-2 h-2 rounded-full animate-bounce [animation-delay:0.1s] bg-theme-primary" />
                            <div className="w-2 h-2 rounded-full animate-bounce [animation-delay:0.2s] bg-theme-primary" />
                          </div>
                        </Pre>
                        <Badge
                          variant="foreground0"
                          cap="square"
                          className="mt-2 text-xs"
                        >
                          OpenCode
                        </Badge>
                      </View>
                    </div>
                  )}
                  <div ref={messagesEndRef} />
                </div>
              </div>

              <Separator />

              {/* Input Area */}
              <View
                box="square"
                className="px-2 sm:px-3 py-2 space-y-2 bg-theme-background-alt"
              >
                <div className="flex items-center justify-between gap-2">
                  <div className="flex items-center gap-4 text-xs text-theme-foreground min-w-0 flex-1">
                    {/* Model */}
                    <div className="flex items-center gap-1 min-w-0">
                      <span className="hidden md:inline font-medium text-theme-foreground">Model:</span>
                      <button
                        onClick={() => {
                          closeAllModals();
                          setShowModelPicker(true);
                        }}
                        className="button-reset text-xs text-theme-primary hover:underline cursor-pointer min-w-0"
                        style={{
                          background: "none",
                          border: "none",
                          padding: 0,
                          margin: 0,
                          textAlign: "left",
                        }}
                        title={selectedModel?.name || "Loading..."}
                        aria-label={`Current model: ${selectedModel?.name || "Loading..."}`}
                      >
                        <div className="truncate">{selectedModel?.name || "Loading..."}</div>
                      </button>
                    </div>

                    {/* Session */}
                    <div className="flex items-center gap-1 min-w-0">
                      <span className="hidden md:inline font-medium text-theme-foreground">Session:</span>
                      <button
                        onClick={() => {
                          closeAllModals();
                          setShowSessionPicker(true);
                        }}
                        className="button-reset text-xs text-theme-primary hover:underline cursor-pointer min-w-0"
                        style={{
                          background: "none",
                          border: "none",
                          padding: 0,
                          margin: 0,
                          textAlign: "left",
                        }}
                        title={currentSession?.title || "No session"}
                        aria-label={`Current session: ${currentSession?.title || "No session"}`}
                      >
                        <div className="truncate">{currentSession?.title || "No session"}</div>
                      </button>
                    </div>
                    {currentSessionBusy && (
                      <>
                        <span className="text-theme-muted">•</span>
                        <Badge
                          variant="foreground0"
                          cap="square"
                          className="flex items-center gap-1 animate-pulse"
                        >
                          <span className="inline-block w-2 h-2 rounded-full bg-green-500"></span>
                          Agent running {!isMobile && "(ESC to stop)"}
                        </Badge>
                      </>
                    )}
<<<<<<< HEAD
                    {sessionTokenStats.totalTokens > 0 && (
                      <>
                        <span className="text-theme-muted">•</span>
                        <span className="font-medium">Tokens:</span>
                        <span className="text-theme-foreground">
                          {sessionTokenStats.totalTokens.toLocaleString()}
                        </span>
                        <span className="text-theme-muted">
                          ({sessionTokenStats.contextPercentage}%)
                        </span>
                      </>
                    )}
                    {isSlashCommandInput && (
=======
                    {input.startsWith("/") && (
>>>>>>> dac63481
                      <>
                        <span className="text-theme-muted">•</span>
                        <span className="text-theme-error font-medium">
                          Command Mode
                        </span>
                      </>
                    )}
                    {isShellInput && (
                      <>
                        <span className="text-theme-muted">•</span>
                        <span className="text-theme-warning font-medium">
                          Shell Mode
                        </span>
                      </>
                    )}
                  </div>
                  {!isMobile && sessionTokenStats.totalTokens > 0 && (
                    <div className="flex items-center gap-2 text-xs text-theme-foreground flex-shrink-0">
                      <span className="font-medium">Tokens:</span>
                      <span className="text-theme-foreground">
                        {sessionTokenStats.totalTokens.toLocaleString()}
                      </span>
                      <span className="text-theme-muted">
                        ({sessionTokenStats.contextPercentage}%)
                      </span>
                    </div>
                  )}
                  <button
                    onClick={() => setShowAgentPicker(true)}
                    className="appearance-none cursor-pointer hover:opacity-80 transition-opacity h-auto"
                    style={{
                      background: "none",
                      border: "none",
                      padding: 0,
                      margin: 0,
                      height: "auto",
                      display: "inline-block",
                    }}
                  >
                    <Badge
                      key={currentAgent?.id || currentAgent?.name}
                      variant="foreground0"
                      cap="square"
                      className="flex-shrink-0"
                    >
                      Agent: {currentAgent?.name || "None"}
                    </Badge>
                  </button>
                </div>
                <div className="flex flex-col sm:flex-row sm:items-stretch gap-2">
                  <div className="flex-1 relative w-full">
                    {messageQueue.length > 0 && (
                      <div className="flex items-center gap-2 px-3 py-2 mb-2 bg-theme-background-alt rounded-md border border-theme-warning">
                        <Badge variant="foreground1" cap="square">
                          {messageQueue.length} message
                          {messageQueue.length > 1 ? "s" : ""} queued
                        </Badge>
                        <button
                          onClick={clearQueue}
                          className="px-2 py-1 text-xs rounded bg-theme-background hover:bg-theme-background-alt border border-theme-border text-theme-foreground"
                          title="Clear queue"
                        >
                          Clear Queue
                        </button>
                      </div>
                    )}
                    {isShellInput && (
                      <div className="mb-2 flex flex-wrap items-center gap-2 rounded border border-theme-warning/70 bg-theme-warning/10 px-3 py-2 text-xs text-theme-foreground">
                        <Badge variant="foreground0" cap="square">
                          Shell Mode
                        </Badge>
                        <span>
                          Running in{" "}
                          <code className="font-mono break-all">
                            {shellDirectoryLabel}
                          </code>
                        </span>
                      </div>
                    )}
                    {showCommandPicker && (
                      <CommandPicker
                        commands={commandSuggestions}
                        onSelect={handleCommandSelect}
                        onClose={() => setShowCommandPicker(false)}
                        selectedIndex={selectedCommandIndex}
                      />
                    )}
                    {isHandlingImageUpload && (
                      <div
                        className="mb-2 rounded border border-theme-border bg-theme-background-alt px-3 py-2 text-xs text-theme-muted"
                        role="status"
                      >
                        Processing images...
                      </div>
                    )}
                    {imageAttachments.length > 0 && (
                      <div
                        className="mb-2 rounded border border-theme-border bg-theme-background-alt/70 p-3"
                        aria-live="polite"
                      >
                        <div className="mb-2 flex items-center justify-between text-xs text-theme-muted">
                          <span>
                            {imageAttachments.length} image
                            {imageAttachments.length > 1 ? "s" : ""} attached
                          </span>
                          <button
                            type="button"
                            onClick={() => setImageAttachments([])}
                            className="rounded px-2 py-1 text-[11px] uppercase tracking-wide text-theme-muted transition-colors hover:text-theme-foreground disabled:opacity-60"
                            disabled={isHandlingImageUpload}
                          >
                            Clear all
                          </button>
                        </div>
                        <div className="flex flex-wrap gap-3">
                          {imageAttachments.map((attachment) => (
                            <ImagePreview
                              key={attachment.id}
                              attachment={attachment}
                              onRemove={removeImageAttachment}
                            />
                          ))}
                        </div>
                      </div>
                    )}
                    <Textarea
                      ref={textareaRef}
                      value={input}
                      onChange={(e) => handleInputChange(e.target.value)}
                      onKeyDown={handleKeyDown}
                      onPaste={handlePaste}
                      onDrop={handleDrop}
                      onDragEnter={handleDragEnter}
                      onDragOver={handleDragOver}
                      onDragLeave={handleDragLeave}
                      placeholder={
                        currentSessionBusy && !isMobile
                          ? "Agent running... Press ESC to stop, or type to queue a message"
                          : "Type your message, Tab to switch agent, / for commands, ! for shell commands, @ to mention files, Shift+Enter for new line, Enter to send"
                      }
                      rows={2}
                      size="large"
                      className={`w-full bg-theme-background text-theme-foreground resize-none ${
                        isShellInput ? "border-theme-warning" : "border-theme-primary"
                      } ${
                        isDraggingOverInput
                          ? "border-2 border-dashed border-theme-primary/80"
                          : ""
                      }`}
                    />
                    {showMentionSuggestions &&
                      mentionSuggestions.length > 0 && (
                        <div
                          className="absolute bottom-full left-0 right-0 mb-1 max-h-48 overflow-y-auto scrollbar z-10 shadow-lg rounded border"
                          style={{
                            backgroundColor: "var(--theme-backgroundAlt)",
                            borderColor: "var(--theme-primary)",
                            borderWidth: "1px",
                          }}
                        >
                          {mentionSuggestions.map((suggestion, index) => {
                            const isSelected = index === selectedMentionIndex;
                            return (
                              <div
                                key={suggestion.label}
                                className={`p-2 cursor-pointer transition-colors text-sm ${suggestion.type === "agent" ? "agent-suggestion" : ""}`}
                                style={{
                                  backgroundColor: isSelected
                                    ? "var(--theme-primary)"
                                    : "transparent",
                                  color: isSelected
                                    ? "var(--theme-background)"
                                    : "var(--theme-foreground)",
                                }}
                                onClick={() => handleMentionSelect(suggestion)}
                                onMouseEnter={(e) => {
                                  if (!isSelected) {
                                    e.currentTarget.style.backgroundColor =
                                      "var(--theme-backgroundAlt)";
                                    e.currentTarget.style.opacity = "0.8";
                                  }
                                }}
                                onMouseLeave={(e) => {
                                  if (!isSelected) {
                                    e.currentTarget.style.backgroundColor =
                                      "transparent";
                                    e.currentTarget.style.opacity = "1";
                                  }
                                }}
                              >
                                <div className="flex items-center justify-between gap-2">
                                  <div className="flex-1 truncate">
                                    <span className="suggestion-name">
                                      {suggestion.label}
                                    </span>
                                    {suggestion.type === "agent" &&
                                      suggestion.description && (
                                        <span
                                          className="suggestion-desc block text-xs"
                                          style={{ opacity: 0.6 }}
                                        >
                                          {suggestion.description}
                                        </span>
                                      )}
                                  </div>
                                  {isSelected && (
                                    <Badge
                                      variant="background2"
                                      cap="square"
                                      className="text-xs"
                                    >
                                      ↵
                                    </Badge>
                                  )}
                                </div>
                              </div>
                            );
                          })}
                        </div>
                      )}
                  </div>
                  {currentSessionBusy && isMobile && (
                    <div className="relative w-full">
                      <Button
                        variant="foreground0"
                        box="square"
                        size="large"
                        onClick={handleAbort}
                        disabled={abortInFlight}
                        className="w-full text-white disabled:opacity-50"
                        style={{
                          backgroundColor: "var(--theme-error)",
                          opacity: abortInFlight ? 0.7 : 1,
                        }}
                      >
                        {abortInFlight
                          ? "Stopping..."
                          : "Stop Agent (ESC on desktop)"}
                      </Button>
                    </div>
                  )}
                </div>
              </View>
            </div>
          )}

          {activeTab === "files" && (
            <div className="flex-1 min-w-0 p-4 flex flex-col overflow-hidden bg-theme-background">
              {selectedFile ? (
                <>
                  <div className="flex justify-between items-center mb-4">
                    <h3 className="text-lg font-medium flex items-center gap-2">
                      {selectedFileName}
                      {showLanguageBadge && selectedFile && (
                        <Badge
                          variant="foreground0"
                          cap="square"
                          className="text-xs"
                        >
                          {detectLanguage(selectedFile)}
                        </Badge>
                      )}
                      {showMimeTypeBadge && fileContent?.mimeType && (
                        <Badge
                          variant="foreground0"
                          cap="square"
                          className="text-xs uppercase"
                        >
                          {fileContent.mimeType}
                        </Badge>
                      )}
                    </h3>
                    <div className="flex gap-2">
                      {fileContent?.diff && (
                        <Button
                          variant={fileViewMode === "diff" ? "foreground1" : "foreground0"}
                          box="round"
                          onClick={() =>
                            setFileViewMode(fileViewMode === "diff" ? "code" : "diff")
                          }
                          size="small"
                          aria-pressed={fileViewMode === "diff"}
                        >
                          {fileViewMode === "diff" ? "Show Code" : "Show Diff"}
                        </Button>
                      )}
                      {canPreviewMarkdown && (
                        <Button
                          variant={fileViewMode === "preview" ? "foreground1" : "foreground0"}
                          box="round"
                          onClick={() =>
                            setFileViewMode(
                              fileViewMode === "preview" ? "code" : "preview",
                            )
                          }
                          size="small"
                          aria-pressed={fileViewMode === "preview"}
                        >
                          {fileViewMode === "preview" ? "Show Code" : "Preview"}
                        </Button>
                      )}
                      {hasBinaryDownload && fileContent?.dataUrl && (
                        <Button
                          variant="foreground0"
                          box="round"
                          onClick={triggerBinaryDownload}
                          size="small"
                        >
                          Download
                        </Button>
                      )}
                      {showLanguageBadge && (
                        <Button
                          variant="foreground0"
                          box="round"
                          onClick={() => {
                            if (fileContent?.text) {
                              navigator.clipboard.writeText(fileContent.text);
                            }
                          }}
                          size="small"
                          disabled={copyButtonDisabled}
                          className={
                            copyButtonDisabled
                              ? "opacity-50 cursor-not-allowed"
                              : undefined
                          }
                        >
                          Copy
                        </Button>
                      )}
                       <Button
                         variant="background2"
                         box="round"
                         onClick={() => {
                           setSelectedFile(null);
                           setFileContent(null);
                           setFileError(null);
                         }}
                         size="small"
                      >
                        Close
                      </Button>
                    </div>
                  </div>
                  <div className="flex-1 min-w-0 overflow-hidden">
                    {fileError ? (
                      <div className="text-center text-sm text-red-400 p-4">
                        {fileError}
                      </div>
                    ) : fileViewMode === "diff" && fileContent?.diff ? (
                      <div className="h-full overflow-auto scrollbar">
                        <PrettyDiff diffText={fileContent.diff} />
                      </div>
                    ) : fileViewMode === "preview" && canPreviewMarkdown ? (
                      <div className="h-full overflow-auto scrollbar bg-theme-background p-6">
                        <MarkdownRenderer
                          content={fileContent?.text ?? ""}
                          enableImages={featureFlags.enableMarkdownImages}
                        />
                      </div>
                    ) : selectedFileIsImage ? (
                      <div className="flex items-center justify-center h-full max-w-full bg-theme-backgroundAccent rounded p-4 overflow-auto scrollbar">
                        {fileContent?.dataUrl ? (
                          <img
                            src={fileContent.dataUrl}
                            alt={
                              selectedFileName ??
                              selectedFile ??
                              "Selected file"
                            }
                            className="max-w-full max-h-full object-contain"
                            onError={() => {
                              console.error(
                                "Image load error for:",
                                selectedFile,
                              );
                              setFileError(
                                "Failed to load image. The file may be binary data that cannot be displayed.",
                              );
                            }}
                          />
                        ) : (
                          <div className="text-center text-sm text-theme-muted">
                            No image data available
                          </div>
                        )}
                      </div>
                    ) : selectedFileIsPdf ? (
                      <div className="h-full max-w-full bg-theme-backgroundAccent rounded overflow-auto scrollbar">
                        {fileContent?.dataUrl ? (
                          <iframe
                            src={fileContent.dataUrl}
                            title={
                              selectedFileName ?? selectedFile ?? "PDF preview"
                            }
                            className="w-full h-full"
                          />
                        ) : (
                          <div className="text-center text-sm text-theme-muted p-4">
                            PDF preview unavailable
                          </div>
                        )}
                      </div>
                    ) : hasTextContent && selectedFile ? (
                      <pre className="hljs bg-theme-background p-4 rounded overflow-auto scrollbar h-full text-sm font-mono m-0">
                        <code
                          dangerouslySetInnerHTML={{
                            __html: addLineNumbers(
                              highlightCode(
                                fileTextContent ?? "",
                                detectLanguage(selectedFile),
                              ),
                            ),
                          }}
                        />
                      </pre>
                    ) : hasBinaryDownload && fileContent?.dataUrl ? (
                      <div className="flex flex-col items-center justify-center h-full text-sm text-theme-muted gap-3">
                        <p>Preview not available for this file type.</p>
                        <Button
                          variant="foreground0"
                          box="round"
                          onClick={triggerBinaryDownload}
                          size="small"
                        >
                          Download file
                        </Button>
                      </div>
                    ) : (
                      <div className="text-center text-sm text-theme-muted p-4">
                        No preview available
                      </div>
                    )}
                  </div>
                </>
              ) : (
                <div className="flex-1 flex items-center justify-center text-theme-muted">
                  Select a file to view its contents
                </div>
              )}
            </div>
          )}
        </View>
        {isStatusSidebarOpen && (
          <View
            box="square"
            className="hidden md:flex flex-col bg-theme-background-alt border-l border-theme-border"
            style={{ width: "320px" }}
          >
            <div className="flex items-center justify-between px-4 py-2">
              <h3 className="text-sm font-medium">Status</h3>
              <Button
                variant="foreground1"
                box="round"
                size="small"
                onClick={() => void refreshStatusAll()}
              >
                Refresh
              </Button>
            </div>
            <Separator />
            <div className="flex-1 overflow-y-auto space-y-3 px-4 py-3">
              <SessionContextPanel />
              <Separator />
              <McpStatusPanel />
              <Separator />
              <ModifiedFilesPanel onFileClick={handleFileSelect} />
              <Separator />
              <LspStatusPanel />
            </div>
          </View>
        )}
      </div>

      {showNewProjectForm && (
        <Dialog open onClose={closeNewProjectDialog}>
          <View
            box="square"
            className="w-full max-w-lg rounded border bg-theme-background text-theme-foreground"
            style={{ borderColor: "var(--theme-primary)", borderWidth: "1px" }}
          >
            <div className="p-5 space-y-4">
              <div className="space-y-2">
                <h2 className="text-lg font-semibold">Add Project</h2>
                <p className="text-xs text-theme-muted leading-relaxed">
                  Project directories must already be git repositories. We'll
                  create the first session automatically.
                </p>
              </div>
              <Input
                value={newProjectDirectory}
                onChange={(e) => setNewProjectDirectory(e.target.value)}
                onKeyDown={(e) => {
                  if (e.key === "Enter" && newProjectDirectory.trim()) {
                    e.preventDefault();
                    void handleCreateProject();
                  }
                }}
                placeholder="Project directory (git repo)..."
                size="small"
                className="bg-theme-background text-theme-foreground border-theme-primary"
                autoFocus
              />
              <div className="flex justify-end gap-2">
                <Button
                  variant="background2"
                  box="round"
                  size="small"
                  onClick={closeNewProjectDialog}
                >
                  Cancel
                </Button>
                <Button
                  variant="foreground0"
                  box="round"
                  size="small"
                  onClick={() => void handleCreateProject()}
                  disabled={!newProjectDirectory.trim() || loading}
                >
                  Create Project
                </Button>
              </div>
            </div>
          </View>
        </Dialog>
      )}

      {/* New Session Dialog */}
      {showNewSessionForm && (
        <Dialog open onClose={closeNewSessionDialog}>
          <View
            box="square"
            className="w-full max-w-lg rounded border bg-theme-background text-theme-foreground"
            style={{ borderColor: "var(--theme-primary)", borderWidth: "1px" }}
          >
            <div className="p-5 space-y-4">
              <div className="space-y-2">
                <h2 className="text-lg font-semibold">New Session</h2>
                <p className="text-xs text-theme-muted leading-relaxed">
                  Create a new session for the current project:{" "}
                  {currentProject?.worktree}
                </p>
              </div>
              <Input
                value={newSessionTitle}
                onChange={(e) => setNewSessionTitle(e.target.value)}
                onKeyDown={(e) => {
                  if (e.key === "Enter") {
                    e.preventDefault();
                    void handleCreateSession();
                  }
                }}
                placeholder="Session title (optional)..."
                size="small"
                className="bg-theme-background text-theme-foreground border-theme-primary"
                autoFocus
              />
              <div className="flex justify-end gap-2">
                <Button
                  variant="background2"
                  box="round"
                  size="small"
                  onClick={closeNewSessionDialog}
                >
                  Cancel
                </Button>
                <Button
                  variant="foreground0"
                  box="round"
                  size="small"
                  onClick={() => void handleCreateSession()}
                  disabled={loading}
                >
                  Create Session
                </Button>
              </div>
            </div>
          </View>
        </Dialog>
      )}

      {/* Help Dialog */}
      {showHelp && (
        <Dialog open={showHelp} onClose={() => {
          setShowHelp(false);
          setHelpSearchQuery("");
        }}>
          <View
            box="square"
            className="p-6 max-w-3xl w-full max-h-[90vh] overflow-hidden flex flex-col bg-theme-background text-theme-foreground"
          >
            <div className="flex justify-between items-center mb-4 flex-shrink-0">
              <h2 className="text-lg font-bold">OpenCode Commands</h2>
               <Button
                 variant="background2"
                 box="round"
                 onClick={() => {
                   setShowHelp(false);
                   setHelpSearchQuery("");
                 }}
                 size="small"
              >
                Close
              </Button>
            </div>
            <Separator className="mb-4 flex-shrink-0" />
            
            {/* Search Input */}
            <div className="mb-4 flex-shrink-0">
              <Input
                ref={helpSearchInputRef}
                placeholder="Search commands..."
                size="small"
                value={helpSearchQuery}
                onChange={(e) => setHelpSearchQuery(e.target.value)}
                className="w-full bg-theme-background-alt text-theme-foreground border-theme-primary"
              />
            </div>
            <Separator className="mb-4 flex-shrink-0" />

            <div className="space-y-6 overflow-y-auto scrollbar flex-1 pb-4">
              {filteredHelpCommands.length === 0 ? (
                <div className="text-center text-sm py-4 opacity-70">
                  No commands found matching "{helpSearchQuery}"
                </div>
              ) : (
                Object.entries(groupedHelpCommands).map(([category, commands]) => (
                  <div key={category}>
                    <div className="text-xs font-bold uppercase mb-2 opacity-60">
                      {category}
                    </div>
                    <div className="space-y-1 font-mono text-sm">
                      {commands.map((cmd, idx) => (
                        <div key={idx} className="flex justify-between p-2 rounded bg-theme-background-alt">
                          <span className="text-theme-primary">{cmd.command}</span>
                          <span className="opacity-70">{cmd.description}</span>
                        </div>
                      ))}
                    </div>
                  </div>
                ))
              )}

              <Separator />

              <div className="text-xs opacity-70 space-y-1">
                <div>
                  <span className="font-bold">Tip:</span> Start typing / to see
                  autocomplete suggestions
                </div>
                <div>
                  <span className="font-bold">Tip:</span> Press Tab to complete
                  commands
                </div>
                <div>
                  <span className="font-bold">Tip:</span> Use @ to reference
                  files in your messages
                </div>
              </div>
            </div>
          </View>
        </Dialog>
      )}

      {/* Themes Dialog */}
      {showThemes && (
        <ThemePickerDialog
          currentTheme={currentTheme}
          onThemeChange={changeTheme}
          onClose={() => setShowThemes(false)}
        />
      )}

      {/* Config Dialog */}
      {showConfig && (
        <Dialog open={showConfig} onClose={() => setShowConfig(false)}>
          <View
            box="square"
            className="p-6 max-w-4xl w-full max-h-[80vh] overflow-hidden flex flex-col bg-theme-background text-theme-foreground"
          >
            <h2 className="text-lg font-bold mb-4">OpenCode Configuration</h2>
            <Separator className="mb-4" />
            
            {/* Search Input */}
            <div className="mb-4">
              <Input
                ref={configSearchInputRef}
                placeholder="Search config (jq-like filter)..."
                size="small"
                value={configSearchQuery}
                onChange={(e) => setConfigSearchQuery(e.target.value)}
                className="w-full bg-theme-background-alt text-theme-foreground border-theme-primary"
              />
              {configSearchQuery && (
                <div className="text-xs opacity-70 mt-2">
                  Filtering configuration...
                </div>
              )}
            </div>
            <Separator className="mb-4" />
            
            <div className="flex-1 overflow-y-auto scrollbar mb-4">
              <Pre className="text-xs bg-theme-background-alt p-4 rounded">
                {filteredConfigData || "Loading..."}
              </Pre>
            </div>
            <Separator className="mb-4" />
            <div className="flex justify-between">
              {configSearchQuery && (
                <Button
                  variant="foreground1"
                  box="round"
                  onClick={() => setConfigSearchQuery("")}
                  size="small"
                >
                  Clear Filter
                </Button>
              )}
              <div className="flex-1" />
              <Button
                variant="background2"
                box="round"
                onClick={() => {
                  setShowConfig(false);
                  setConfigSearchQuery("");
                }}
                size="small"
              >
                Close
              </Button>
            </div>
          </View>
        </Dialog>
      )}

      {/* Onboarding Dialog */}
      {showOnboarding && (
        <Dialog open={showOnboarding} onClose={() => setShowOnboarding(false)}>
          <View
            box="square"
            className="p-6 max-w-md w-full bg-theme-background text-theme-foreground"
          >
            <h2 className="text-lg font-bold mb-4">
              Connect to OpenCode Server
            </h2>
            <Separator className="mb-4" />
            <p className="text-sm mb-4">Enter your OpenCode server URL:</p>
            <Input
              placeholder="http://192.168.1.100:4096"
              size="large"
              className="mb-4"
              onChange={() => {
                // TODO: Update env var
              }}
            />
            <p className="text-xs opacity-70 mb-4">
              Find your IP: macOS/Linux: ifconfig | grep inet, Windows: ipconfig
            </p>
            <Separator className="mb-4" />
            <Button
              variant="foreground0"
              box="round"
              onClick={() => setShowOnboarding(false)}
              size="small"
            >
              Connect
            </Button>
          </View>
        </Dialog>
      )}

      {/* Model Picker Dialog */}
      {showModelPicker && (
        <Dialog
          open={showModelPicker}
          onClose={() => {
            setShowModelPicker(false);
            setModelSearchQuery("");
            setSelectedModelIndex(0);
          }}
        >
          <View
            box="square"
            className="p-6 max-w-md w-full max-h-[80vh] overflow-hidden bg-theme-background text-theme-foreground"
          >
            <h2 className="text-lg font-bold mb-4">Select Model</h2>
            <Separator className="mb-4" />
            <div className="mb-4">
              <Input
                ref={modelSearchInputRef}
                placeholder="Search models..."
                size="small"
                value={modelSearchQuery}
                onChange={(e) => setModelSearchQuery(e.target.value)}
                onKeyDown={(e) => {
                  const totalItems =
                    !modelSearchQuery.trim() && recentModels.length > 0
                      ? recentModels.length + filteredModels.length
                      : filteredModels.length;

                  if (e.key === "ArrowDown") {
                    e.preventDefault();
                    setSelectedModelIndex((prev) =>
                      prev < totalItems - 1 ? prev + 1 : prev,
                    );
                  } else if (e.key === "ArrowUp") {
                    e.preventDefault();
                    setSelectedModelIndex((prev) =>
                      prev > 0 ? prev - 1 : prev,
                    );
                  } else if (e.key === "Enter" && totalItems > 0) {
                    e.preventDefault();
                    const allModels =
                      !modelSearchQuery.trim() && recentModels.length > 0
                        ? [...recentModels, ...filteredModels]
                        : filteredModels;
                    selectModel(allModels[selectedModelIndex]);
                    setShowModelPicker(false);
                    setModelSearchQuery("");
                    setSelectedModelIndex(0);
                  } else if (e.key === "Escape") {
                    e.preventDefault();
                    setShowModelPicker(false);
                    setModelSearchQuery("");
                    setSelectedModelIndex(0);
                  }
                }}
              />
            </div>
            <div className="max-h-64 overflow-y-auto scrollbar space-y-2">
              {filteredModels.length === 0 ? (
                <div className="text-center text-sm py-4 opacity-70">
                  No models found
                </div>
              ) : (
                <>
                  {!modelSearchQuery.trim() && recentModels.length > 0 && (
                    <>
                      <div className="text-xs font-bold uppercase mb-2 opacity-60">
                        Recent Models
                      </div>
                      {recentModels.map((model, index) => {
                        const isSelected = index === selectedModelIndex;
                        return (
                          <div
                            key={`recent-${model.providerID}/${model.modelID}`}
                            className={`p-3 rounded cursor-pointer transition-colors ${
                              isSelected
                                ? "bg-theme-primary/20 border border-theme-primary text-theme-foreground"
                                : "bg-theme-background-alt text-theme-foreground"
                            }`}
                            onClick={() => {
                              selectModel(model);
                              setShowModelPicker(false);
                              setModelSearchQuery("");
                              setSelectedModelIndex(0);
                            }}
                          >
                            <div className="flex items-center justify-between">
                              <div className="flex-1">
                                <div className="font-medium">{model.name}</div>
                                <div className="text-xs opacity-70">
                                  {model.providerID}/{model.modelID}
                                </div>
                              </div>
                              {isSelected && (
                                <Badge
                                  variant="background2"
                                  cap="square"
                                  className="text-xs"
                                >
                                  ↵
                                </Badge>
                              )}
                            </div>
                          </div>
                        );
                      })}
                      <Separator className="my-4" />
                      <div className="text-xs font-bold uppercase mb-2 opacity-60">
                        All Models
                      </div>
                    </>
                  )}
                  {filteredModels.map((model, index) => {
                    const adjustedIndex =
                      !modelSearchQuery.trim() && recentModels.length > 0
                        ? index + recentModels.length
                        : index;
                    const isSelected = adjustedIndex === selectedModelIndex;
                    return (
                      <div
                        key={`${model.providerID}/${model.modelID}`}
                        className={`p-3 rounded cursor-pointer transition-colors ${
                          isSelected
                            ? "bg-theme-primary/20 border border-theme-primary text-theme-foreground"
                            : "bg-theme-background-alt text-theme-foreground"
                        }`}
                        onClick={() => {
                          selectModel(model);
                          setShowModelPicker(false);
                          setModelSearchQuery("");
                          setSelectedModelIndex(0);
                        }}
                      >
                        <div className="flex items-center justify-between">
                          <div className="flex-1">
                            <div className="font-medium">{model.name}</div>
                            <div className="text-xs opacity-70">
                              {model.providerID}/{model.modelID}
                            </div>
                          </div>
                          {isSelected && (
                            <Badge
                              variant="background2"
                              cap="square"
                              className="text-xs"
                            >
                              ↵
                            </Badge>
                          )}
                        </div>
                      </div>
                    );
                  })}
                </>
              )}
            </div>
            <Separator className="mt-4 mb-4" />
            <div className="flex justify-between items-center">
              <div className="text-xs opacity-70">
                Use ↑↓ arrows to navigate, Enter to select
              </div>
               <Button
                 variant="background2"
                 box="round"
                 onClick={() => {
                   setShowModelPicker(false);
                   setModelSearchQuery("");
                   setSelectedModelIndex(0);
                 }}
                 size="small"
              >
                Cancel
              </Button>
            </div>
          </View>
        </Dialog>
      )}

      {/* Project Picker */}
      {showProjectPicker && (
        <ProjectPicker
          projects={projects}
          currentProject={currentProject}
          onSelect={(project) => {
            switchProject(project);
            setShowProjectPicker(false);
          }}
          onClose={() => setShowProjectPicker(false)}
        />
      )}

      {/* Agent Picker */}
      {showAgentPicker && (
        <AgentPicker
          agents={agents}
          selectedAgent={currentAgent}
          onSelect={selectAgent}
          onClose={() => setShowAgentPicker(false)}
          config={config}
        />
      )}

      {/* Session Picker */}
      {showSessionPicker && (
        <SessionPicker
          sessions={filteredSessions.filter(
            (s) =>
              s.projectID === currentProject?.id ||
              s.directory === currentProject?.worktree,
          )}
          currentSession={currentSession}
          onSelect={switchSession}
          onBulkDelete={handleBulkDeleteClick}
          onNewSession={() => setShowNewSessionForm(true)}
          onClose={() => {
            setShowSessionPicker(false);
            setSpacePassthrough(false);
          }}
          searchQuery={sessionSearchQuery}
          onSearchChange={setSessionSearchQuery}
          filters={sessionFilters}
          onFiltersChange={setSessionFilters}
          onRegisterEditControls={(controls) => {
            sessionPickerEditControls.current = controls;
          }}
          onEditModeChange={handleSessionPickerEditModeChange}
        />
      )}

      {/* Delete Session Confirmation Dialog */}
      {deleteDialogState.open && (
        <Dialog
          open={deleteDialogState.open}
          onClose={() => setDeleteDialogState({ open: false })}
        >
          <View
            className="p-6 rounded border max-w-md"
            style={{
              backgroundColor: "var(--theme-background)",
              borderColor: "var(--theme-border)",
            }}
          >
            <h3 className="text-lg font-bold mb-3">Delete Session</h3>
            <p className="mb-4 text-sm opacity-90">
              Are you sure you want to delete "{deleteDialogState.sessionTitle}
              "? This action cannot be undone.
            </p>
            <div className="flex gap-2 justify-end">
               <Button
                 variant="background2"
                 box="round"
                 size="small"
                 onClick={() => setDeleteDialogState({ open: false })}
               >
                Cancel
              </Button>
              <Button
                 variant="error"
                 box="round"
                 size="small"
                 onClick={confirmDelete}
                 className="delete-button-confirm"
              >
                Delete
              </Button>
            </div>
          </View>
        </Dialog>
      )}

      {/* Bulk Delete Confirmation Dialog */}
      {bulkDeleteDialogOpen && (
        <Dialog
          open={bulkDeleteDialogOpen}
          onClose={() => setBulkDeleteDialogOpen(false)}
        >
          <View
            className="p-6 rounded border max-w-md"
            style={{
              backgroundColor: "var(--theme-background)",
              borderColor: "var(--theme-border)",
            }}
          >
            <h3 className="text-lg font-bold mb-3">
              Delete {bulkDeleteIds.length} Session
              {bulkDeleteIds.length > 1 ? "s" : ""}
            </h3>
            <p className="mb-4 text-sm opacity-90">
              Are you sure you want to delete {bulkDeleteIds.length} selected
              session{bulkDeleteIds.length > 1 ? "s" : ""}? This action cannot
              be undone.
            </p>
            <div className="flex gap-2 justify-end">
               <Button
                 variant="background2"
                 box="round"
                 size="small"
                 onClick={() => setBulkDeleteDialogOpen(false)}
               >
                Cancel
              </Button>
              <Button
                 variant="error"
                 box="round"
                 size="small"
                 onClick={confirmBulkDelete}
                 className="delete-button-confirm"
              >
                Delete All
              </Button>
            </div>
          </View>
        </Dialog>
      )}

      {/* Permission Modal */}
      {currentPermission && (
        <PermissionModal
          permission={currentPermission}
          isOpen={!!currentPermission}
          onClose={() => {
            setCurrentPermission(null);
            setShouldBlurEditor(false);
          }}
          onRespond={async (response: boolean) => {
            if (currentPermission?.id && currentSession?.id) {
              await openCodeService.respondToPermission(
                currentSession.id,
                currentPermission.id,
                response,
              );
            }
          }}
        />
      )}

      {/* PWA Components */}
      <InstallPrompt />
      <PWAReloadPrompt />
      
      {/* Keyboard Shortcuts Indicator */}
      <KeyboardIndicator keyboardState={keyboardState} />
    </View>
  );
}<|MERGE_RESOLUTION|>--- conflicted
+++ resolved
@@ -4783,8 +4783,7 @@
                         </Badge>
                       </>
                     )}
-<<<<<<< HEAD
-                    {sessionTokenStats.totalTokens > 0 && (
+                    {sessionTokenStats.totalTokens > 0 && isMobile && (
                       <>
                         <span className="text-theme-muted">•</span>
                         <span className="font-medium">Tokens:</span>
@@ -4797,9 +4796,6 @@
                       </>
                     )}
                     {isSlashCommandInput && (
-=======
-                    {input.startsWith("/") && (
->>>>>>> dac63481
                       <>
                         <span className="text-theme-muted">•</span>
                         <span className="text-theme-error font-medium">
