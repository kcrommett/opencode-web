--- conflicted
+++ resolved
@@ -352,13 +352,10 @@
     }
     return [];
   });
-<<<<<<< HEAD
-=======
   const [sessionActivity, setSessionActivity] = useState<
     Record<string, { running: boolean; lastUpdated: number }>
   >({});
   const [abortInFlight, setAbortInFlight] = useState(false);
->>>>>>> b09daf7d
 
   useEffect(() => {
     setFileDirectory(".");
