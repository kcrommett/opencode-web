--- conflicted
+++ resolved
@@ -49,7 +49,6 @@
   return normalized || null;
 };
 
-<<<<<<< HEAD
 type SessionSearchState = {
   query: string;
   filters: SessionFilters;
@@ -78,7 +77,8 @@
     toTimestamp(a.dateFrom) === toTimestamp(b.dateFrom) &&
     toTimestamp(a.dateTo) === toTimestamp(b.dateTo)
   );
-=======
+};
+
 const mapSummaryDiffsToFileDiffs = (
   summaryDiffs?: SessionDiff[] | null,
 ): SessionDiffResponse => {
@@ -103,7 +103,6 @@
         after,
       };
     });
->>>>>>> 2e977dd3
 };
 
 
