--- conflicted
+++ resolved
@@ -113,7 +113,6 @@
   | { type: "agent"; name: string; description?: string; label: string }
   | { type: "file"; path: string; label: string };
 
-<<<<<<< HEAD
 export interface ImageAttachment {
   id: string;
   name: string;
@@ -121,7 +120,8 @@
   size: number;
   dataUrl: string;
   origin: "paste" | "drop";
-=======
+}
+
 export type McpServerStatus = "connected" | "failed" | "disabled";
 
 export interface McpStatusResponse {
@@ -190,5 +190,4 @@
   mcpStatusError: string | null;
   lspDiagnostics: Record<string, LspDiagnosticsSummary>;
   gitStatus: GitStatus;
->>>>>>> 5a9896c6
 }