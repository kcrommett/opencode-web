--- conflicted
+++ resolved
@@ -108,16 +108,10 @@
   | { type: "agent"; name: string; description?: string; label: string }
   | { type: "file"; path: string; label: string };
 
-<<<<<<< HEAD
-/**
- * MCP Server status information
- */
-export interface McpServer {
-  id: string;
-  name: string;
-  status: "connected" | "connecting" | "disconnected" | "error";
-  lastChecked: Date;
-  description?: string;
+export type McpServerStatus = "connected" | "failed" | "disabled";
+
+export interface McpStatusResponse {
+  [serverName: string]: McpServerStatus;
 }
 
 /**
@@ -155,10 +149,19 @@
   title?: string;
   agentName?: string;
   modelId?: string;
+  modelName?: string;
   messageCount: number;
   activeSince?: Date;
   lastActivity?: Date;
   tokenUsage?: SessionUsageTotals;
+  tokensUsed?: number;
+  inputTokens?: number;
+  outputTokens?: number;
+  reasoningTokens?: number;
+  cacheTokens?: {
+    read: number;
+    write: number;
+  };
   isStreaming: boolean;
   lastError?: string | null;
 }
@@ -168,13 +171,9 @@
  */
 export interface SidebarStatusState {
   sessionContext: SessionContext;
-  mcpServers: McpServer[];
+  mcpStatus: McpStatusResponse | null;
+  mcpStatusLoading: boolean;
+  mcpStatusError: string | null;
   lspDiagnostics: Record<string, LspDiagnosticsSummary>;
   gitStatus: GitStatus;
-=======
-export type McpServerStatus = "connected" | "failed" | "disabled";
-
-export interface McpStatusResponse {
-  [serverName: string]: McpServerStatus;
->>>>>>> 52500aa2
 }