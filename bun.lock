{
  "lockfileVersion": 1,
  "configVersion": 0,
  "workspaces": {
    "": {
      "name": "opencode-web",
      "dependencies": {
        "@tanstack/react-router": "^1.132.25",
        "@tanstack/react-start": "^1.132.25",
        "@webtui/css": "^0.1.5",
        "@webtui/theme-catppuccin": "^0.0.3",
        "diff2html": "^3.4.51",
        "highlight.js": "^11.11.1",
        "mime-types": "3.0.1",
        "react": "19.1.0",
        "react-dom": "19.1.0",
        "react-markdown": "10.1.0",
        "rehype-sanitize": "6.0.0",
        "remark-gfm": "4.0.1",
        "zod": "4.1.12",
      },
      "devDependencies": {
        "@tailwindcss/vite": "^4.1.13",
        "@testing-library/dom": "10.4.1",
        "@testing-library/react": "16.3.0",
        "@types/bun": "^1.2.23",
        "@types/mime-types": "3.0.1",
        "@types/node": "^20",
        "@types/react": "^19",
        "@types/react-dom": "^19",
        "@vitejs/plugin-react": "^5.0.4",
        "eslint": "^9",
        "eslint-plugin-react-hooks": "^5.2.0",
        "knip": "5.65.0",
        "tailwindcss": "^4",
        "typescript": "^5",
        "typescript-eslint": "^8.45.0",
        "vite": "^6",
        "vite-plugin-pwa": "^1.0.3",
        "vite-tsconfig-paths": "^5.1.4",
        "workbox-window": "^7.3.0",
      },
      "optionalDependencies": {
        "@rollup/rollup-win32-arm64-msvc": "4.52.5",
        "@rollup/rollup-win32-x64-msvc": "4.52.5",
        "@tailwindcss/oxide-win32-arm64-msvc": "4.1.16",
        "@tailwindcss/oxide-win32-x64-msvc": "4.1.16",
        "lightningcss-win32-arm64-msvc": "1.30.2",
        "lightningcss-win32-x64-msvc": "1.30.2",
      },
    },
    "packages/opencode-web": {
      "name": "opencode-web",
<<<<<<< HEAD
      "version": "1.0.1",
=======
      "version": "0.5.8",
>>>>>>> 60c0c1ca
      "bin": {
        "opencode-web": "bin/opencode-web.js",
      },
      "dependencies": {
        "@opencode-ai/sdk": "^0.15.14",
        "@tanstack/react-router": "^1.132.25",
        "@tanstack/react-start": "^1.132.25",
        "@webtui/css": "^0.1.5",
        "@webtui/theme-catppuccin": "^0.0.3",
        "diff2html": "^3.4.51",
        "highlight.js": "^11.11.1",
        "mime-types": "3.0.1",
        "opencode-ai": "^1.0.23",
        "react": "19.1.0",
        "react-dom": "19.1.0",
        "react-markdown": "10.1.0",
        "rehype-sanitize": "6.0.0",
        "remark-gfm": "4.0.1",
        "resolve": "^1.22.8",
      },
      "devDependencies": {
        "@types/mime-types": "3.0.1",
        "@types/node": "^20",
      },
    },
    "packages/script": {
      "name": "@opencode-ai/script",
      "version": "0.1.1",
    },
  },
  "packages": {
    "@apideck/better-ajv-errors": ["@apideck/better-ajv-errors@0.3.6", "", { "dependencies": { "json-schema": "^0.4.0", "jsonpointer": "^5.0.0", "leven": "^3.1.0" }, "peerDependencies": { "ajv": ">=8" } }, ""],

    "@babel/code-frame": ["@babel/code-frame@7.27.1", "", { "dependencies": { "@babel/helper-validator-identifier": "^7.27.1", "js-tokens": "^4.0.0", "picocolors": "^1.1.1" } }, ""],

    "@babel/compat-data": ["@babel/compat-data@7.28.5", "", {}, ""],

    "@babel/core": ["@babel/core@7.28.5", "", { "dependencies": { "@babel/code-frame": "^7.27.1", "@babel/generator": "^7.28.5", "@babel/helper-compilation-targets": "^7.27.2", "@babel/helper-module-transforms": "^7.28.3", "@babel/helpers": "^7.28.4", "@babel/parser": "^7.28.5", "@babel/template": "^7.27.2", "@babel/traverse": "^7.28.5", "@babel/types": "^7.28.5", "@jridgewell/remapping": "^2.3.5", "convert-source-map": "^2.0.0", "debug": "^4.1.0", "gensync": "^1.0.0-beta.2", "json5": "^2.2.3", "semver": "^6.3.1" } }, ""],

    "@babel/generator": ["@babel/generator@7.28.5", "", { "dependencies": { "@babel/parser": "^7.28.5", "@babel/types": "^7.28.5", "@jridgewell/gen-mapping": "^0.3.12", "@jridgewell/trace-mapping": "^0.3.28", "jsesc": "^3.0.2" } }, ""],

    "@babel/helper-annotate-as-pure": ["@babel/helper-annotate-as-pure@7.27.3", "", { "dependencies": { "@babel/types": "^7.27.3" } }, ""],

    "@babel/helper-compilation-targets": ["@babel/helper-compilation-targets@7.27.2", "", { "dependencies": { "@babel/compat-data": "^7.27.2", "@babel/helper-validator-option": "^7.27.1", "browserslist": "^4.24.0", "lru-cache": "^5.1.1", "semver": "^6.3.1" } }, ""],

    "@babel/helper-create-class-features-plugin": ["@babel/helper-create-class-features-plugin@7.28.5", "", { "dependencies": { "@babel/helper-annotate-as-pure": "^7.27.3", "@babel/helper-member-expression-to-functions": "^7.28.5", "@babel/helper-optimise-call-expression": "^7.27.1", "@babel/helper-replace-supers": "^7.27.1", "@babel/helper-skip-transparent-expression-wrappers": "^7.27.1", "@babel/traverse": "^7.28.5", "semver": "^6.3.1" }, "peerDependencies": { "@babel/core": "^7.0.0" } }, ""],

    "@babel/helper-create-regexp-features-plugin": ["@babel/helper-create-regexp-features-plugin@7.28.5", "", { "dependencies": { "@babel/helper-annotate-as-pure": "^7.27.3", "regexpu-core": "^6.3.1", "semver": "^6.3.1" }, "peerDependencies": { "@babel/core": "^7.0.0" } }, ""],

    "@babel/helper-define-polyfill-provider": ["@babel/helper-define-polyfill-provider@0.6.5", "", { "dependencies": { "@babel/helper-compilation-targets": "^7.27.2", "@babel/helper-plugin-utils": "^7.27.1", "debug": "^4.4.1", "lodash.debounce": "^4.0.8", "resolve": "^1.22.10" }, "peerDependencies": { "@babel/core": "^7.4.0 || ^8.0.0-0 <8.0.0" } }, ""],

    "@babel/helper-globals": ["@babel/helper-globals@7.28.0", "", {}, ""],

    "@babel/helper-member-expression-to-functions": ["@babel/helper-member-expression-to-functions@7.28.5", "", { "dependencies": { "@babel/traverse": "^7.28.5", "@babel/types": "^7.28.5" } }, ""],

    "@babel/helper-module-imports": ["@babel/helper-module-imports@7.27.1", "", { "dependencies": { "@babel/traverse": "^7.27.1", "@babel/types": "^7.27.1" } }, ""],

    "@babel/helper-module-transforms": ["@babel/helper-module-transforms@7.28.3", "", { "dependencies": { "@babel/helper-module-imports": "^7.27.1", "@babel/helper-validator-identifier": "^7.27.1", "@babel/traverse": "^7.28.3" }, "peerDependencies": { "@babel/core": "^7.0.0" } }, ""],

    "@babel/helper-optimise-call-expression": ["@babel/helper-optimise-call-expression@7.27.1", "", { "dependencies": { "@babel/types": "^7.27.1" } }, ""],

    "@babel/helper-plugin-utils": ["@babel/helper-plugin-utils@7.27.1", "", {}, ""],

    "@babel/helper-remap-async-to-generator": ["@babel/helper-remap-async-to-generator@7.27.1", "", { "dependencies": { "@babel/helper-annotate-as-pure": "^7.27.1", "@babel/helper-wrap-function": "^7.27.1", "@babel/traverse": "^7.27.1" }, "peerDependencies": { "@babel/core": "^7.0.0" } }, ""],

    "@babel/helper-replace-supers": ["@babel/helper-replace-supers@7.27.1", "", { "dependencies": { "@babel/helper-member-expression-to-functions": "^7.27.1", "@babel/helper-optimise-call-expression": "^7.27.1", "@babel/traverse": "^7.27.1" }, "peerDependencies": { "@babel/core": "^7.0.0" } }, ""],

    "@babel/helper-skip-transparent-expression-wrappers": ["@babel/helper-skip-transparent-expression-wrappers@7.27.1", "", { "dependencies": { "@babel/traverse": "^7.27.1", "@babel/types": "^7.27.1" } }, ""],

    "@babel/helper-string-parser": ["@babel/helper-string-parser@7.27.1", "", {}, ""],

    "@babel/helper-validator-identifier": ["@babel/helper-validator-identifier@7.28.5", "", {}, ""],

    "@babel/helper-validator-option": ["@babel/helper-validator-option@7.27.1", "", {}, ""],

    "@babel/helper-wrap-function": ["@babel/helper-wrap-function@7.28.3", "", { "dependencies": { "@babel/template": "^7.27.2", "@babel/traverse": "^7.28.3", "@babel/types": "^7.28.2" } }, ""],

    "@babel/helpers": ["@babel/helpers@7.28.4", "", { "dependencies": { "@babel/template": "^7.27.2", "@babel/types": "^7.28.4" } }, ""],

    "@babel/parser": ["@babel/parser@7.28.5", "", { "dependencies": { "@babel/types": "^7.28.5" }, "bin": { "parser": "bin/babel-parser.js" } }, ""],

    "@babel/plugin-bugfix-firefox-class-in-computed-class-key": ["@babel/plugin-bugfix-firefox-class-in-computed-class-key@7.28.5", "", { "dependencies": { "@babel/helper-plugin-utils": "^7.27.1", "@babel/traverse": "^7.28.5" }, "peerDependencies": { "@babel/core": "^7.0.0" } }, ""],

    "@babel/plugin-bugfix-safari-class-field-initializer-scope": ["@babel/plugin-bugfix-safari-class-field-initializer-scope@7.27.1", "", { "dependencies": { "@babel/helper-plugin-utils": "^7.27.1" }, "peerDependencies": { "@babel/core": "^7.0.0" } }, ""],

    "@babel/plugin-bugfix-safari-id-destructuring-collision-in-function-expression": ["@babel/plugin-bugfix-safari-id-destructuring-collision-in-function-expression@7.27.1", "", { "dependencies": { "@babel/helper-plugin-utils": "^7.27.1" }, "peerDependencies": { "@babel/core": "^7.0.0" } }, ""],

    "@babel/plugin-bugfix-v8-spread-parameters-in-optional-chaining": ["@babel/plugin-bugfix-v8-spread-parameters-in-optional-chaining@7.27.1", "", { "dependencies": { "@babel/helper-plugin-utils": "^7.27.1", "@babel/helper-skip-transparent-expression-wrappers": "^7.27.1", "@babel/plugin-transform-optional-chaining": "^7.27.1" }, "peerDependencies": { "@babel/core": "^7.13.0" } }, ""],

    "@babel/plugin-bugfix-v8-static-class-fields-redefine-readonly": ["@babel/plugin-bugfix-v8-static-class-fields-redefine-readonly@7.28.3", "", { "dependencies": { "@babel/helper-plugin-utils": "^7.27.1", "@babel/traverse": "^7.28.3" }, "peerDependencies": { "@babel/core": "^7.0.0" } }, ""],

    "@babel/plugin-proposal-private-property-in-object": ["@babel/plugin-proposal-private-property-in-object@7.21.0-placeholder-for-preset-env.2", "", { "peerDependencies": { "@babel/core": "^7.0.0-0" } }, ""],

    "@babel/plugin-syntax-import-assertions": ["@babel/plugin-syntax-import-assertions@7.27.1", "", { "dependencies": { "@babel/helper-plugin-utils": "^7.27.1" }, "peerDependencies": { "@babel/core": "^7.0.0-0" } }, ""],

    "@babel/plugin-syntax-import-attributes": ["@babel/plugin-syntax-import-attributes@7.27.1", "", { "dependencies": { "@babel/helper-plugin-utils": "^7.27.1" }, "peerDependencies": { "@babel/core": "^7.0.0-0" } }, ""],

    "@babel/plugin-syntax-jsx": ["@babel/plugin-syntax-jsx@7.27.1", "", { "dependencies": { "@babel/helper-plugin-utils": "^7.27.1" }, "peerDependencies": { "@babel/core": "^7.0.0-0" } }, ""],

    "@babel/plugin-syntax-typescript": ["@babel/plugin-syntax-typescript@7.27.1", "", { "dependencies": { "@babel/helper-plugin-utils": "^7.27.1" }, "peerDependencies": { "@babel/core": "^7.0.0-0" } }, ""],

    "@babel/plugin-syntax-unicode-sets-regex": ["@babel/plugin-syntax-unicode-sets-regex@7.18.6", "", { "dependencies": { "@babel/helper-create-regexp-features-plugin": "^7.18.6", "@babel/helper-plugin-utils": "^7.18.6" }, "peerDependencies": { "@babel/core": "^7.0.0" } }, ""],

    "@babel/plugin-transform-arrow-functions": ["@babel/plugin-transform-arrow-functions@7.27.1", "", { "dependencies": { "@babel/helper-plugin-utils": "^7.27.1" }, "peerDependencies": { "@babel/core": "^7.0.0-0" } }, ""],

    "@babel/plugin-transform-async-generator-functions": ["@babel/plugin-transform-async-generator-functions@7.28.0", "", { "dependencies": { "@babel/helper-plugin-utils": "^7.27.1", "@babel/helper-remap-async-to-generator": "^7.27.1", "@babel/traverse": "^7.28.0" }, "peerDependencies": { "@babel/core": "^7.0.0-0" } }, ""],

    "@babel/plugin-transform-async-to-generator": ["@babel/plugin-transform-async-to-generator@7.27.1", "", { "dependencies": { "@babel/helper-module-imports": "^7.27.1", "@babel/helper-plugin-utils": "^7.27.1", "@babel/helper-remap-async-to-generator": "^7.27.1" }, "peerDependencies": { "@babel/core": "^7.0.0-0" } }, ""],

    "@babel/plugin-transform-block-scoped-functions": ["@babel/plugin-transform-block-scoped-functions@7.27.1", "", { "dependencies": { "@babel/helper-plugin-utils": "^7.27.1" }, "peerDependencies": { "@babel/core": "^7.0.0-0" } }, ""],

    "@babel/plugin-transform-block-scoping": ["@babel/plugin-transform-block-scoping@7.28.5", "", { "dependencies": { "@babel/helper-plugin-utils": "^7.27.1" }, "peerDependencies": { "@babel/core": "^7.0.0-0" } }, ""],

    "@babel/plugin-transform-class-properties": ["@babel/plugin-transform-class-properties@7.27.1", "", { "dependencies": { "@babel/helper-create-class-features-plugin": "^7.27.1", "@babel/helper-plugin-utils": "^7.27.1" }, "peerDependencies": { "@babel/core": "^7.0.0-0" } }, ""],

    "@babel/plugin-transform-class-static-block": ["@babel/plugin-transform-class-static-block@7.28.3", "", { "dependencies": { "@babel/helper-create-class-features-plugin": "^7.28.3", "@babel/helper-plugin-utils": "^7.27.1" }, "peerDependencies": { "@babel/core": "^7.12.0" } }, ""],

    "@babel/plugin-transform-classes": ["@babel/plugin-transform-classes@7.28.4", "", { "dependencies": { "@babel/helper-annotate-as-pure": "^7.27.3", "@babel/helper-compilation-targets": "^7.27.2", "@babel/helper-globals": "^7.28.0", "@babel/helper-plugin-utils": "^7.27.1", "@babel/helper-replace-supers": "^7.27.1", "@babel/traverse": "^7.28.4" }, "peerDependencies": { "@babel/core": "^7.0.0-0" } }, ""],

    "@babel/plugin-transform-computed-properties": ["@babel/plugin-transform-computed-properties@7.27.1", "", { "dependencies": { "@babel/helper-plugin-utils": "^7.27.1", "@babel/template": "^7.27.1" }, "peerDependencies": { "@babel/core": "^7.0.0-0" } }, ""],

    "@babel/plugin-transform-destructuring": ["@babel/plugin-transform-destructuring@7.28.5", "", { "dependencies": { "@babel/helper-plugin-utils": "^7.27.1", "@babel/traverse": "^7.28.5" }, "peerDependencies": { "@babel/core": "^7.0.0-0" } }, ""],

    "@babel/plugin-transform-dotall-regex": ["@babel/plugin-transform-dotall-regex@7.27.1", "", { "dependencies": { "@babel/helper-create-regexp-features-plugin": "^7.27.1", "@babel/helper-plugin-utils": "^7.27.1" }, "peerDependencies": { "@babel/core": "^7.0.0-0" } }, ""],

    "@babel/plugin-transform-duplicate-keys": ["@babel/plugin-transform-duplicate-keys@7.27.1", "", { "dependencies": { "@babel/helper-plugin-utils": "^7.27.1" }, "peerDependencies": { "@babel/core": "^7.0.0-0" } }, ""],

    "@babel/plugin-transform-duplicate-named-capturing-groups-regex": ["@babel/plugin-transform-duplicate-named-capturing-groups-regex@7.27.1", "", { "dependencies": { "@babel/helper-create-regexp-features-plugin": "^7.27.1", "@babel/helper-plugin-utils": "^7.27.1" }, "peerDependencies": { "@babel/core": "^7.0.0" } }, ""],

    "@babel/plugin-transform-dynamic-import": ["@babel/plugin-transform-dynamic-import@7.27.1", "", { "dependencies": { "@babel/helper-plugin-utils": "^7.27.1" }, "peerDependencies": { "@babel/core": "^7.0.0-0" } }, ""],

    "@babel/plugin-transform-explicit-resource-management": ["@babel/plugin-transform-explicit-resource-management@7.28.0", "", { "dependencies": { "@babel/helper-plugin-utils": "^7.27.1", "@babel/plugin-transform-destructuring": "^7.28.0" }, "peerDependencies": { "@babel/core": "^7.0.0-0" } }, ""],

    "@babel/plugin-transform-exponentiation-operator": ["@babel/plugin-transform-exponentiation-operator@7.28.5", "", { "dependencies": { "@babel/helper-plugin-utils": "^7.27.1" }, "peerDependencies": { "@babel/core": "^7.0.0-0" } }, ""],

    "@babel/plugin-transform-export-namespace-from": ["@babel/plugin-transform-export-namespace-from@7.27.1", "", { "dependencies": { "@babel/helper-plugin-utils": "^7.27.1" }, "peerDependencies": { "@babel/core": "^7.0.0-0" } }, ""],

    "@babel/plugin-transform-for-of": ["@babel/plugin-transform-for-of@7.27.1", "", { "dependencies": { "@babel/helper-plugin-utils": "^7.27.1", "@babel/helper-skip-transparent-expression-wrappers": "^7.27.1" }, "peerDependencies": { "@babel/core": "^7.0.0-0" } }, ""],

    "@babel/plugin-transform-function-name": ["@babel/plugin-transform-function-name@7.27.1", "", { "dependencies": { "@babel/helper-compilation-targets": "^7.27.1", "@babel/helper-plugin-utils": "^7.27.1", "@babel/traverse": "^7.27.1" }, "peerDependencies": { "@babel/core": "^7.0.0-0" } }, ""],

    "@babel/plugin-transform-json-strings": ["@babel/plugin-transform-json-strings@7.27.1", "", { "dependencies": { "@babel/helper-plugin-utils": "^7.27.1" }, "peerDependencies": { "@babel/core": "^7.0.0-0" } }, ""],

    "@babel/plugin-transform-literals": ["@babel/plugin-transform-literals@7.27.1", "", { "dependencies": { "@babel/helper-plugin-utils": "^7.27.1" }, "peerDependencies": { "@babel/core": "^7.0.0-0" } }, ""],

    "@babel/plugin-transform-logical-assignment-operators": ["@babel/plugin-transform-logical-assignment-operators@7.28.5", "", { "dependencies": { "@babel/helper-plugin-utils": "^7.27.1" }, "peerDependencies": { "@babel/core": "^7.0.0-0" } }, ""],

    "@babel/plugin-transform-member-expression-literals": ["@babel/plugin-transform-member-expression-literals@7.27.1", "", { "dependencies": { "@babel/helper-plugin-utils": "^7.27.1" }, "peerDependencies": { "@babel/core": "^7.0.0-0" } }, ""],

    "@babel/plugin-transform-modules-amd": ["@babel/plugin-transform-modules-amd@7.27.1", "", { "dependencies": { "@babel/helper-module-transforms": "^7.27.1", "@babel/helper-plugin-utils": "^7.27.1" }, "peerDependencies": { "@babel/core": "^7.0.0-0" } }, ""],

    "@babel/plugin-transform-modules-commonjs": ["@babel/plugin-transform-modules-commonjs@7.27.1", "", { "dependencies": { "@babel/helper-module-transforms": "^7.27.1", "@babel/helper-plugin-utils": "^7.27.1" }, "peerDependencies": { "@babel/core": "^7.0.0-0" } }, ""],

    "@babel/plugin-transform-modules-systemjs": ["@babel/plugin-transform-modules-systemjs@7.28.5", "", { "dependencies": { "@babel/helper-module-transforms": "^7.28.3", "@babel/helper-plugin-utils": "^7.27.1", "@babel/helper-validator-identifier": "^7.28.5", "@babel/traverse": "^7.28.5" }, "peerDependencies": { "@babel/core": "^7.0.0-0" } }, ""],

    "@babel/plugin-transform-modules-umd": ["@babel/plugin-transform-modules-umd@7.27.1", "", { "dependencies": { "@babel/helper-module-transforms": "^7.27.1", "@babel/helper-plugin-utils": "^7.27.1" }, "peerDependencies": { "@babel/core": "^7.0.0-0" } }, ""],

    "@babel/plugin-transform-named-capturing-groups-regex": ["@babel/plugin-transform-named-capturing-groups-regex@7.27.1", "", { "dependencies": { "@babel/helper-create-regexp-features-plugin": "^7.27.1", "@babel/helper-plugin-utils": "^7.27.1" }, "peerDependencies": { "@babel/core": "^7.0.0" } }, ""],

    "@babel/plugin-transform-new-target": ["@babel/plugin-transform-new-target@7.27.1", "", { "dependencies": { "@babel/helper-plugin-utils": "^7.27.1" }, "peerDependencies": { "@babel/core": "^7.0.0-0" } }, ""],

    "@babel/plugin-transform-nullish-coalescing-operator": ["@babel/plugin-transform-nullish-coalescing-operator@7.27.1", "", { "dependencies": { "@babel/helper-plugin-utils": "^7.27.1" }, "peerDependencies": { "@babel/core": "^7.0.0-0" } }, ""],

    "@babel/plugin-transform-numeric-separator": ["@babel/plugin-transform-numeric-separator@7.27.1", "", { "dependencies": { "@babel/helper-plugin-utils": "^7.27.1" }, "peerDependencies": { "@babel/core": "^7.0.0-0" } }, ""],

    "@babel/plugin-transform-object-rest-spread": ["@babel/plugin-transform-object-rest-spread@7.28.4", "", { "dependencies": { "@babel/helper-compilation-targets": "^7.27.2", "@babel/helper-plugin-utils": "^7.27.1", "@babel/plugin-transform-destructuring": "^7.28.0", "@babel/plugin-transform-parameters": "^7.27.7", "@babel/traverse": "^7.28.4" }, "peerDependencies": { "@babel/core": "^7.0.0-0" } }, ""],

    "@babel/plugin-transform-object-super": ["@babel/plugin-transform-object-super@7.27.1", "", { "dependencies": { "@babel/helper-plugin-utils": "^7.27.1", "@babel/helper-replace-supers": "^7.27.1" }, "peerDependencies": { "@babel/core": "^7.0.0-0" } }, ""],

    "@babel/plugin-transform-optional-catch-binding": ["@babel/plugin-transform-optional-catch-binding@7.27.1", "", { "dependencies": { "@babel/helper-plugin-utils": "^7.27.1" }, "peerDependencies": { "@babel/core": "^7.0.0-0" } }, ""],

    "@babel/plugin-transform-optional-chaining": ["@babel/plugin-transform-optional-chaining@7.28.5", "", { "dependencies": { "@babel/helper-plugin-utils": "^7.27.1", "@babel/helper-skip-transparent-expression-wrappers": "^7.27.1" }, "peerDependencies": { "@babel/core": "^7.0.0-0" } }, ""],

    "@babel/plugin-transform-parameters": ["@babel/plugin-transform-parameters@7.27.7", "", { "dependencies": { "@babel/helper-plugin-utils": "^7.27.1" }, "peerDependencies": { "@babel/core": "^7.0.0-0" } }, ""],

    "@babel/plugin-transform-private-methods": ["@babel/plugin-transform-private-methods@7.27.1", "", { "dependencies": { "@babel/helper-create-class-features-plugin": "^7.27.1", "@babel/helper-plugin-utils": "^7.27.1" }, "peerDependencies": { "@babel/core": "^7.0.0-0" } }, ""],

    "@babel/plugin-transform-private-property-in-object": ["@babel/plugin-transform-private-property-in-object@7.27.1", "", { "dependencies": { "@babel/helper-annotate-as-pure": "^7.27.1", "@babel/helper-create-class-features-plugin": "^7.27.1", "@babel/helper-plugin-utils": "^7.27.1" }, "peerDependencies": { "@babel/core": "^7.0.0-0" } }, ""],

    "@babel/plugin-transform-property-literals": ["@babel/plugin-transform-property-literals@7.27.1", "", { "dependencies": { "@babel/helper-plugin-utils": "^7.27.1" }, "peerDependencies": { "@babel/core": "^7.0.0-0" } }, ""],

    "@babel/plugin-transform-react-jsx-self": ["@babel/plugin-transform-react-jsx-self@7.27.1", "", { "dependencies": { "@babel/helper-plugin-utils": "^7.27.1" }, "peerDependencies": { "@babel/core": "^7.0.0-0" } }, ""],

    "@babel/plugin-transform-react-jsx-source": ["@babel/plugin-transform-react-jsx-source@7.27.1", "", { "dependencies": { "@babel/helper-plugin-utils": "^7.27.1" }, "peerDependencies": { "@babel/core": "^7.0.0-0" } }, ""],

    "@babel/plugin-transform-regenerator": ["@babel/plugin-transform-regenerator@7.28.4", "", { "dependencies": { "@babel/helper-plugin-utils": "^7.27.1" }, "peerDependencies": { "@babel/core": "^7.0.0-0" } }, ""],

    "@babel/plugin-transform-regexp-modifiers": ["@babel/plugin-transform-regexp-modifiers@7.27.1", "", { "dependencies": { "@babel/helper-create-regexp-features-plugin": "^7.27.1", "@babel/helper-plugin-utils": "^7.27.1" }, "peerDependencies": { "@babel/core": "^7.0.0" } }, ""],

    "@babel/plugin-transform-reserved-words": ["@babel/plugin-transform-reserved-words@7.27.1", "", { "dependencies": { "@babel/helper-plugin-utils": "^7.27.1" }, "peerDependencies": { "@babel/core": "^7.0.0-0" } }, ""],

    "@babel/plugin-transform-shorthand-properties": ["@babel/plugin-transform-shorthand-properties@7.27.1", "", { "dependencies": { "@babel/helper-plugin-utils": "^7.27.1" }, "peerDependencies": { "@babel/core": "^7.0.0-0" } }, ""],

    "@babel/plugin-transform-spread": ["@babel/plugin-transform-spread@7.27.1", "", { "dependencies": { "@babel/helper-plugin-utils": "^7.27.1", "@babel/helper-skip-transparent-expression-wrappers": "^7.27.1" }, "peerDependencies": { "@babel/core": "^7.0.0-0" } }, ""],

    "@babel/plugin-transform-sticky-regex": ["@babel/plugin-transform-sticky-regex@7.27.1", "", { "dependencies": { "@babel/helper-plugin-utils": "^7.27.1" }, "peerDependencies": { "@babel/core": "^7.0.0-0" } }, ""],

    "@babel/plugin-transform-template-literals": ["@babel/plugin-transform-template-literals@7.27.1", "", { "dependencies": { "@babel/helper-plugin-utils": "^7.27.1" }, "peerDependencies": { "@babel/core": "^7.0.0-0" } }, ""],

    "@babel/plugin-transform-typeof-symbol": ["@babel/plugin-transform-typeof-symbol@7.27.1", "", { "dependencies": { "@babel/helper-plugin-utils": "^7.27.1" }, "peerDependencies": { "@babel/core": "^7.0.0-0" } }, ""],

    "@babel/plugin-transform-typescript": ["@babel/plugin-transform-typescript@7.28.5", "", { "dependencies": { "@babel/helper-annotate-as-pure": "^7.27.3", "@babel/helper-create-class-features-plugin": "^7.28.5", "@babel/helper-plugin-utils": "^7.27.1", "@babel/helper-skip-transparent-expression-wrappers": "^7.27.1", "@babel/plugin-syntax-typescript": "^7.27.1" }, "peerDependencies": { "@babel/core": "^7.0.0-0" } }, ""],

    "@babel/plugin-transform-unicode-escapes": ["@babel/plugin-transform-unicode-escapes@7.27.1", "", { "dependencies": { "@babel/helper-plugin-utils": "^7.27.1" }, "peerDependencies": { "@babel/core": "^7.0.0-0" } }, ""],

    "@babel/plugin-transform-unicode-property-regex": ["@babel/plugin-transform-unicode-property-regex@7.27.1", "", { "dependencies": { "@babel/helper-create-regexp-features-plugin": "^7.27.1", "@babel/helper-plugin-utils": "^7.27.1" }, "peerDependencies": { "@babel/core": "^7.0.0-0" } }, ""],

    "@babel/plugin-transform-unicode-regex": ["@babel/plugin-transform-unicode-regex@7.27.1", "", { "dependencies": { "@babel/helper-create-regexp-features-plugin": "^7.27.1", "@babel/helper-plugin-utils": "^7.27.1" }, "peerDependencies": { "@babel/core": "^7.0.0-0" } }, ""],

    "@babel/plugin-transform-unicode-sets-regex": ["@babel/plugin-transform-unicode-sets-regex@7.27.1", "", { "dependencies": { "@babel/helper-create-regexp-features-plugin": "^7.27.1", "@babel/helper-plugin-utils": "^7.27.1" }, "peerDependencies": { "@babel/core": "^7.0.0" } }, ""],

    "@babel/preset-env": ["@babel/preset-env@7.28.5", "", { "dependencies": { "@babel/compat-data": "^7.28.5", "@babel/helper-compilation-targets": "^7.27.2", "@babel/helper-plugin-utils": "^7.27.1", "@babel/helper-validator-option": "^7.27.1", "@babel/plugin-bugfix-firefox-class-in-computed-class-key": "^7.28.5", "@babel/plugin-bugfix-safari-class-field-initializer-scope": "^7.27.1", "@babel/plugin-bugfix-safari-id-destructuring-collision-in-function-expression": "^7.27.1", "@babel/plugin-bugfix-v8-spread-parameters-in-optional-chaining": "^7.27.1", "@babel/plugin-bugfix-v8-static-class-fields-redefine-readonly": "^7.28.3", "@babel/plugin-proposal-private-property-in-object": "7.21.0-placeholder-for-preset-env.2", "@babel/plugin-syntax-import-assertions": "^7.27.1", "@babel/plugin-syntax-import-attributes": "^7.27.1", "@babel/plugin-syntax-unicode-sets-regex": "^7.18.6", "@babel/plugin-transform-arrow-functions": "^7.27.1", "@babel/plugin-transform-async-generator-functions": "^7.28.0", "@babel/plugin-transform-async-to-generator": "^7.27.1", "@babel/plugin-transform-block-scoped-functions": "^7.27.1", "@babel/plugin-transform-block-scoping": "^7.28.5", "@babel/plugin-transform-class-properties": "^7.27.1", "@babel/plugin-transform-class-static-block": "^7.28.3", "@babel/plugin-transform-classes": "^7.28.4", "@babel/plugin-transform-computed-properties": "^7.27.1", "@babel/plugin-transform-destructuring": "^7.28.5", "@babel/plugin-transform-dotall-regex": "^7.27.1", "@babel/plugin-transform-duplicate-keys": "^7.27.1", "@babel/plugin-transform-duplicate-named-capturing-groups-regex": "^7.27.1", "@babel/plugin-transform-dynamic-import": "^7.27.1", "@babel/plugin-transform-explicit-resource-management": "^7.28.0", "@babel/plugin-transform-exponentiation-operator": "^7.28.5", "@babel/plugin-transform-export-namespace-from": "^7.27.1", "@babel/plugin-transform-for-of": "^7.27.1", "@babel/plugin-transform-function-name": "^7.27.1", "@babel/plugin-transform-json-strings": "^7.27.1", "@babel/plugin-transform-literals": "^7.27.1", "@babel/plugin-transform-logical-assignment-operators": "^7.28.5", "@babel/plugin-transform-member-expression-literals": "^7.27.1", "@babel/plugin-transform-modules-amd": "^7.27.1", "@babel/plugin-transform-modules-commonjs": "^7.27.1", "@babel/plugin-transform-modules-systemjs": "^7.28.5", "@babel/plugin-transform-modules-umd": "^7.27.1", "@babel/plugin-transform-named-capturing-groups-regex": "^7.27.1", "@babel/plugin-transform-new-target": "^7.27.1", "@babel/plugin-transform-nullish-coalescing-operator": "^7.27.1", "@babel/plugin-transform-numeric-separator": "^7.27.1", "@babel/plugin-transform-object-rest-spread": "^7.28.4", "@babel/plugin-transform-object-super": "^7.27.1", "@babel/plugin-transform-optional-catch-binding": "^7.27.1", "@babel/plugin-transform-optional-chaining": "^7.28.5", "@babel/plugin-transform-parameters": "^7.27.7", "@babel/plugin-transform-private-methods": "^7.27.1", "@babel/plugin-transform-private-property-in-object": "^7.27.1", "@babel/plugin-transform-property-literals": "^7.27.1", "@babel/plugin-transform-regenerator": "^7.28.4", "@babel/plugin-transform-regexp-modifiers": "^7.27.1", "@babel/plugin-transform-reserved-words": "^7.27.1", "@babel/plugin-transform-shorthand-properties": "^7.27.1", "@babel/plugin-transform-spread": "^7.27.1", "@babel/plugin-transform-sticky-regex": "^7.27.1", "@babel/plugin-transform-template-literals": "^7.27.1", "@babel/plugin-transform-typeof-symbol": "^7.27.1", "@babel/plugin-transform-unicode-escapes": "^7.27.1", "@babel/plugin-transform-unicode-property-regex": "^7.27.1", "@babel/plugin-transform-unicode-regex": "^7.27.1", "@babel/plugin-transform-unicode-sets-regex": "^7.27.1", "@babel/preset-modules": "0.1.6-no-external-plugins", "babel-plugin-polyfill-corejs2": "^0.4.14", "babel-plugin-polyfill-corejs3": "^0.13.0", "babel-plugin-polyfill-regenerator": "^0.6.5", "core-js-compat": "^3.43.0", "semver": "^6.3.1" }, "peerDependencies": { "@babel/core": "^7.0.0-0" } }, ""],

    "@babel/preset-modules": ["@babel/preset-modules@0.1.6-no-external-plugins", "", { "dependencies": { "@babel/helper-plugin-utils": "^7.0.0", "@babel/types": "^7.4.4", "esutils": "^2.0.2" }, "peerDependencies": { "@babel/core": "^7.0.0-0 || ^8.0.0-0 <8.0.0" } }, ""],

    "@babel/preset-typescript": ["@babel/preset-typescript@7.28.5", "", { "dependencies": { "@babel/helper-plugin-utils": "^7.27.1", "@babel/helper-validator-option": "^7.27.1", "@babel/plugin-syntax-jsx": "^7.27.1", "@babel/plugin-transform-modules-commonjs": "^7.27.1", "@babel/plugin-transform-typescript": "^7.28.5" }, "peerDependencies": { "@babel/core": "^7.0.0-0" } }, ""],

    "@babel/runtime": ["@babel/runtime@7.28.4", "", {}, ""],

    "@babel/template": ["@babel/template@7.27.2", "", { "dependencies": { "@babel/code-frame": "^7.27.1", "@babel/parser": "^7.27.2", "@babel/types": "^7.27.1" } }, ""],

    "@babel/traverse": ["@babel/traverse@7.28.5", "", { "dependencies": { "@babel/code-frame": "^7.27.1", "@babel/generator": "^7.28.5", "@babel/helper-globals": "^7.28.0", "@babel/parser": "^7.28.5", "@babel/template": "^7.27.2", "@babel/types": "^7.28.5", "debug": "^4.3.1" } }, ""],

    "@babel/types": ["@babel/types@7.28.5", "", { "dependencies": { "@babel/helper-string-parser": "^7.27.1", "@babel/helper-validator-identifier": "^7.28.5" } }, ""],

    "@esbuild/linux-x64": ["@esbuild/linux-x64@0.25.11", "", { "os": "linux", "cpu": "x64" }, ""],

    "@eslint-community/eslint-utils": ["@eslint-community/eslint-utils@4.7.0", "", { "dependencies": { "eslint-visitor-keys": "^3.4.3" }, "peerDependencies": { "eslint": "^6.0.0 || ^7.0.0 || >=8.0.0" } }, ""],

    "@eslint-community/regexpp": ["@eslint-community/regexpp@4.12.1", "", {}, ""],

    "@eslint/config-array": ["@eslint/config-array@0.21.0", "", { "dependencies": { "@eslint/object-schema": "^2.1.6", "debug": "^4.3.1", "minimatch": "^3.1.2" } }, ""],

    "@eslint/config-helpers": ["@eslint/config-helpers@0.3.1", "", {}, ""],

    "@eslint/core": ["@eslint/core@0.15.2", "", { "dependencies": { "@types/json-schema": "^7.0.15" } }, ""],

    "@eslint/eslintrc": ["@eslint/eslintrc@3.3.1", "", { "dependencies": { "ajv": "^6.12.4", "debug": "^4.3.2", "espree": "^10.0.1", "globals": "^14.0.0", "ignore": "^5.2.0", "import-fresh": "^3.2.1", "js-yaml": "^4.1.0", "minimatch": "^3.1.2", "strip-json-comments": "^3.1.1" } }, ""],

    "@eslint/js": ["@eslint/js@9.34.0", "", {}, ""],

    "@eslint/object-schema": ["@eslint/object-schema@2.1.6", "", {}, ""],

    "@eslint/plugin-kit": ["@eslint/plugin-kit@0.3.5", "", { "dependencies": { "@eslint/core": "^0.15.2", "levn": "^0.4.1" } }, ""],

    "@humanfs/core": ["@humanfs/core@0.19.1", "", {}, ""],

    "@humanfs/node": ["@humanfs/node@0.16.6", "", { "dependencies": { "@humanfs/core": "^0.19.1", "@humanwhocodes/retry": "^0.3.0" } }, ""],

    "@humanwhocodes/module-importer": ["@humanwhocodes/module-importer@1.0.1", "", {}, ""],

    "@humanwhocodes/retry": ["@humanwhocodes/retry@0.4.3", "", {}, ""],

    "@jridgewell/gen-mapping": ["@jridgewell/gen-mapping@0.3.13", "", { "dependencies": { "@jridgewell/sourcemap-codec": "^1.5.0", "@jridgewell/trace-mapping": "^0.3.24" } }, ""],

    "@jridgewell/remapping": ["@jridgewell/remapping@2.3.5", "", { "dependencies": { "@jridgewell/gen-mapping": "^0.3.5", "@jridgewell/trace-mapping": "^0.3.24" } }, ""],

    "@jridgewell/resolve-uri": ["@jridgewell/resolve-uri@3.1.2", "", {}, ""],

    "@jridgewell/source-map": ["@jridgewell/source-map@0.3.11", "", { "dependencies": { "@jridgewell/gen-mapping": "^0.3.5", "@jridgewell/trace-mapping": "^0.3.25" } }, ""],

    "@jridgewell/sourcemap-codec": ["@jridgewell/sourcemap-codec@1.5.5", "", {}, ""],

    "@jridgewell/trace-mapping": ["@jridgewell/trace-mapping@0.3.30", "", { "dependencies": { "@jridgewell/resolve-uri": "^3.1.0", "@jridgewell/sourcemap-codec": "^1.4.14" } }, ""],

    "@nodelib/fs.scandir": ["@nodelib/fs.scandir@2.1.5", "", { "dependencies": { "@nodelib/fs.stat": "2.0.5", "run-parallel": "^1.1.9" } }, ""],

    "@nodelib/fs.stat": ["@nodelib/fs.stat@2.0.5", "", {}, ""],

    "@nodelib/fs.walk": ["@nodelib/fs.walk@1.2.8", "", { "dependencies": { "@nodelib/fs.scandir": "2.1.5", "fastq": "^1.6.0" } }, ""],

    "@oozcitak/dom": ["@oozcitak/dom@1.15.10", "", { "dependencies": { "@oozcitak/infra": "1.0.8", "@oozcitak/url": "1.0.4", "@oozcitak/util": "8.3.8" } }, ""],

    "@oozcitak/infra": ["@oozcitak/infra@1.0.8", "", { "dependencies": { "@oozcitak/util": "8.3.8" } }, ""],

    "@oozcitak/url": ["@oozcitak/url@1.0.4", "", { "dependencies": { "@oozcitak/infra": "1.0.8", "@oozcitak/util": "8.3.8" } }, ""],

    "@oozcitak/util": ["@oozcitak/util@8.3.8", "", {}, ""],

    "@opencode-ai/script": ["@opencode-ai/script@workspace:packages/script"],

    "@opencode-ai/sdk": ["@opencode-ai/sdk@0.15.31", "", {}, "sha512-95HWBiNKQnwsubkR2E7QhBD/CH9yteZGrviWar0aKHWu8/RjWw9m7Znbv8DI+y6i2dMwBBcGQ8LJ7x0abzys4A=="],

    "@oxc-resolver/binding-linux-x64-gnu": ["@oxc-resolver/binding-linux-x64-gnu@11.12.0", "", { "os": "linux", "cpu": "x64" }, ""],

    "@oxc-resolver/binding-linux-x64-musl": ["@oxc-resolver/binding-linux-x64-musl@11.12.0", "", { "os": "linux", "cpu": "x64" }, ""],

    "@rolldown/pluginutils": ["@rolldown/pluginutils@1.0.0-beta.43", "", {}, ""],

    "@rollup/plugin-babel": ["@rollup/plugin-babel@5.3.1", "", { "dependencies": { "@babel/helper-module-imports": "^7.10.4", "@rollup/pluginutils": "^3.1.0" }, "peerDependencies": { "@babel/core": "^7.0.0", "@types/babel__core": "^7.1.9", "rollup": "^1.20.0||^2.0.0" } }, ""],

    "@rollup/plugin-node-resolve": ["@rollup/plugin-node-resolve@15.3.1", "", { "dependencies": { "@rollup/pluginutils": "^5.0.1", "@types/resolve": "1.20.2", "deepmerge": "^4.2.2", "is-module": "^1.0.0", "resolve": "^1.22.1" }, "peerDependencies": { "rollup": "^2.78.0||^3.0.0||^4.0.0" } }, ""],

    "@rollup/plugin-replace": ["@rollup/plugin-replace@2.4.2", "", { "dependencies": { "@rollup/pluginutils": "^3.1.0", "magic-string": "^0.25.7" }, "peerDependencies": { "rollup": "^1.20.0 || ^2.0.0" } }, ""],

    "@rollup/plugin-terser": ["@rollup/plugin-terser@0.4.4", "", { "dependencies": { "serialize-javascript": "^6.0.1", "smob": "^1.0.0", "terser": "^5.17.4" }, "peerDependencies": { "rollup": "^2.0.0||^3.0.0||^4.0.0" } }, ""],

    "@rollup/pluginutils": ["@rollup/pluginutils@3.1.0", "", { "dependencies": { "@types/estree": "0.0.39", "estree-walker": "^1.0.1", "picomatch": "^2.2.2" }, "peerDependencies": { "rollup": "^1.20.0||^2.0.0" } }, ""],

    "@rollup/rollup-linux-x64-gnu": ["@rollup/rollup-linux-x64-gnu@4.52.5", "", { "os": "linux", "cpu": "x64" }, ""],

    "@rollup/rollup-linux-x64-musl": ["@rollup/rollup-linux-x64-musl@4.52.5", "", { "os": "linux", "cpu": "x64" }, ""],

    "@rollup/rollup-win32-arm64-msvc": ["@rollup/rollup-win32-arm64-msvc@4.52.5", "", { "os": "win32", "cpu": "arm64" }, "sha512-w0cDWVR6MlTstla1cIfOGyl8+qb93FlAVutcor14Gf5Md5ap5ySfQ7R9S/NjNaMLSFdUnKGEasmVnu3lCMqB7w=="],

    "@rollup/rollup-win32-x64-msvc": ["@rollup/rollup-win32-x64-msvc@4.52.5", "", { "os": "win32", "cpu": "x64" }, "sha512-TAcgQh2sSkykPRWLrdyy2AiceMckNf5loITqXxFI5VuQjS5tSuw3WlwdN8qv8vzjLAUTvYaH/mVjSFpbkFbpTg=="],

    "@surma/rollup-plugin-off-main-thread": ["@surma/rollup-plugin-off-main-thread@2.2.3", "", { "dependencies": { "ejs": "^3.1.6", "json5": "^2.2.0", "magic-string": "^0.25.0", "string.prototype.matchall": "^4.0.6" } }, ""],

    "@tailwindcss/node": ["@tailwindcss/node@4.1.16", "", { "dependencies": { "@jridgewell/remapping": "^2.3.4", "enhanced-resolve": "^5.18.3", "jiti": "^2.6.1", "lightningcss": "1.30.2", "magic-string": "^0.30.19", "source-map-js": "^1.2.1", "tailwindcss": "4.1.16" } }, ""],

    "@tailwindcss/oxide": ["@tailwindcss/oxide@4.1.16", "", { "optionalDependencies": { "@tailwindcss/oxide-linux-x64-gnu": "4.1.16", "@tailwindcss/oxide-linux-x64-musl": "4.1.16" } }, ""],

    "@tailwindcss/oxide-linux-x64-gnu": ["@tailwindcss/oxide-linux-x64-gnu@4.1.16", "", { "os": "linux", "cpu": "x64" }, ""],

    "@tailwindcss/oxide-linux-x64-musl": ["@tailwindcss/oxide-linux-x64-musl@4.1.16", "", { "os": "linux", "cpu": "x64" }, ""],

    "@tailwindcss/oxide-win32-arm64-msvc": ["@tailwindcss/oxide-win32-arm64-msvc@4.1.16", "", { "os": "win32", "cpu": "arm64" }, "sha512-zX+Q8sSkGj6HKRTMJXuPvOcP8XfYON24zJBRPlszcH1Np7xuHXhWn8qfFjIujVzvH3BHU+16jBXwgpl20i+v9A=="],

    "@tailwindcss/oxide-win32-x64-msvc": ["@tailwindcss/oxide-win32-x64-msvc@4.1.16", "", { "os": "win32", "cpu": "x64" }, "sha512-m5dDFJUEejbFqP+UXVstd4W/wnxA4F61q8SoL+mqTypId2T2ZpuxosNSgowiCnLp2+Z+rivdU0AqpfgiD7yCBg=="],

    "@tailwindcss/vite": ["@tailwindcss/vite@4.1.16", "", { "dependencies": { "@tailwindcss/node": "4.1.16", "@tailwindcss/oxide": "4.1.16", "tailwindcss": "4.1.16" }, "peerDependencies": { "vite": "^5.2.0 || ^6 || ^7" } }, ""],

    "@tanstack/directive-functions-plugin": ["@tanstack/directive-functions-plugin@1.133.19", "", { "dependencies": { "@babel/code-frame": "7.27.1", "@babel/core": "^7.27.7", "@babel/traverse": "^7.27.7", "@babel/types": "^7.27.7", "@tanstack/router-utils": "1.133.19", "babel-dead-code-elimination": "^1.0.10", "pathe": "^2.0.3", "tiny-invariant": "^1.3.3" }, "peerDependencies": { "vite": ">=6.0.0 || >=7.0.0" } }, ""],

    "@tanstack/history": ["@tanstack/history@1.133.28", "", {}, ""],

    "@tanstack/react-router": ["@tanstack/react-router@1.133.32", "", { "dependencies": { "@tanstack/history": "1.133.28", "@tanstack/react-store": "^0.7.0", "@tanstack/router-core": "1.133.28", "isbot": "^5.1.22", "tiny-invariant": "^1.3.3", "tiny-warning": "^1.0.3" }, "peerDependencies": { "react": ">=18.0.0 || >=19.0.0", "react-dom": ">=18.0.0 || >=19.0.0" } }, ""],

    "@tanstack/react-start": ["@tanstack/react-start@1.133.34", "", { "dependencies": { "@tanstack/react-router": "1.133.32", "@tanstack/react-start-client": "1.133.32", "@tanstack/react-start-server": "1.133.32", "@tanstack/router-utils": "^1.133.19", "@tanstack/start-client-core": "1.133.28", "@tanstack/start-plugin-core": "1.133.32", "@tanstack/start-server-core": "1.133.31", "pathe": "^2.0.3" }, "peerDependencies": { "react": ">=18.0.0 || >=19.0.0", "react-dom": ">=18.0.0 || >=19.0.0", "vite": ">=7.0.0" } }, ""],

    "@tanstack/react-start-client": ["@tanstack/react-start-client@1.133.32", "", { "dependencies": { "@tanstack/react-router": "1.133.32", "@tanstack/router-core": "1.133.28", "@tanstack/start-client-core": "1.133.28", "tiny-invariant": "^1.3.3", "tiny-warning": "^1.0.3" }, "peerDependencies": { "react": ">=18.0.0 || >=19.0.0", "react-dom": ">=18.0.0 || >=19.0.0" } }, ""],

    "@tanstack/react-start-server": ["@tanstack/react-start-server@1.133.32", "", { "dependencies": { "@tanstack/history": "1.133.28", "@tanstack/react-router": "1.133.32", "@tanstack/router-core": "1.133.28", "@tanstack/start-client-core": "1.133.28", "@tanstack/start-server-core": "1.133.31" }, "peerDependencies": { "react": ">=18.0.0 || >=19.0.0", "react-dom": ">=18.0.0 || >=19.0.0" } }, ""],

    "@tanstack/react-store": ["@tanstack/react-store@0.7.7", "", { "dependencies": { "@tanstack/store": "0.7.7", "use-sync-external-store": "^1.5.0" }, "peerDependencies": { "react": "^16.8.0 || ^17.0.0 || ^18.0.0 || ^19.0.0", "react-dom": "^16.8.0 || ^17.0.0 || ^18.0.0 || ^19.0.0" } }, ""],

    "@tanstack/router-core": ["@tanstack/router-core@1.133.28", "", { "dependencies": { "@tanstack/history": "1.133.28", "@tanstack/store": "^0.7.0", "cookie-es": "^2.0.0", "seroval": "^1.3.2", "seroval-plugins": "^1.3.2", "tiny-invariant": "^1.3.3", "tiny-warning": "^1.0.3" } }, ""],

    "@tanstack/router-generator": ["@tanstack/router-generator@1.133.29", "", { "dependencies": { "@tanstack/router-core": "1.133.28", "@tanstack/router-utils": "1.133.19", "@tanstack/virtual-file-routes": "1.133.19", "prettier": "^3.5.0", "recast": "^0.23.11", "source-map": "^0.7.4", "tsx": "^4.19.2", "zod": "^3.24.2" } }, ""],

    "@tanstack/router-plugin": ["@tanstack/router-plugin@1.133.32", "", { "dependencies": { "@babel/core": "^7.27.7", "@babel/plugin-syntax-jsx": "^7.27.1", "@babel/plugin-syntax-typescript": "^7.27.1", "@babel/template": "^7.27.2", "@babel/traverse": "^7.27.7", "@babel/types": "^7.27.7", "@tanstack/router-core": "1.133.28", "@tanstack/router-generator": "1.133.29", "@tanstack/router-utils": "1.133.19", "@tanstack/virtual-file-routes": "1.133.19", "babel-dead-code-elimination": "^1.0.10", "chokidar": "^3.6.0", "unplugin": "^2.1.2", "zod": "^3.24.2" }, "peerDependencies": { "@rsbuild/core": ">=1.0.2", "@tanstack/react-router": "^1.133.32", "vite": ">=5.0.0 || >=6.0.0 || >=7.0.0", "vite-plugin-solid": "^2.11.10", "webpack": ">=5.92.0" }, "optionalPeers": ["@rsbuild/core", "vite-plugin-solid", "webpack"] }, ""],

    "@tanstack/router-utils": ["@tanstack/router-utils@1.133.19", "", { "dependencies": { "@babel/core": "^7.27.4", "@babel/generator": "^7.27.5", "@babel/parser": "^7.27.5", "@babel/preset-typescript": "^7.27.1", "ansis": "^4.1.0", "diff": "^8.0.2", "pathe": "^2.0.3", "tinyglobby": "^0.2.15" } }, ""],

    "@tanstack/server-functions-plugin": ["@tanstack/server-functions-plugin@1.133.25", "", { "dependencies": { "@babel/code-frame": "7.27.1", "@babel/core": "^7.27.7", "@babel/plugin-syntax-jsx": "^7.27.1", "@babel/plugin-syntax-typescript": "^7.27.1", "@babel/template": "^7.27.2", "@babel/traverse": "^7.27.7", "@babel/types": "^7.27.7", "@tanstack/directive-functions-plugin": "1.133.19", "babel-dead-code-elimination": "^1.0.9", "tiny-invariant": "^1.3.3" } }, ""],

    "@tanstack/start-client-core": ["@tanstack/start-client-core@1.133.28", "", { "dependencies": { "@tanstack/router-core": "1.133.28", "@tanstack/start-storage-context": "1.133.28", "seroval": "^1.3.2", "tiny-invariant": "^1.3.3", "tiny-warning": "^1.0.3" } }, ""],

    "@tanstack/start-plugin-core": ["@tanstack/start-plugin-core@1.133.32", "", { "dependencies": { "@babel/code-frame": "7.26.2", "@babel/core": "^7.26.8", "@babel/types": "^7.26.8", "@rolldown/pluginutils": "1.0.0-beta.40", "@tanstack/router-core": "1.133.28", "@tanstack/router-generator": "1.133.29", "@tanstack/router-plugin": "1.133.32", "@tanstack/router-utils": "1.133.19", "@tanstack/server-functions-plugin": "1.133.25", "@tanstack/start-client-core": "1.133.28", "@tanstack/start-server-core": "1.133.31", "babel-dead-code-elimination": "^1.0.9", "cheerio": "^1.0.0", "exsolve": "^1.0.7", "pathe": "^2.0.3", "srvx": "^0.8.2", "tinyglobby": "^0.2.15", "ufo": "^1.5.4", "vitefu": "^1.1.1", "xmlbuilder2": "^3.1.1", "zod": "^3.24.2" }, "peerDependencies": { "vite": ">=7.0.0" } }, ""],

    "@tanstack/start-server-core": ["@tanstack/start-server-core@1.133.31", "", { "dependencies": { "@tanstack/history": "1.133.28", "@tanstack/router-core": "1.133.28", "@tanstack/start-client-core": "1.133.28", "@tanstack/start-storage-context": "1.133.28", "h3-v2": "npm:h3@2.0.0-beta.4", "seroval": "^1.3.2", "tiny-invariant": "^1.3.3" } }, ""],

    "@tanstack/start-storage-context": ["@tanstack/start-storage-context@1.133.28", "", { "dependencies": { "@tanstack/router-core": "1.133.28" } }, ""],

    "@tanstack/store": ["@tanstack/store@0.7.7", "", {}, ""],

    "@tanstack/virtual-file-routes": ["@tanstack/virtual-file-routes@1.133.19", "", {}, ""],

    "@testing-library/dom": ["@testing-library/dom@10.4.1", "", { "dependencies": { "@babel/code-frame": "^7.10.4", "@babel/runtime": "^7.12.5", "@types/aria-query": "^5.0.1", "aria-query": "5.3.0", "dom-accessibility-api": "^0.5.9", "lz-string": "^1.5.0", "picocolors": "1.1.1", "pretty-format": "^27.0.2" } }, "sha512-o4PXJQidqJl82ckFaXUeoAW+XysPLauYI43Abki5hABd853iMhitooc6znOnczgbTYmEP6U6/y1ZyKAIsvMKGg=="],

    "@testing-library/react": ["@testing-library/react@16.3.0", "", { "dependencies": { "@babel/runtime": "^7.12.5" }, "peerDependencies": { "@testing-library/dom": "^10.0.0", "@types/react": "^18.0.0 || ^19.0.0", "@types/react-dom": "^18.0.0 || ^19.0.0", "react": "^18.0.0 || ^19.0.0", "react-dom": "^18.0.0 || ^19.0.0" }, "optionalPeers": ["@types/react", "@types/react-dom"] }, "sha512-kFSyxiEDwv1WLl2fgsq6pPBbw5aWKrsY2/noi1Id0TK0UParSF62oFQFGHXIyaG4pp2tEub/Zlel+fjjZILDsw=="],

    "@types/aria-query": ["@types/aria-query@5.0.4", "", {}, "sha512-rfT93uj5s0PRL7EzccGMs3brplhcrghnDoV26NqKhCAS1hVo+WdNsPvE/yb6ilfr5hi2MEk6d5EWJTKdxg8jVw=="],

    "@types/babel__core": ["@types/babel__core@7.20.5", "", { "dependencies": { "@babel/parser": "^7.20.7", "@babel/types": "^7.20.7", "@types/babel__generator": "*", "@types/babel__template": "*", "@types/babel__traverse": "*" } }, ""],

    "@types/babel__generator": ["@types/babel__generator@7.27.0", "", { "dependencies": { "@babel/types": "^7.0.0" } }, ""],

    "@types/babel__template": ["@types/babel__template@7.4.4", "", { "dependencies": { "@babel/parser": "^7.1.0", "@babel/types": "^7.0.0" } }, ""],

    "@types/babel__traverse": ["@types/babel__traverse@7.28.0", "", { "dependencies": { "@babel/types": "^7.28.2" } }, ""],

    "@types/bun": ["@types/bun@1.3.1", "", { "dependencies": { "bun-types": "1.3.1" } }, ""],

    "@types/debug": ["@types/debug@4.1.12", "", { "dependencies": { "@types/ms": "*" } }, ""],

    "@types/estree": ["@types/estree@1.0.8", "", {}, ""],

    "@types/estree-jsx": ["@types/estree-jsx@1.0.5", "", { "dependencies": { "@types/estree": "*" } }, ""],

    "@types/hast": ["@types/hast@3.0.4", "", { "dependencies": { "@types/unist": "*" } }, ""],

    "@types/json-schema": ["@types/json-schema@7.0.15", "", {}, ""],

    "@types/mdast": ["@types/mdast@4.0.4", "", { "dependencies": { "@types/unist": "*" } }, ""],

    "@types/mime-types": ["@types/mime-types@3.0.1", "", {}, ""],

    "@types/ms": ["@types/ms@2.1.0", "", {}, ""],

    "@types/node": ["@types/node@20.19.11", "", { "dependencies": { "undici-types": "~6.21.0" } }, ""],

    "@types/react": ["@types/react@19.1.11", "", { "dependencies": { "csstype": "^3.0.2" } }, ""],

    "@types/react-dom": ["@types/react-dom@19.1.7", "", { "peerDependencies": { "@types/react": "^19.0.0" } }, ""],

    "@types/resolve": ["@types/resolve@1.20.2", "", {}, ""],

    "@types/trusted-types": ["@types/trusted-types@2.0.7", "", {}, ""],

    "@types/unist": ["@types/unist@3.0.3", "", {}, ""],

    "@typescript-eslint/eslint-plugin": ["@typescript-eslint/eslint-plugin@8.46.2", "", { "dependencies": { "@eslint-community/regexpp": "^4.10.0", "@typescript-eslint/scope-manager": "8.46.2", "@typescript-eslint/type-utils": "8.46.2", "@typescript-eslint/utils": "8.46.2", "@typescript-eslint/visitor-keys": "8.46.2", "graphemer": "^1.4.0", "ignore": "^7.0.0", "natural-compare": "^1.4.0", "ts-api-utils": "^2.1.0" }, "peerDependencies": { "@typescript-eslint/parser": "^8.46.2", "eslint": "^8.57.0 || ^9.0.0", "typescript": ">=4.8.4 <6.0.0" } }, ""],

    "@typescript-eslint/parser": ["@typescript-eslint/parser@8.46.2", "", { "dependencies": { "@typescript-eslint/scope-manager": "8.46.2", "@typescript-eslint/types": "8.46.2", "@typescript-eslint/typescript-estree": "8.46.2", "@typescript-eslint/visitor-keys": "8.46.2", "debug": "^4.3.4" }, "peerDependencies": { "eslint": "^8.57.0 || ^9.0.0", "typescript": ">=4.8.4 <6.0.0" } }, ""],

    "@typescript-eslint/project-service": ["@typescript-eslint/project-service@8.46.2", "", { "dependencies": { "@typescript-eslint/tsconfig-utils": "^8.46.2", "@typescript-eslint/types": "^8.46.2", "debug": "^4.3.4" }, "peerDependencies": { "typescript": ">=4.8.4 <6.0.0" } }, ""],

    "@typescript-eslint/scope-manager": ["@typescript-eslint/scope-manager@8.46.2", "", { "dependencies": { "@typescript-eslint/types": "8.46.2", "@typescript-eslint/visitor-keys": "8.46.2" } }, ""],

    "@typescript-eslint/tsconfig-utils": ["@typescript-eslint/tsconfig-utils@8.46.2", "", { "peerDependencies": { "typescript": ">=4.8.4 <6.0.0" } }, ""],

    "@typescript-eslint/type-utils": ["@typescript-eslint/type-utils@8.46.2", "", { "dependencies": { "@typescript-eslint/types": "8.46.2", "@typescript-eslint/typescript-estree": "8.46.2", "@typescript-eslint/utils": "8.46.2", "debug": "^4.3.4", "ts-api-utils": "^2.1.0" }, "peerDependencies": { "eslint": "^8.57.0 || ^9.0.0", "typescript": ">=4.8.4 <6.0.0" } }, ""],

    "@typescript-eslint/types": ["@typescript-eslint/types@8.46.2", "", {}, ""],

    "@typescript-eslint/typescript-estree": ["@typescript-eslint/typescript-estree@8.46.2", "", { "dependencies": { "@typescript-eslint/project-service": "8.46.2", "@typescript-eslint/tsconfig-utils": "8.46.2", "@typescript-eslint/types": "8.46.2", "@typescript-eslint/visitor-keys": "8.46.2", "debug": "^4.3.4", "fast-glob": "^3.3.2", "is-glob": "^4.0.3", "minimatch": "^9.0.4", "semver": "^7.6.0", "ts-api-utils": "^2.1.0" }, "peerDependencies": { "typescript": ">=4.8.4 <6.0.0" } }, ""],

    "@typescript-eslint/utils": ["@typescript-eslint/utils@8.46.2", "", { "dependencies": { "@eslint-community/eslint-utils": "^4.7.0", "@typescript-eslint/scope-manager": "8.46.2", "@typescript-eslint/types": "8.46.2", "@typescript-eslint/typescript-estree": "8.46.2" }, "peerDependencies": { "eslint": "^8.57.0 || ^9.0.0", "typescript": ">=4.8.4 <6.0.0" } }, ""],

    "@typescript-eslint/visitor-keys": ["@typescript-eslint/visitor-keys@8.46.2", "", { "dependencies": { "@typescript-eslint/types": "8.46.2", "eslint-visitor-keys": "^4.2.1" } }, ""],

    "@ungap/structured-clone": ["@ungap/structured-clone@1.3.0", "", {}, ""],

    "@vitejs/plugin-react": ["@vitejs/plugin-react@5.1.0", "", { "dependencies": { "@babel/core": "^7.28.4", "@babel/plugin-transform-react-jsx-self": "^7.27.1", "@babel/plugin-transform-react-jsx-source": "^7.27.1", "@rolldown/pluginutils": "1.0.0-beta.43", "@types/babel__core": "^7.20.5", "react-refresh": "^0.18.0" }, "peerDependencies": { "vite": "^4.2.0 || ^5.0.0 || ^6.0.0 || ^7.0.0" } }, ""],

    "@webtui/css": ["@webtui/css@0.1.5", "", {}, ""],

    "@webtui/theme-catppuccin": ["@webtui/theme-catppuccin@0.0.3", "", {}, ""],

    "abbrev": ["abbrev@1.1.1", "", {}, ""],

    "acorn": ["acorn@8.15.0", "", { "bin": "bin/acorn" }, ""],

    "acorn-jsx": ["acorn-jsx@5.3.2", "", { "peerDependencies": { "acorn": "^6.0.0 || ^7.0.0 || ^8.0.0" } }, ""],

    "ajv": ["ajv@6.12.6", "", { "dependencies": { "fast-deep-equal": "^3.1.1", "fast-json-stable-stringify": "^2.0.0", "json-schema-traverse": "^0.4.1", "uri-js": "^4.2.2" } }, ""],

    "ansi-regex": ["ansi-regex@5.0.1", "", {}, "sha512-quJQXlTSUGL2LH9SUXo8VwsY4soanhgo6LNSm84E1LBcE8s3O0wpdiRzyR9z/ZZJMlMWv37qOOb9pdJlMUEKFQ=="],

    "ansi-styles": ["ansi-styles@5.2.0", "", {}, "sha512-Cxwpt2SfTzTtXcfOlzGEee8O+c+MmUgGrNiBcXnuWxuFJHe6a5Hz7qwhwe5OgaSYI0IJvkLqWX1ASG+cJOkEiA=="],

    "ansis": ["ansis@4.2.0", "", {}, ""],

    "anymatch": ["anymatch@3.1.3", "", { "dependencies": { "normalize-path": "^3.0.0", "picomatch": "^2.0.4" } }, ""],

    "argparse": ["argparse@2.0.1", "", {}, ""],

    "aria-query": ["aria-query@5.3.0", "", { "dependencies": { "dequal": "^2.0.3" } }, "sha512-b0P0sZPKtyu8HkeRAfCq0IfURZK+SuwMjY1UXGBU27wpAiTwQAIlq56IbIO+ytk/JjS1fMR14ee5WBBfKi5J6A=="],

    "array-buffer-byte-length": ["array-buffer-byte-length@1.0.2", "", { "dependencies": { "call-bound": "^1.0.3", "is-array-buffer": "^3.0.5" } }, ""],

    "arraybuffer.prototype.slice": ["arraybuffer.prototype.slice@1.0.4", "", { "dependencies": { "array-buffer-byte-length": "^1.0.1", "call-bind": "^1.0.8", "define-properties": "^1.2.1", "es-abstract": "^1.23.5", "es-errors": "^1.3.0", "get-intrinsic": "^1.2.6", "is-array-buffer": "^3.0.4" } }, ""],

    "ast-types": ["ast-types@0.16.1", "", { "dependencies": { "tslib": "^2.0.1" } }, ""],

    "async": ["async@3.2.6", "", {}, ""],

    "async-function": ["async-function@1.0.0", "", {}, ""],

    "at-least-node": ["at-least-node@1.0.0", "", {}, ""],

    "available-typed-arrays": ["available-typed-arrays@1.0.7", "", { "dependencies": { "possible-typed-array-names": "^1.0.0" } }, ""],

    "babel-dead-code-elimination": ["babel-dead-code-elimination@1.0.10", "", { "dependencies": { "@babel/core": "^7.23.7", "@babel/parser": "^7.23.6", "@babel/traverse": "^7.23.7", "@babel/types": "^7.23.6" } }, ""],

    "babel-plugin-polyfill-corejs2": ["babel-plugin-polyfill-corejs2@0.4.14", "", { "dependencies": { "@babel/compat-data": "^7.27.7", "@babel/helper-define-polyfill-provider": "^0.6.5", "semver": "^6.3.1" }, "peerDependencies": { "@babel/core": "^7.4.0 || ^8.0.0-0 <8.0.0" } }, ""],

    "babel-plugin-polyfill-corejs3": ["babel-plugin-polyfill-corejs3@0.13.0", "", { "dependencies": { "@babel/helper-define-polyfill-provider": "^0.6.5", "core-js-compat": "^3.43.0" }, "peerDependencies": { "@babel/core": "^7.4.0 || ^8.0.0-0 <8.0.0" } }, ""],

    "babel-plugin-polyfill-regenerator": ["babel-plugin-polyfill-regenerator@0.6.5", "", { "dependencies": { "@babel/helper-define-polyfill-provider": "^0.6.5" }, "peerDependencies": { "@babel/core": "^7.4.0 || ^8.0.0-0 <8.0.0" } }, ""],

    "bail": ["bail@2.0.2", "", {}, ""],

    "balanced-match": ["balanced-match@1.0.2", "", {}, ""],

    "baseline-browser-mapping": ["baseline-browser-mapping@2.8.20", "", { "bin": "dist/cli.js" }, ""],

    "binary-extensions": ["binary-extensions@2.3.0", "", {}, ""],

    "boolbase": ["boolbase@1.0.0", "", {}, ""],

    "brace-expansion": ["brace-expansion@1.1.12", "", { "dependencies": { "balanced-match": "^1.0.0", "concat-map": "0.0.1" } }, ""],

    "braces": ["braces@3.0.3", "", { "dependencies": { "fill-range": "^7.1.1" } }, ""],

    "browserslist": ["browserslist@4.27.0", "", { "dependencies": { "baseline-browser-mapping": "^2.8.19", "caniuse-lite": "^1.0.30001751", "electron-to-chromium": "^1.5.238", "node-releases": "^2.0.26", "update-browserslist-db": "^1.1.4" }, "bin": "cli.js" }, ""],

    "buffer-from": ["buffer-from@1.1.2", "", {}, ""],

    "bun-types": ["bun-types@1.3.1", "", { "dependencies": { "@types/node": "*" }, "peerDependencies": { "@types/react": "^19" } }, ""],

    "call-bind": ["call-bind@1.0.8", "", { "dependencies": { "call-bind-apply-helpers": "^1.0.0", "es-define-property": "^1.0.0", "get-intrinsic": "^1.2.4", "set-function-length": "^1.2.2" } }, ""],

    "call-bind-apply-helpers": ["call-bind-apply-helpers@1.0.2", "", { "dependencies": { "es-errors": "^1.3.0", "function-bind": "^1.1.2" } }, ""],

    "call-bound": ["call-bound@1.0.4", "", { "dependencies": { "call-bind-apply-helpers": "^1.0.2", "get-intrinsic": "^1.3.0" } }, ""],

    "callsites": ["callsites@3.1.0", "", {}, ""],

    "caniuse-lite": ["caniuse-lite@1.0.30001751", "", {}, ""],

    "ccount": ["ccount@2.0.1", "", {}, ""],

    "chalk": ["chalk@4.1.2", "", { "dependencies": { "ansi-styles": "^4.1.0", "supports-color": "^7.1.0" } }, ""],

    "character-entities": ["character-entities@2.0.2", "", {}, ""],

    "character-entities-html4": ["character-entities-html4@2.1.0", "", {}, ""],

    "character-entities-legacy": ["character-entities-legacy@3.0.0", "", {}, ""],

    "character-reference-invalid": ["character-reference-invalid@2.0.1", "", {}, ""],

    "cheerio": ["cheerio@1.1.2", "", { "dependencies": { "cheerio-select": "^2.1.0", "dom-serializer": "^2.0.0", "domhandler": "^5.0.3", "domutils": "^3.2.2", "encoding-sniffer": "^0.2.1", "htmlparser2": "^10.0.0", "parse5": "^7.3.0", "parse5-htmlparser2-tree-adapter": "^7.1.0", "parse5-parser-stream": "^7.1.2", "undici": "^7.12.0", "whatwg-mimetype": "^4.0.0" } }, ""],

    "cheerio-select": ["cheerio-select@2.1.0", "", { "dependencies": { "boolbase": "^1.0.0", "css-select": "^5.1.0", "css-what": "^6.1.0", "domelementtype": "^2.3.0", "domhandler": "^5.0.3", "domutils": "^3.0.1" } }, ""],

    "chokidar": ["chokidar@3.6.0", "", { "dependencies": { "anymatch": "~3.1.2", "braces": "~3.0.2", "glob-parent": "~5.1.2", "is-binary-path": "~2.1.0", "is-glob": "~4.0.1", "normalize-path": "~3.0.0", "readdirp": "~3.6.0" } }, ""],

    "color-convert": ["color-convert@2.0.1", "", { "dependencies": { "color-name": "~1.1.4" } }, ""],

    "color-name": ["color-name@1.1.4", "", {}, ""],

    "comma-separated-tokens": ["comma-separated-tokens@2.0.3", "", {}, ""],

    "commander": ["commander@2.20.3", "", {}, ""],

    "common-tags": ["common-tags@1.8.2", "", {}, ""],

    "concat-map": ["concat-map@0.0.1", "", {}, ""],

    "convert-source-map": ["convert-source-map@2.0.0", "", {}, ""],

    "cookie-es": ["cookie-es@2.0.0", "", {}, ""],

    "core-js-compat": ["core-js-compat@3.46.0", "", { "dependencies": { "browserslist": "^4.26.3" } }, ""],

    "cross-spawn": ["cross-spawn@7.0.6", "", { "dependencies": { "path-key": "^3.1.0", "shebang-command": "^2.0.0", "which": "^2.0.1" } }, ""],

    "crypto-random-string": ["crypto-random-string@2.0.0", "", {}, ""],

    "css-select": ["css-select@5.2.2", "", { "dependencies": { "boolbase": "^1.0.0", "css-what": "^6.1.0", "domhandler": "^5.0.2", "domutils": "^3.0.1", "nth-check": "^2.0.1" } }, ""],

    "css-what": ["css-what@6.2.2", "", {}, ""],

    "csstype": ["csstype@3.1.3", "", {}, ""],

    "data-view-buffer": ["data-view-buffer@1.0.2", "", { "dependencies": { "call-bound": "^1.0.3", "es-errors": "^1.3.0", "is-data-view": "^1.0.2" } }, ""],

    "data-view-byte-length": ["data-view-byte-length@1.0.2", "", { "dependencies": { "call-bound": "^1.0.3", "es-errors": "^1.3.0", "is-data-view": "^1.0.2" } }, ""],

    "data-view-byte-offset": ["data-view-byte-offset@1.0.1", "", { "dependencies": { "call-bound": "^1.0.2", "es-errors": "^1.3.0", "is-data-view": "^1.0.1" } }, ""],

    "debug": ["debug@4.4.1", "", { "dependencies": { "ms": "^2.1.3" } }, ""],

    "decode-named-character-reference": ["decode-named-character-reference@1.2.0", "", { "dependencies": { "character-entities": "^2.0.0" } }, ""],

    "deep-is": ["deep-is@0.1.4", "", {}, ""],

    "deepmerge": ["deepmerge@4.3.1", "", {}, ""],

    "define-data-property": ["define-data-property@1.1.4", "", { "dependencies": { "es-define-property": "^1.0.0", "es-errors": "^1.3.0", "gopd": "^1.0.1" } }, ""],

    "define-properties": ["define-properties@1.2.1", "", { "dependencies": { "define-data-property": "^1.0.1", "has-property-descriptors": "^1.0.0", "object-keys": "^1.1.1" } }, ""],

    "dequal": ["dequal@2.0.3", "", {}, ""],

    "detect-libc": ["detect-libc@2.0.4", "", {}, ""],

    "devlop": ["devlop@1.1.0", "", { "dependencies": { "dequal": "^2.0.0" } }, ""],

    "diff": ["diff@7.0.0", "", {}, ""],

    "diff2html": ["diff2html@3.4.52", "", { "dependencies": { "diff": "^7.0.0", "hogan.js": "3.0.2" }, "optionalDependencies": { "highlight.js": "11.9.0" } }, ""],

    "dom-accessibility-api": ["dom-accessibility-api@0.5.16", "", {}, "sha512-X7BJ2yElsnOJ30pZF4uIIDfBEVgF4XEBxL9Bxhy6dnrm5hkzqmsWHGTiHqRiITNhMyFLyAiWndIJP7Z1NTteDg=="],

    "dom-serializer": ["dom-serializer@2.0.0", "", { "dependencies": { "domelementtype": "^2.3.0", "domhandler": "^5.0.2", "entities": "^4.2.0" } }, ""],

    "domelementtype": ["domelementtype@2.3.0", "", {}, ""],

    "domhandler": ["domhandler@5.0.3", "", { "dependencies": { "domelementtype": "^2.3.0" } }, ""],

    "domutils": ["domutils@3.2.2", "", { "dependencies": { "dom-serializer": "^2.0.0", "domelementtype": "^2.3.0", "domhandler": "^5.0.3" } }, ""],

    "dunder-proto": ["dunder-proto@1.0.1", "", { "dependencies": { "call-bind-apply-helpers": "^1.0.1", "es-errors": "^1.3.0", "gopd": "^1.2.0" } }, ""],

    "ejs": ["ejs@3.1.10", "", { "dependencies": { "jake": "^10.8.5" }, "bin": "bin/cli.js" }, ""],

    "electron-to-chromium": ["electron-to-chromium@1.5.241", "", {}, ""],

    "encoding-sniffer": ["encoding-sniffer@0.2.1", "", { "dependencies": { "iconv-lite": "^0.6.3", "whatwg-encoding": "^3.1.1" } }, ""],

    "enhanced-resolve": ["enhanced-resolve@5.18.3", "", { "dependencies": { "graceful-fs": "^4.2.4", "tapable": "^2.2.0" } }, ""],

    "entities": ["entities@4.5.0", "", {}, ""],

    "es-abstract": ["es-abstract@1.24.0", "", { "dependencies": { "array-buffer-byte-length": "^1.0.2", "arraybuffer.prototype.slice": "^1.0.4", "available-typed-arrays": "^1.0.7", "call-bind": "^1.0.8", "call-bound": "^1.0.4", "data-view-buffer": "^1.0.2", "data-view-byte-length": "^1.0.2", "data-view-byte-offset": "^1.0.1", "es-define-property": "^1.0.1", "es-errors": "^1.3.0", "es-object-atoms": "^1.1.1", "es-set-tostringtag": "^2.1.0", "es-to-primitive": "^1.3.0", "function.prototype.name": "^1.1.8", "get-intrinsic": "^1.3.0", "get-proto": "^1.0.1", "get-symbol-description": "^1.1.0", "globalthis": "^1.0.4", "gopd": "^1.2.0", "has-property-descriptors": "^1.0.2", "has-proto": "^1.2.0", "has-symbols": "^1.1.0", "hasown": "^2.0.2", "internal-slot": "^1.1.0", "is-array-buffer": "^3.0.5", "is-callable": "^1.2.7", "is-data-view": "^1.0.2", "is-negative-zero": "^2.0.3", "is-regex": "^1.2.1", "is-set": "^2.0.3", "is-shared-array-buffer": "^1.0.4", "is-string": "^1.1.1", "is-typed-array": "^1.1.15", "is-weakref": "^1.1.1", "math-intrinsics": "^1.1.0", "object-inspect": "^1.13.4", "object-keys": "^1.1.1", "object.assign": "^4.1.7", "own-keys": "^1.0.1", "regexp.prototype.flags": "^1.5.4", "safe-array-concat": "^1.1.3", "safe-push-apply": "^1.0.0", "safe-regex-test": "^1.1.0", "set-proto": "^1.0.0", "stop-iteration-iterator": "^1.1.0", "string.prototype.trim": "^1.2.10", "string.prototype.trimend": "^1.0.9", "string.prototype.trimstart": "^1.0.8", "typed-array-buffer": "^1.0.3", "typed-array-byte-length": "^1.0.3", "typed-array-byte-offset": "^1.0.4", "typed-array-length": "^1.0.7", "unbox-primitive": "^1.1.0", "which-typed-array": "^1.1.19" } }, ""],

    "es-define-property": ["es-define-property@1.0.1", "", {}, ""],

    "es-errors": ["es-errors@1.3.0", "", {}, ""],

    "es-object-atoms": ["es-object-atoms@1.1.1", "", { "dependencies": { "es-errors": "^1.3.0" } }, ""],

    "es-set-tostringtag": ["es-set-tostringtag@2.1.0", "", { "dependencies": { "es-errors": "^1.3.0", "get-intrinsic": "^1.2.6", "has-tostringtag": "^1.0.2", "hasown": "^2.0.2" } }, ""],

    "es-to-primitive": ["es-to-primitive@1.3.0", "", { "dependencies": { "is-callable": "^1.2.7", "is-date-object": "^1.0.5", "is-symbol": "^1.0.4" } }, ""],

    "esbuild": ["esbuild@0.25.11", "", { "optionalDependencies": { "@esbuild/linux-x64": "0.25.11" }, "bin": "bin/esbuild" }, ""],

    "escalade": ["escalade@3.2.0", "", {}, ""],

    "escape-string-regexp": ["escape-string-regexp@4.0.0", "", {}, ""],

    "eslint": ["eslint@9.34.0", "", { "dependencies": { "@eslint-community/eslint-utils": "^4.2.0", "@eslint-community/regexpp": "^4.12.1", "@eslint/config-array": "^0.21.0", "@eslint/config-helpers": "^0.3.1", "@eslint/core": "^0.15.2", "@eslint/eslintrc": "^3.3.1", "@eslint/js": "9.34.0", "@eslint/plugin-kit": "^0.3.5", "@humanfs/node": "^0.16.6", "@humanwhocodes/module-importer": "^1.0.1", "@humanwhocodes/retry": "^0.4.2", "@types/estree": "^1.0.6", "@types/json-schema": "^7.0.15", "ajv": "^6.12.4", "chalk": "^4.0.0", "cross-spawn": "^7.0.6", "debug": "^4.3.2", "escape-string-regexp": "^4.0.0", "eslint-scope": "^8.4.0", "eslint-visitor-keys": "^4.2.1", "espree": "^10.4.0", "esquery": "^1.5.0", "esutils": "^2.0.2", "fast-deep-equal": "^3.1.3", "file-entry-cache": "^8.0.0", "find-up": "^5.0.0", "glob-parent": "^6.0.2", "ignore": "^5.2.0", "imurmurhash": "^0.1.4", "is-glob": "^4.0.0", "json-stable-stringify-without-jsonify": "^1.0.1", "lodash.merge": "^4.6.2", "minimatch": "^3.1.2", "natural-compare": "^1.4.0", "optionator": "^0.9.3" }, "peerDependencies": { "jiti": "*" }, "optionalPeers": ["jiti"], "bin": "bin/eslint.js" }, ""],

    "eslint-plugin-react-hooks": ["eslint-plugin-react-hooks@5.2.0", "", { "peerDependencies": { "eslint": "^3.0.0 || ^4.0.0 || ^5.0.0 || ^6.0.0 || ^7.0.0 || ^8.0.0-0 || ^9.0.0" } }, ""],

    "eslint-scope": ["eslint-scope@8.4.0", "", { "dependencies": { "esrecurse": "^4.3.0", "estraverse": "^5.2.0" } }, ""],

    "eslint-visitor-keys": ["eslint-visitor-keys@4.2.1", "", {}, ""],

    "espree": ["espree@10.4.0", "", { "dependencies": { "acorn": "^8.15.0", "acorn-jsx": "^5.3.2", "eslint-visitor-keys": "^4.2.1" } }, ""],

    "esprima": ["esprima@4.0.1", "", { "bin": { "esparse": "bin/esparse.js", "esvalidate": "bin/esvalidate.js" } }, ""],

    "esquery": ["esquery@1.6.0", "", { "dependencies": { "estraverse": "^5.1.0" } }, ""],

    "esrecurse": ["esrecurse@4.3.0", "", { "dependencies": { "estraverse": "^5.2.0" } }, ""],

    "estraverse": ["estraverse@5.3.0", "", {}, ""],

    "estree-util-is-identifier-name": ["estree-util-is-identifier-name@3.0.0", "", {}, ""],

    "estree-walker": ["estree-walker@1.0.1", "", {}, ""],

    "esutils": ["esutils@2.0.3", "", {}, ""],

    "exsolve": ["exsolve@1.0.7", "", {}, ""],

    "extend": ["extend@3.0.2", "", {}, ""],

    "fast-deep-equal": ["fast-deep-equal@3.1.3", "", {}, ""],

    "fast-glob": ["fast-glob@3.3.3", "", { "dependencies": { "@nodelib/fs.stat": "^2.0.2", "@nodelib/fs.walk": "^1.2.3", "glob-parent": "^5.1.2", "merge2": "^1.3.0", "micromatch": "^4.0.8" } }, ""],

    "fast-json-stable-stringify": ["fast-json-stable-stringify@2.1.0", "", {}, ""],

    "fast-levenshtein": ["fast-levenshtein@2.0.6", "", {}, ""],

    "fast-uri": ["fast-uri@3.1.0", "", {}, ""],

    "fastq": ["fastq@1.19.1", "", { "dependencies": { "reusify": "^1.0.4" } }, ""],

    "fd-package-json": ["fd-package-json@2.0.0", "", { "dependencies": { "walk-up-path": "^4.0.0" } }, ""],

    "fdir": ["fdir@6.5.0", "", { "peerDependencies": { "picomatch": "^3 || ^4" } }, ""],

    "fetchdts": ["fetchdts@0.1.7", "", {}, ""],

    "file-entry-cache": ["file-entry-cache@8.0.0", "", { "dependencies": { "flat-cache": "^4.0.0" } }, ""],

    "filelist": ["filelist@1.0.4", "", { "dependencies": { "minimatch": "^5.0.1" } }, ""],

    "fill-range": ["fill-range@7.1.1", "", { "dependencies": { "to-regex-range": "^5.0.1" } }, ""],

    "find-up": ["find-up@5.0.0", "", { "dependencies": { "locate-path": "^6.0.0", "path-exists": "^4.0.0" } }, ""],

    "flat-cache": ["flat-cache@4.0.1", "", { "dependencies": { "flatted": "^3.2.9", "keyv": "^4.5.4" } }, ""],

    "flatted": ["flatted@3.3.3", "", {}, ""],

    "for-each": ["for-each@0.3.5", "", { "dependencies": { "is-callable": "^1.2.7" } }, ""],

    "formatly": ["formatly@0.3.0", "", { "dependencies": { "fd-package-json": "^2.0.0" }, "bin": "bin/index.mjs" }, ""],

    "fs-extra": ["fs-extra@9.1.0", "", { "dependencies": { "at-least-node": "^1.0.0", "graceful-fs": "^4.2.0", "jsonfile": "^6.0.1", "universalify": "^2.0.0" } }, ""],

    "fs.realpath": ["fs.realpath@1.0.0", "", {}, ""],

    "function-bind": ["function-bind@1.1.2", "", {}, ""],

    "function.prototype.name": ["function.prototype.name@1.1.8", "", { "dependencies": { "call-bind": "^1.0.8", "call-bound": "^1.0.3", "define-properties": "^1.2.1", "functions-have-names": "^1.2.3", "hasown": "^2.0.2", "is-callable": "^1.2.7" } }, ""],

    "functions-have-names": ["functions-have-names@1.2.3", "", {}, ""],

    "gensync": ["gensync@1.0.0-beta.2", "", {}, ""],

    "get-intrinsic": ["get-intrinsic@1.3.0", "", { "dependencies": { "call-bind-apply-helpers": "^1.0.2", "es-define-property": "^1.0.1", "es-errors": "^1.3.0", "es-object-atoms": "^1.1.1", "function-bind": "^1.1.2", "get-proto": "^1.0.1", "gopd": "^1.2.0", "has-symbols": "^1.1.0", "hasown": "^2.0.2", "math-intrinsics": "^1.1.0" } }, ""],

    "get-own-enumerable-property-symbols": ["get-own-enumerable-property-symbols@3.0.2", "", {}, ""],

    "get-proto": ["get-proto@1.0.1", "", { "dependencies": { "dunder-proto": "^1.0.1", "es-object-atoms": "^1.0.0" } }, ""],

    "get-symbol-description": ["get-symbol-description@1.1.0", "", { "dependencies": { "call-bound": "^1.0.3", "es-errors": "^1.3.0", "get-intrinsic": "^1.2.6" } }, ""],

    "get-tsconfig": ["get-tsconfig@4.10.1", "", { "dependencies": { "resolve-pkg-maps": "^1.0.0" } }, ""],

    "glob": ["glob@7.2.3", "", { "dependencies": { "fs.realpath": "^1.0.0", "inflight": "^1.0.4", "inherits": "2", "minimatch": "^3.1.1", "once": "^1.3.0", "path-is-absolute": "^1.0.0" } }, ""],

    "glob-parent": ["glob-parent@6.0.2", "", { "dependencies": { "is-glob": "^4.0.3" } }, ""],

    "globals": ["globals@14.0.0", "", {}, ""],

    "globalthis": ["globalthis@1.0.4", "", { "dependencies": { "define-properties": "^1.2.1", "gopd": "^1.0.1" } }, ""],

    "globrex": ["globrex@0.1.2", "", {}, ""],

    "gopd": ["gopd@1.2.0", "", {}, ""],

    "graceful-fs": ["graceful-fs@4.2.11", "", {}, ""],

    "graphemer": ["graphemer@1.4.0", "", {}, ""],

    "h3-v2": ["h3@2.0.0-beta.4", "", { "dependencies": { "cookie-es": "^2.0.0", "fetchdts": "^0.1.6", "rou3": "^0.7.3", "srvx": "^0.8.7" }, "peerDependencies": { "crossws": "^0.4.1" }, "optionalPeers": ["crossws"] }, ""],

    "has-bigints": ["has-bigints@1.1.0", "", {}, ""],

    "has-flag": ["has-flag@4.0.0", "", {}, ""],

    "has-property-descriptors": ["has-property-descriptors@1.0.2", "", { "dependencies": { "es-define-property": "^1.0.0" } }, ""],

    "has-proto": ["has-proto@1.2.0", "", { "dependencies": { "dunder-proto": "^1.0.0" } }, ""],

    "has-symbols": ["has-symbols@1.1.0", "", {}, ""],

    "has-tostringtag": ["has-tostringtag@1.0.2", "", { "dependencies": { "has-symbols": "^1.0.3" } }, ""],

    "hasown": ["hasown@2.0.2", "", { "dependencies": { "function-bind": "^1.1.2" } }, ""],

    "hast-util-sanitize": ["hast-util-sanitize@5.0.2", "", { "dependencies": { "@types/hast": "^3.0.0", "@ungap/structured-clone": "^1.0.0", "unist-util-position": "^5.0.0" } }, ""],

    "hast-util-to-jsx-runtime": ["hast-util-to-jsx-runtime@2.3.6", "", { "dependencies": { "@types/estree": "^1.0.0", "@types/hast": "^3.0.0", "@types/unist": "^3.0.0", "comma-separated-tokens": "^2.0.0", "devlop": "^1.0.0", "estree-util-is-identifier-name": "^3.0.0", "hast-util-whitespace": "^3.0.0", "mdast-util-mdx-expression": "^2.0.0", "mdast-util-mdx-jsx": "^3.0.0", "mdast-util-mdxjs-esm": "^2.0.0", "property-information": "^7.0.0", "space-separated-tokens": "^2.0.0", "style-to-js": "^1.0.0", "unist-util-position": "^5.0.0", "vfile-message": "^4.0.0" } }, ""],

    "hast-util-whitespace": ["hast-util-whitespace@3.0.0", "", { "dependencies": { "@types/hast": "^3.0.0" } }, ""],

    "highlight.js": ["highlight.js@11.11.1", "", {}, ""],

    "hogan.js": ["hogan.js@3.0.2", "", { "dependencies": { "mkdirp": "0.3.0", "nopt": "1.0.10" }, "bin": { "hulk": "bin/hulk" } }, ""],

    "html-url-attributes": ["html-url-attributes@3.0.1", "", {}, ""],

    "htmlparser2": ["htmlparser2@10.0.0", "", { "dependencies": { "domelementtype": "^2.3.0", "domhandler": "^5.0.3", "domutils": "^3.2.1", "entities": "^6.0.0" } }, ""],

    "iconv-lite": ["iconv-lite@0.6.3", "", { "dependencies": { "safer-buffer": ">= 2.1.2 < 3.0.0" } }, ""],

    "idb": ["idb@7.1.1", "", {}, ""],

    "ignore": ["ignore@5.3.2", "", {}, ""],

    "import-fresh": ["import-fresh@3.3.1", "", { "dependencies": { "parent-module": "^1.0.0", "resolve-from": "^4.0.0" } }, ""],

    "imurmurhash": ["imurmurhash@0.1.4", "", {}, ""],

    "inflight": ["inflight@1.0.6", "", { "dependencies": { "once": "^1.3.0", "wrappy": "1" } }, ""],

    "inherits": ["inherits@2.0.4", "", {}, ""],

    "inline-style-parser": ["inline-style-parser@0.2.4", "", {}, ""],

    "internal-slot": ["internal-slot@1.1.0", "", { "dependencies": { "es-errors": "^1.3.0", "hasown": "^2.0.2", "side-channel": "^1.1.0" } }, ""],

    "is-alphabetical": ["is-alphabetical@2.0.1", "", {}, ""],

    "is-alphanumerical": ["is-alphanumerical@2.0.1", "", { "dependencies": { "is-alphabetical": "^2.0.0", "is-decimal": "^2.0.0" } }, ""],

    "is-array-buffer": ["is-array-buffer@3.0.5", "", { "dependencies": { "call-bind": "^1.0.8", "call-bound": "^1.0.3", "get-intrinsic": "^1.2.6" } }, ""],

    "is-async-function": ["is-async-function@2.1.1", "", { "dependencies": { "async-function": "^1.0.0", "call-bound": "^1.0.3", "get-proto": "^1.0.1", "has-tostringtag": "^1.0.2", "safe-regex-test": "^1.1.0" } }, ""],

    "is-bigint": ["is-bigint@1.1.0", "", { "dependencies": { "has-bigints": "^1.0.2" } }, ""],

    "is-binary-path": ["is-binary-path@2.1.0", "", { "dependencies": { "binary-extensions": "^2.0.0" } }, ""],

    "is-boolean-object": ["is-boolean-object@1.2.2", "", { "dependencies": { "call-bound": "^1.0.3", "has-tostringtag": "^1.0.2" } }, ""],

    "is-callable": ["is-callable@1.2.7", "", {}, ""],

    "is-core-module": ["is-core-module@2.16.1", "", { "dependencies": { "hasown": "^2.0.2" } }, ""],

    "is-data-view": ["is-data-view@1.0.2", "", { "dependencies": { "call-bound": "^1.0.2", "get-intrinsic": "^1.2.6", "is-typed-array": "^1.1.13" } }, ""],

    "is-date-object": ["is-date-object@1.1.0", "", { "dependencies": { "call-bound": "^1.0.2", "has-tostringtag": "^1.0.2" } }, ""],

    "is-decimal": ["is-decimal@2.0.1", "", {}, ""],

    "is-extglob": ["is-extglob@2.1.1", "", {}, ""],

    "is-finalizationregistry": ["is-finalizationregistry@1.1.1", "", { "dependencies": { "call-bound": "^1.0.3" } }, ""],

    "is-generator-function": ["is-generator-function@1.1.0", "", { "dependencies": { "call-bound": "^1.0.3", "get-proto": "^1.0.0", "has-tostringtag": "^1.0.2", "safe-regex-test": "^1.1.0" } }, ""],

    "is-glob": ["is-glob@4.0.3", "", { "dependencies": { "is-extglob": "^2.1.1" } }, ""],

    "is-hexadecimal": ["is-hexadecimal@2.0.1", "", {}, ""],

    "is-map": ["is-map@2.0.3", "", {}, ""],

    "is-module": ["is-module@1.0.0", "", {}, ""],

    "is-negative-zero": ["is-negative-zero@2.0.3", "", {}, ""],

    "is-number": ["is-number@7.0.0", "", {}, ""],

    "is-number-object": ["is-number-object@1.1.1", "", { "dependencies": { "call-bound": "^1.0.3", "has-tostringtag": "^1.0.2" } }, ""],

    "is-obj": ["is-obj@1.0.1", "", {}, ""],

    "is-plain-obj": ["is-plain-obj@4.1.0", "", {}, ""],

    "is-regex": ["is-regex@1.2.1", "", { "dependencies": { "call-bound": "^1.0.2", "gopd": "^1.2.0", "has-tostringtag": "^1.0.2", "hasown": "^2.0.2" } }, ""],

    "is-regexp": ["is-regexp@1.0.0", "", {}, ""],

    "is-set": ["is-set@2.0.3", "", {}, ""],

    "is-shared-array-buffer": ["is-shared-array-buffer@1.0.4", "", { "dependencies": { "call-bound": "^1.0.3" } }, ""],

    "is-stream": ["is-stream@2.0.1", "", {}, ""],

    "is-string": ["is-string@1.1.1", "", { "dependencies": { "call-bound": "^1.0.3", "has-tostringtag": "^1.0.2" } }, ""],

    "is-symbol": ["is-symbol@1.1.1", "", { "dependencies": { "call-bound": "^1.0.2", "has-symbols": "^1.1.0", "safe-regex-test": "^1.1.0" } }, ""],

    "is-typed-array": ["is-typed-array@1.1.15", "", { "dependencies": { "which-typed-array": "^1.1.16" } }, ""],

    "is-weakmap": ["is-weakmap@2.0.2", "", {}, ""],

    "is-weakref": ["is-weakref@1.1.1", "", { "dependencies": { "call-bound": "^1.0.3" } }, ""],

    "is-weakset": ["is-weakset@2.0.4", "", { "dependencies": { "call-bound": "^1.0.3", "get-intrinsic": "^1.2.6" } }, ""],

    "isarray": ["isarray@2.0.5", "", {}, ""],

    "isbot": ["isbot@5.1.31", "", {}, ""],

    "isexe": ["isexe@2.0.0", "", {}, ""],

    "jake": ["jake@10.9.4", "", { "dependencies": { "async": "^3.2.6", "filelist": "^1.0.4", "picocolors": "^1.1.1" }, "bin": "bin/cli.js" }, ""],

    "jiti": ["jiti@2.6.1", "", { "bin": "lib/jiti-cli.mjs" }, ""],

    "js-tokens": ["js-tokens@4.0.0", "", {}, ""],

    "js-yaml": ["js-yaml@4.1.0", "", { "dependencies": { "argparse": "^2.0.1" }, "bin": "bin/js-yaml.js" }, ""],

    "jsesc": ["jsesc@3.1.0", "", { "bin": "bin/jsesc" }, ""],

    "json-buffer": ["json-buffer@3.0.1", "", {}, ""],

    "json-schema": ["json-schema@0.4.0", "", {}, ""],

    "json-schema-traverse": ["json-schema-traverse@0.4.1", "", {}, ""],

    "json-stable-stringify-without-jsonify": ["json-stable-stringify-without-jsonify@1.0.1", "", {}, ""],

    "json5": ["json5@2.2.3", "", { "bin": "lib/cli.js" }, ""],

    "jsonfile": ["jsonfile@6.2.0", "", { "dependencies": { "universalify": "^2.0.0" }, "optionalDependencies": { "graceful-fs": "^4.1.6" } }, ""],

    "jsonpointer": ["jsonpointer@5.0.1", "", {}, ""],

    "keyv": ["keyv@4.5.4", "", { "dependencies": { "json-buffer": "3.0.1" } }, ""],

    "knip": ["knip@5.65.0", "", { "dependencies": { "@nodelib/fs.walk": "^1.2.3", "fast-glob": "^3.3.3", "formatly": "^0.3.0", "jiti": "^2.6.0", "js-yaml": "^4.1.0", "minimist": "^1.2.8", "oxc-resolver": "^11.8.3", "picocolors": "^1.1.1", "picomatch": "^4.0.1", "smol-toml": "^1.4.1", "strip-json-comments": "5.0.2", "zod": "^4.1.11" }, "peerDependencies": { "@types/node": ">=18", "typescript": ">=5.0.4 <7" }, "bin": { "knip": "bin/knip.js", "knip-bun": "bin/knip-bun.js" } }, ""],

    "leven": ["leven@3.1.0", "", {}, ""],

    "levn": ["levn@0.4.1", "", { "dependencies": { "prelude-ls": "^1.2.1", "type-check": "~0.4.0" } }, ""],

    "lightningcss": ["lightningcss@1.30.2", "", { "dependencies": { "detect-libc": "^2.0.3" }, "optionalDependencies": { "lightningcss-linux-x64-gnu": "1.30.2", "lightningcss-linux-x64-musl": "1.30.2" } }, ""],

    "lightningcss-linux-x64-gnu": ["lightningcss-linux-x64-gnu@1.30.2", "", { "os": "linux", "cpu": "x64" }, ""],

    "lightningcss-linux-x64-musl": ["lightningcss-linux-x64-musl@1.30.2", "", { "os": "linux", "cpu": "x64" }, ""],

    "lightningcss-win32-arm64-msvc": ["lightningcss-win32-arm64-msvc@1.30.2", "", { "os": "win32", "cpu": "arm64" }, "sha512-FZn+vaj7zLv//D/192WFFVA0RgHawIcHqLX9xuWiQt7P0PtdFEVaxgF9rjM/IRYHQXNnk61/H/gb2Ei+kUQ4xQ=="],

    "lightningcss-win32-x64-msvc": ["lightningcss-win32-x64-msvc@1.30.2", "", { "os": "win32", "cpu": "x64" }, "sha512-5g1yc73p+iAkid5phb4oVFMB45417DkRevRbt/El/gKXJk4jid+vPFF/AXbxn05Aky8PapwzZrdJShv5C0avjw=="],

    "locate-path": ["locate-path@6.0.0", "", { "dependencies": { "p-locate": "^5.0.0" } }, ""],

    "lodash": ["lodash@4.17.21", "", {}, ""],

    "lodash.debounce": ["lodash.debounce@4.0.8", "", {}, ""],

    "lodash.merge": ["lodash.merge@4.6.2", "", {}, ""],

    "lodash.sortby": ["lodash.sortby@4.7.0", "", {}, ""],

    "longest-streak": ["longest-streak@3.1.0", "", {}, ""],

    "lru-cache": ["lru-cache@5.1.1", "", { "dependencies": { "yallist": "^3.0.2" } }, ""],

    "lz-string": ["lz-string@1.5.0", "", { "bin": { "lz-string": "bin/bin.js" } }, "sha512-h5bgJWpxJNswbU7qCrV0tIKQCaS3blPDrqKWx+QxzuzL1zGUzij9XCWLrSLsJPu5t+eWA/ycetzYAO5IOMcWAQ=="],

    "magic-string": ["magic-string@0.30.21", "", { "dependencies": { "@jridgewell/sourcemap-codec": "^1.5.5" } }, ""],

    "markdown-table": ["markdown-table@3.0.4", "", {}, ""],

    "math-intrinsics": ["math-intrinsics@1.1.0", "", {}, ""],

    "mdast-util-find-and-replace": ["mdast-util-find-and-replace@3.0.2", "", { "dependencies": { "@types/mdast": "^4.0.0", "escape-string-regexp": "^5.0.0", "unist-util-is": "^6.0.0", "unist-util-visit-parents": "^6.0.0" } }, ""],

    "mdast-util-from-markdown": ["mdast-util-from-markdown@2.0.2", "", { "dependencies": { "@types/mdast": "^4.0.0", "@types/unist": "^3.0.0", "decode-named-character-reference": "^1.0.0", "devlop": "^1.0.0", "mdast-util-to-string": "^4.0.0", "micromark": "^4.0.0", "micromark-util-decode-numeric-character-reference": "^2.0.0", "micromark-util-decode-string": "^2.0.0", "micromark-util-normalize-identifier": "^2.0.0", "micromark-util-symbol": "^2.0.0", "micromark-util-types": "^2.0.0", "unist-util-stringify-position": "^4.0.0" } }, ""],

    "mdast-util-gfm": ["mdast-util-gfm@3.1.0", "", { "dependencies": { "mdast-util-from-markdown": "^2.0.0", "mdast-util-gfm-autolink-literal": "^2.0.0", "mdast-util-gfm-footnote": "^2.0.0", "mdast-util-gfm-strikethrough": "^2.0.0", "mdast-util-gfm-table": "^2.0.0", "mdast-util-gfm-task-list-item": "^2.0.0", "mdast-util-to-markdown": "^2.0.0" } }, ""],

    "mdast-util-gfm-autolink-literal": ["mdast-util-gfm-autolink-literal@2.0.1", "", { "dependencies": { "@types/mdast": "^4.0.0", "ccount": "^2.0.0", "devlop": "^1.0.0", "mdast-util-find-and-replace": "^3.0.0", "micromark-util-character": "^2.0.0" } }, ""],

    "mdast-util-gfm-footnote": ["mdast-util-gfm-footnote@2.1.0", "", { "dependencies": { "@types/mdast": "^4.0.0", "devlop": "^1.1.0", "mdast-util-from-markdown": "^2.0.0", "mdast-util-to-markdown": "^2.0.0", "micromark-util-normalize-identifier": "^2.0.0" } }, ""],

    "mdast-util-gfm-strikethrough": ["mdast-util-gfm-strikethrough@2.0.0", "", { "dependencies": { "@types/mdast": "^4.0.0", "mdast-util-from-markdown": "^2.0.0", "mdast-util-to-markdown": "^2.0.0" } }, ""],

    "mdast-util-gfm-table": ["mdast-util-gfm-table@2.0.0", "", { "dependencies": { "@types/mdast": "^4.0.0", "devlop": "^1.0.0", "markdown-table": "^3.0.0", "mdast-util-from-markdown": "^2.0.0", "mdast-util-to-markdown": "^2.0.0" } }, ""],

    "mdast-util-gfm-task-list-item": ["mdast-util-gfm-task-list-item@2.0.0", "", { "dependencies": { "@types/mdast": "^4.0.0", "devlop": "^1.0.0", "mdast-util-from-markdown": "^2.0.0", "mdast-util-to-markdown": "^2.0.0" } }, ""],

    "mdast-util-mdx-expression": ["mdast-util-mdx-expression@2.0.1", "", { "dependencies": { "@types/estree-jsx": "^1.0.0", "@types/hast": "^3.0.0", "@types/mdast": "^4.0.0", "devlop": "^1.0.0", "mdast-util-from-markdown": "^2.0.0", "mdast-util-to-markdown": "^2.0.0" } }, ""],

    "mdast-util-mdx-jsx": ["mdast-util-mdx-jsx@3.2.0", "", { "dependencies": { "@types/estree-jsx": "^1.0.0", "@types/hast": "^3.0.0", "@types/mdast": "^4.0.0", "@types/unist": "^3.0.0", "ccount": "^2.0.0", "devlop": "^1.1.0", "mdast-util-from-markdown": "^2.0.0", "mdast-util-to-markdown": "^2.0.0", "parse-entities": "^4.0.0", "stringify-entities": "^4.0.0", "unist-util-stringify-position": "^4.0.0", "vfile-message": "^4.0.0" } }, ""],

    "mdast-util-mdxjs-esm": ["mdast-util-mdxjs-esm@2.0.1", "", { "dependencies": { "@types/estree-jsx": "^1.0.0", "@types/hast": "^3.0.0", "@types/mdast": "^4.0.0", "devlop": "^1.0.0", "mdast-util-from-markdown": "^2.0.0", "mdast-util-to-markdown": "^2.0.0" } }, ""],

    "mdast-util-phrasing": ["mdast-util-phrasing@4.1.0", "", { "dependencies": { "@types/mdast": "^4.0.0", "unist-util-is": "^6.0.0" } }, ""],

    "mdast-util-to-hast": ["mdast-util-to-hast@13.2.0", "", { "dependencies": { "@types/hast": "^3.0.0", "@types/mdast": "^4.0.0", "@ungap/structured-clone": "^1.0.0", "devlop": "^1.0.0", "micromark-util-sanitize-uri": "^2.0.0", "trim-lines": "^3.0.0", "unist-util-position": "^5.0.0", "unist-util-visit": "^5.0.0", "vfile": "^6.0.0" } }, ""],

    "mdast-util-to-markdown": ["mdast-util-to-markdown@2.1.2", "", { "dependencies": { "@types/mdast": "^4.0.0", "@types/unist": "^3.0.0", "longest-streak": "^3.0.0", "mdast-util-phrasing": "^4.0.0", "mdast-util-to-string": "^4.0.0", "micromark-util-classify-character": "^2.0.0", "micromark-util-decode-string": "^2.0.0", "unist-util-visit": "^5.0.0", "zwitch": "^2.0.0" } }, ""],

    "mdast-util-to-string": ["mdast-util-to-string@4.0.0", "", { "dependencies": { "@types/mdast": "^4.0.0" } }, ""],

    "merge2": ["merge2@1.4.1", "", {}, ""],

    "micromark": ["micromark@4.0.2", "", { "dependencies": { "@types/debug": "^4.0.0", "debug": "^4.0.0", "decode-named-character-reference": "^1.0.0", "devlop": "^1.0.0", "micromark-core-commonmark": "^2.0.0", "micromark-factory-space": "^2.0.0", "micromark-util-character": "^2.0.0", "micromark-util-chunked": "^2.0.0", "micromark-util-combine-extensions": "^2.0.0", "micromark-util-decode-numeric-character-reference": "^2.0.0", "micromark-util-encode": "^2.0.0", "micromark-util-normalize-identifier": "^2.0.0", "micromark-util-resolve-all": "^2.0.0", "micromark-util-sanitize-uri": "^2.0.0", "micromark-util-subtokenize": "^2.0.0", "micromark-util-symbol": "^2.0.0", "micromark-util-types": "^2.0.0" } }, ""],

    "micromark-core-commonmark": ["micromark-core-commonmark@2.0.3", "", { "dependencies": { "decode-named-character-reference": "^1.0.0", "devlop": "^1.0.0", "micromark-factory-destination": "^2.0.0", "micromark-factory-label": "^2.0.0", "micromark-factory-space": "^2.0.0", "micromark-factory-title": "^2.0.0", "micromark-factory-whitespace": "^2.0.0", "micromark-util-character": "^2.0.0", "micromark-util-chunked": "^2.0.0", "micromark-util-classify-character": "^2.0.0", "micromark-util-html-tag-name": "^2.0.0", "micromark-util-normalize-identifier": "^2.0.0", "micromark-util-resolve-all": "^2.0.0", "micromark-util-subtokenize": "^2.0.0", "micromark-util-symbol": "^2.0.0", "micromark-util-types": "^2.0.0" } }, ""],

    "micromark-extension-gfm": ["micromark-extension-gfm@3.0.0", "", { "dependencies": { "micromark-extension-gfm-autolink-literal": "^2.0.0", "micromark-extension-gfm-footnote": "^2.0.0", "micromark-extension-gfm-strikethrough": "^2.0.0", "micromark-extension-gfm-table": "^2.0.0", "micromark-extension-gfm-tagfilter": "^2.0.0", "micromark-extension-gfm-task-list-item": "^2.0.0", "micromark-util-combine-extensions": "^2.0.0", "micromark-util-types": "^2.0.0" } }, ""],

    "micromark-extension-gfm-autolink-literal": ["micromark-extension-gfm-autolink-literal@2.1.0", "", { "dependencies": { "micromark-util-character": "^2.0.0", "micromark-util-sanitize-uri": "^2.0.0", "micromark-util-symbol": "^2.0.0", "micromark-util-types": "^2.0.0" } }, ""],

    "micromark-extension-gfm-footnote": ["micromark-extension-gfm-footnote@2.1.0", "", { "dependencies": { "devlop": "^1.0.0", "micromark-core-commonmark": "^2.0.0", "micromark-factory-space": "^2.0.0", "micromark-util-character": "^2.0.0", "micromark-util-normalize-identifier": "^2.0.0", "micromark-util-sanitize-uri": "^2.0.0", "micromark-util-symbol": "^2.0.0", "micromark-util-types": "^2.0.0" } }, ""],

    "micromark-extension-gfm-strikethrough": ["micromark-extension-gfm-strikethrough@2.1.0", "", { "dependencies": { "devlop": "^1.0.0", "micromark-util-chunked": "^2.0.0", "micromark-util-classify-character": "^2.0.0", "micromark-util-resolve-all": "^2.0.0", "micromark-util-symbol": "^2.0.0", "micromark-util-types": "^2.0.0" } }, ""],

    "micromark-extension-gfm-table": ["micromark-extension-gfm-table@2.1.1", "", { "dependencies": { "devlop": "^1.0.0", "micromark-factory-space": "^2.0.0", "micromark-util-character": "^2.0.0", "micromark-util-symbol": "^2.0.0", "micromark-util-types": "^2.0.0" } }, ""],

    "micromark-extension-gfm-tagfilter": ["micromark-extension-gfm-tagfilter@2.0.0", "", { "dependencies": { "micromark-util-types": "^2.0.0" } }, ""],

    "micromark-extension-gfm-task-list-item": ["micromark-extension-gfm-task-list-item@2.1.0", "", { "dependencies": { "devlop": "^1.0.0", "micromark-factory-space": "^2.0.0", "micromark-util-character": "^2.0.0", "micromark-util-symbol": "^2.0.0", "micromark-util-types": "^2.0.0" } }, ""],

    "micromark-factory-destination": ["micromark-factory-destination@2.0.1", "", { "dependencies": { "micromark-util-character": "^2.0.0", "micromark-util-symbol": "^2.0.0", "micromark-util-types": "^2.0.0" } }, ""],

    "micromark-factory-label": ["micromark-factory-label@2.0.1", "", { "dependencies": { "devlop": "^1.0.0", "micromark-util-character": "^2.0.0", "micromark-util-symbol": "^2.0.0", "micromark-util-types": "^2.0.0" } }, ""],

    "micromark-factory-space": ["micromark-factory-space@2.0.1", "", { "dependencies": { "micromark-util-character": "^2.0.0", "micromark-util-types": "^2.0.0" } }, ""],

    "micromark-factory-title": ["micromark-factory-title@2.0.1", "", { "dependencies": { "micromark-factory-space": "^2.0.0", "micromark-util-character": "^2.0.0", "micromark-util-symbol": "^2.0.0", "micromark-util-types": "^2.0.0" } }, ""],

    "micromark-factory-whitespace": ["micromark-factory-whitespace@2.0.1", "", { "dependencies": { "micromark-factory-space": "^2.0.0", "micromark-util-character": "^2.0.0", "micromark-util-symbol": "^2.0.0", "micromark-util-types": "^2.0.0" } }, ""],

    "micromark-util-character": ["micromark-util-character@2.1.1", "", { "dependencies": { "micromark-util-symbol": "^2.0.0", "micromark-util-types": "^2.0.0" } }, ""],

    "micromark-util-chunked": ["micromark-util-chunked@2.0.1", "", { "dependencies": { "micromark-util-symbol": "^2.0.0" } }, ""],

    "micromark-util-classify-character": ["micromark-util-classify-character@2.0.1", "", { "dependencies": { "micromark-util-character": "^2.0.0", "micromark-util-symbol": "^2.0.0", "micromark-util-types": "^2.0.0" } }, ""],

    "micromark-util-combine-extensions": ["micromark-util-combine-extensions@2.0.1", "", { "dependencies": { "micromark-util-chunked": "^2.0.0", "micromark-util-types": "^2.0.0" } }, ""],

    "micromark-util-decode-numeric-character-reference": ["micromark-util-decode-numeric-character-reference@2.0.2", "", { "dependencies": { "micromark-util-symbol": "^2.0.0" } }, ""],

    "micromark-util-decode-string": ["micromark-util-decode-string@2.0.1", "", { "dependencies": { "decode-named-character-reference": "^1.0.0", "micromark-util-character": "^2.0.0", "micromark-util-decode-numeric-character-reference": "^2.0.0", "micromark-util-symbol": "^2.0.0" } }, ""],

    "micromark-util-encode": ["micromark-util-encode@2.0.1", "", {}, ""],

    "micromark-util-html-tag-name": ["micromark-util-html-tag-name@2.0.1", "", {}, ""],

    "micromark-util-normalize-identifier": ["micromark-util-normalize-identifier@2.0.1", "", { "dependencies": { "micromark-util-symbol": "^2.0.0" } }, ""],

    "micromark-util-resolve-all": ["micromark-util-resolve-all@2.0.1", "", { "dependencies": { "micromark-util-types": "^2.0.0" } }, ""],

    "micromark-util-sanitize-uri": ["micromark-util-sanitize-uri@2.0.1", "", { "dependencies": { "micromark-util-character": "^2.0.0", "micromark-util-encode": "^2.0.0", "micromark-util-symbol": "^2.0.0" } }, ""],

    "micromark-util-subtokenize": ["micromark-util-subtokenize@2.1.0", "", { "dependencies": { "devlop": "^1.0.0", "micromark-util-chunked": "^2.0.0", "micromark-util-symbol": "^2.0.0", "micromark-util-types": "^2.0.0" } }, ""],

    "micromark-util-symbol": ["micromark-util-symbol@2.0.1", "", {}, ""],

    "micromark-util-types": ["micromark-util-types@2.0.2", "", {}, ""],

    "micromatch": ["micromatch@4.0.8", "", { "dependencies": { "braces": "^3.0.3", "picomatch": "^2.3.1" } }, ""],

    "mime-db": ["mime-db@1.54.0", "", {}, ""],

    "mime-types": ["mime-types@3.0.1", "", { "dependencies": { "mime-db": "^1.54.0" } }, ""],

    "minimatch": ["minimatch@3.1.2", "", { "dependencies": { "brace-expansion": "^1.1.7" } }, ""],

    "minimist": ["minimist@1.2.8", "", {}, ""],

    "mkdirp": ["mkdirp@0.3.0", "", {}, ""],

    "ms": ["ms@2.1.3", "", {}, ""],

    "nanoid": ["nanoid@3.3.11", "", { "bin": "bin/nanoid.cjs" }, ""],

    "natural-compare": ["natural-compare@1.4.0", "", {}, ""],

    "node-releases": ["node-releases@2.0.26", "", {}, ""],

    "nopt": ["nopt@1.0.10", "", { "dependencies": { "abbrev": "1" }, "bin": "bin/nopt.js" }, ""],

    "normalize-path": ["normalize-path@3.0.0", "", {}, ""],

    "nth-check": ["nth-check@2.1.1", "", { "dependencies": { "boolbase": "^1.0.0" } }, ""],

    "object-inspect": ["object-inspect@1.13.4", "", {}, ""],

    "object-keys": ["object-keys@1.1.1", "", {}, ""],

    "object.assign": ["object.assign@4.1.7", "", { "dependencies": { "call-bind": "^1.0.8", "call-bound": "^1.0.3", "define-properties": "^1.2.1", "es-object-atoms": "^1.0.0", "has-symbols": "^1.1.0", "object-keys": "^1.1.1" } }, ""],

    "once": ["once@1.4.0", "", { "dependencies": { "wrappy": "1" } }, ""],

    "opencode-ai": ["opencode-ai@1.0.23", "", { "optionalDependencies": { "opencode-darwin-arm64": "1.0.23", "opencode-darwin-x64": "1.0.23", "opencode-darwin-x64-baseline": "1.0.23", "opencode-linux-arm64": "1.0.23", "opencode-linux-x64": "1.0.23", "opencode-linux-x64-baseline": "1.0.23", "opencode-windows-x64": "1.0.23" }, "bin": { "opencode": "bin/opencode" } }, "sha512-Q07h+pvYimx873cFXMiiPCjYVw6OCp3lfm47v44cE+BNCoP1SRAkBVjQ095Kwohp26zFEk7BrAqKwVSEWK+N2Q=="],

    "opencode-darwin-arm64": ["opencode-darwin-arm64@1.0.23", "", { "os": "darwin", "cpu": "arm64" }, "sha512-PnyQal5OCBDoacUzQCFsiPT3wEIhWS0T+O/4kZApFiypetCzD0J5X5QTJyGKXIJi/eTAheS+TDSknK561q2vyA=="],

    "opencode-darwin-x64": ["opencode-darwin-x64@1.0.23", "", { "os": "darwin", "cpu": "x64" }, "sha512-9bGEji6zDRR3EmOum1cCDSvgV/6wwsBi0hEc5XIO+KkVXYKUUbClqfUvhT05bQPqNsi78dQwUZbyQ7B/e1x4Lg=="],

    "opencode-darwin-x64-baseline": ["opencode-darwin-x64-baseline@1.0.23", "", { "os": "darwin", "cpu": "none" }, "sha512-Cb7GQcU+dWRv5dT/DQ381cYhMak8M4v8aHKvoD/DhYa/k95k9zHmCSG9vi7AmUQ54RC3gBGvKZJnMe6Xbi7Hqg=="],

    "opencode-linux-arm64": ["opencode-linux-arm64@1.0.23", "", { "os": "linux", "cpu": "arm64" }, "sha512-UpD8Zx7LtGD7TXeMM9P69ZdVO1Yx7zxyzuG35AeBavAcu54GIdCwJ4HXNHzOQrZR5cNt+oRUGL+x/DaRkzqPUA=="],

    "opencode-linux-x64": ["opencode-linux-x64@1.0.23", "", { "os": "linux", "cpu": "x64" }, "sha512-JKmTPM7fKuLeHw8YZT//rpKx9u8TMEDXvLIxwsts0eAhuqrQ0TAGIOfWUsNjHWDKd7qdg0u8JYKUg6HQY/mHwg=="],

    "opencode-linux-x64-baseline": ["opencode-linux-x64-baseline@1.0.23", "", { "os": "linux", "cpu": "none" }, "sha512-gaMOa2F44GVnYKa9s9hpYtZ3TZRhFi4g/o+r1SgnJMI4ax2KtoNbayJ22OHdl95PenVzzOOnO7aW6X+SqYLZWg=="],

    "opencode-web": ["opencode-web@workspace:packages/opencode-web"],

    "opencode-windows-x64": ["opencode-windows-x64@1.0.23", "", { "os": "win32", "cpu": "x64" }, "sha512-pUSStHPttKbkZ0YVcTnZVgQxXLLrd1ELBrCNLO4zDwplUbhYWeeBHta88sqDeIkTOjcxU0kNeSB7uk7uBRmuJw=="],

    "optionator": ["optionator@0.9.4", "", { "dependencies": { "deep-is": "^0.1.3", "fast-levenshtein": "^2.0.6", "levn": "^0.4.1", "prelude-ls": "^1.2.1", "type-check": "^0.4.0", "word-wrap": "^1.2.5" } }, ""],

    "own-keys": ["own-keys@1.0.1", "", { "dependencies": { "get-intrinsic": "^1.2.6", "object-keys": "^1.1.1", "safe-push-apply": "^1.0.0" } }, ""],

    "oxc-resolver": ["oxc-resolver@11.12.0", "", { "optionalDependencies": { "@oxc-resolver/binding-linux-x64-gnu": "11.12.0", "@oxc-resolver/binding-linux-x64-musl": "11.12.0" } }, ""],

    "p-limit": ["p-limit@3.1.0", "", { "dependencies": { "yocto-queue": "^0.1.0" } }, ""],

    "p-locate": ["p-locate@5.0.0", "", { "dependencies": { "p-limit": "^3.0.2" } }, ""],

    "parent-module": ["parent-module@1.0.1", "", { "dependencies": { "callsites": "^3.0.0" } }, ""],

    "parse-entities": ["parse-entities@4.0.2", "", { "dependencies": { "@types/unist": "^2.0.0", "character-entities-legacy": "^3.0.0", "character-reference-invalid": "^2.0.0", "decode-named-character-reference": "^1.0.0", "is-alphanumerical": "^2.0.0", "is-decimal": "^2.0.0", "is-hexadecimal": "^2.0.0" } }, ""],

    "parse5": ["parse5@7.3.0", "", { "dependencies": { "entities": "^6.0.0" } }, ""],

    "parse5-htmlparser2-tree-adapter": ["parse5-htmlparser2-tree-adapter@7.1.0", "", { "dependencies": { "domhandler": "^5.0.3", "parse5": "^7.0.0" } }, ""],

    "parse5-parser-stream": ["parse5-parser-stream@7.1.2", "", { "dependencies": { "parse5": "^7.0.0" } }, ""],

    "path-exists": ["path-exists@4.0.0", "", {}, ""],

    "path-is-absolute": ["path-is-absolute@1.0.1", "", {}, ""],

    "path-key": ["path-key@3.1.1", "", {}, ""],

    "path-parse": ["path-parse@1.0.7", "", {}, ""],

    "pathe": ["pathe@2.0.3", "", {}, ""],

    "picocolors": ["picocolors@1.1.1", "", {}, ""],

    "picomatch": ["picomatch@4.0.3", "", {}, ""],

    "possible-typed-array-names": ["possible-typed-array-names@1.1.0", "", {}, ""],

    "postcss": ["postcss@8.5.6", "", { "dependencies": { "nanoid": "^3.3.11", "picocolors": "^1.1.1", "source-map-js": "^1.2.1" } }, ""],

    "prelude-ls": ["prelude-ls@1.2.1", "", {}, ""],

    "prettier": ["prettier@3.6.2", "", { "bin": "bin/prettier.cjs" }, ""],

    "pretty-bytes": ["pretty-bytes@6.1.1", "", {}, ""],

    "pretty-format": ["pretty-format@27.5.1", "", { "dependencies": { "ansi-regex": "^5.0.1", "ansi-styles": "^5.0.0", "react-is": "^17.0.1" } }, "sha512-Qb1gy5OrP5+zDf2Bvnzdl3jsTf1qXVMazbvCoKhtKqVs4/YK4ozX4gKQJJVyNe+cajNPn0KoC0MC3FUmaHWEmQ=="],

    "property-information": ["property-information@7.1.0", "", {}, ""],

    "punycode": ["punycode@2.3.1", "", {}, ""],

    "queue-microtask": ["queue-microtask@1.2.3", "", {}, ""],

    "randombytes": ["randombytes@2.1.0", "", { "dependencies": { "safe-buffer": "^5.1.0" } }, ""],

    "react": ["react@19.1.0", "", {}, ""],

    "react-dom": ["react-dom@19.1.0", "", { "dependencies": { "scheduler": "^0.26.0" }, "peerDependencies": { "react": "^19.1.0" } }, ""],

    "react-is": ["react-is@17.0.2", "", {}, "sha512-w2GsyukL62IJnlaff/nRegPQR94C/XXamvMWmSHRJ4y7Ts/4ocGRmTHvOs8PSE6pB3dWOrD/nueuU5sduBsQ4w=="],

    "react-markdown": ["react-markdown@10.1.0", "", { "dependencies": { "@types/hast": "^3.0.0", "@types/mdast": "^4.0.0", "devlop": "^1.0.0", "hast-util-to-jsx-runtime": "^2.0.0", "html-url-attributes": "^3.0.0", "mdast-util-to-hast": "^13.0.0", "remark-parse": "^11.0.0", "remark-rehype": "^11.0.0", "unified": "^11.0.0", "unist-util-visit": "^5.0.0", "vfile": "^6.0.0" }, "peerDependencies": { "@types/react": ">=18", "react": ">=18" } }, ""],

    "react-refresh": ["react-refresh@0.18.0", "", {}, ""],

    "readdirp": ["readdirp@3.6.0", "", { "dependencies": { "picomatch": "^2.2.1" } }, ""],

    "recast": ["recast@0.23.11", "", { "dependencies": { "ast-types": "^0.16.1", "esprima": "~4.0.0", "source-map": "~0.6.1", "tiny-invariant": "^1.3.3", "tslib": "^2.0.1" } }, ""],

    "reflect.getprototypeof": ["reflect.getprototypeof@1.0.10", "", { "dependencies": { "call-bind": "^1.0.8", "define-properties": "^1.2.1", "es-abstract": "^1.23.9", "es-errors": "^1.3.0", "es-object-atoms": "^1.0.0", "get-intrinsic": "^1.2.7", "get-proto": "^1.0.1", "which-builtin-type": "^1.2.1" } }, ""],

    "regenerate": ["regenerate@1.4.2", "", {}, ""],

    "regenerate-unicode-properties": ["regenerate-unicode-properties@10.2.2", "", { "dependencies": { "regenerate": "^1.4.2" } }, ""],

    "regexp.prototype.flags": ["regexp.prototype.flags@1.5.4", "", { "dependencies": { "call-bind": "^1.0.8", "define-properties": "^1.2.1", "es-errors": "^1.3.0", "get-proto": "^1.0.1", "gopd": "^1.2.0", "set-function-name": "^2.0.2" } }, ""],

    "regexpu-core": ["regexpu-core@6.4.0", "", { "dependencies": { "regenerate": "^1.4.2", "regenerate-unicode-properties": "^10.2.2", "regjsgen": "^0.8.0", "regjsparser": "^0.13.0", "unicode-match-property-ecmascript": "^2.0.0", "unicode-match-property-value-ecmascript": "^2.2.1" } }, ""],

    "regjsgen": ["regjsgen@0.8.0", "", {}, ""],

    "regjsparser": ["regjsparser@0.13.0", "", { "dependencies": { "jsesc": "~3.1.0" }, "bin": "bin/parser" }, ""],

    "rehype-sanitize": ["rehype-sanitize@6.0.0", "", { "dependencies": { "@types/hast": "^3.0.0", "hast-util-sanitize": "^5.0.0" } }, ""],

    "remark-gfm": ["remark-gfm@4.0.1", "", { "dependencies": { "@types/mdast": "^4.0.0", "mdast-util-gfm": "^3.0.0", "micromark-extension-gfm": "^3.0.0", "remark-parse": "^11.0.0", "remark-stringify": "^11.0.0", "unified": "^11.0.0" } }, ""],

    "remark-parse": ["remark-parse@11.0.0", "", { "dependencies": { "@types/mdast": "^4.0.0", "mdast-util-from-markdown": "^2.0.0", "micromark-util-types": "^2.0.0", "unified": "^11.0.0" } }, ""],

    "remark-rehype": ["remark-rehype@11.1.2", "", { "dependencies": { "@types/hast": "^3.0.0", "@types/mdast": "^4.0.0", "mdast-util-to-hast": "^13.0.0", "unified": "^11.0.0", "vfile": "^6.0.0" } }, ""],

    "remark-stringify": ["remark-stringify@11.0.0", "", { "dependencies": { "@types/mdast": "^4.0.0", "mdast-util-to-markdown": "^2.0.0", "unified": "^11.0.0" } }, ""],

    "require-from-string": ["require-from-string@2.0.2", "", {}, ""],

    "resolve": ["resolve@1.22.10", "", { "dependencies": { "is-core-module": "^2.16.0", "path-parse": "^1.0.7", "supports-preserve-symlinks-flag": "^1.0.0" }, "bin": "bin/resolve" }, ""],

    "resolve-from": ["resolve-from@4.0.0", "", {}, ""],

    "resolve-pkg-maps": ["resolve-pkg-maps@1.0.0", "", {}, ""],

    "reusify": ["reusify@1.1.0", "", {}, ""],

    "rollup": ["rollup@4.52.5", "", { "dependencies": { "@types/estree": "1.0.8" }, "optionalDependencies": { "@rollup/rollup-linux-x64-gnu": "4.52.5", "@rollup/rollup-linux-x64-musl": "4.52.5" }, "bin": "dist/bin/rollup" }, ""],

    "rou3": ["rou3@0.7.9", "", {}, ""],

    "run-parallel": ["run-parallel@1.2.0", "", { "dependencies": { "queue-microtask": "^1.2.2" } }, ""],

    "safe-array-concat": ["safe-array-concat@1.1.3", "", { "dependencies": { "call-bind": "^1.0.8", "call-bound": "^1.0.2", "get-intrinsic": "^1.2.6", "has-symbols": "^1.1.0", "isarray": "^2.0.5" } }, ""],

    "safe-buffer": ["safe-buffer@5.2.1", "", {}, ""],

    "safe-push-apply": ["safe-push-apply@1.0.0", "", { "dependencies": { "es-errors": "^1.3.0", "isarray": "^2.0.5" } }, ""],

    "safe-regex-test": ["safe-regex-test@1.1.0", "", { "dependencies": { "call-bound": "^1.0.2", "es-errors": "^1.3.0", "is-regex": "^1.2.1" } }, ""],

    "safer-buffer": ["safer-buffer@2.1.2", "", {}, ""],

    "scheduler": ["scheduler@0.26.0", "", {}, ""],

    "semver": ["semver@6.3.1", "", { "bin": "bin/semver.js" }, ""],

    "serialize-javascript": ["serialize-javascript@6.0.2", "", { "dependencies": { "randombytes": "^2.1.0" } }, ""],

    "seroval": ["seroval@1.3.2", "", {}, ""],

    "seroval-plugins": ["seroval-plugins@1.3.3", "", { "peerDependencies": { "seroval": "^1.0" } }, ""],

    "set-function-length": ["set-function-length@1.2.2", "", { "dependencies": { "define-data-property": "^1.1.4", "es-errors": "^1.3.0", "function-bind": "^1.1.2", "get-intrinsic": "^1.2.4", "gopd": "^1.0.1", "has-property-descriptors": "^1.0.2" } }, ""],

    "set-function-name": ["set-function-name@2.0.2", "", { "dependencies": { "define-data-property": "^1.1.4", "es-errors": "^1.3.0", "functions-have-names": "^1.2.3", "has-property-descriptors": "^1.0.2" } }, ""],

    "set-proto": ["set-proto@1.0.0", "", { "dependencies": { "dunder-proto": "^1.0.1", "es-errors": "^1.3.0", "es-object-atoms": "^1.0.0" } }, ""],

    "shebang-command": ["shebang-command@2.0.0", "", { "dependencies": { "shebang-regex": "^3.0.0" } }, ""],

    "shebang-regex": ["shebang-regex@3.0.0", "", {}, ""],

    "side-channel": ["side-channel@1.1.0", "", { "dependencies": { "es-errors": "^1.3.0", "object-inspect": "^1.13.3", "side-channel-list": "^1.0.0", "side-channel-map": "^1.0.1", "side-channel-weakmap": "^1.0.2" } }, ""],

    "side-channel-list": ["side-channel-list@1.0.0", "", { "dependencies": { "es-errors": "^1.3.0", "object-inspect": "^1.13.3" } }, ""],

    "side-channel-map": ["side-channel-map@1.0.1", "", { "dependencies": { "call-bound": "^1.0.2", "es-errors": "^1.3.0", "get-intrinsic": "^1.2.5", "object-inspect": "^1.13.3" } }, ""],

    "side-channel-weakmap": ["side-channel-weakmap@1.0.2", "", { "dependencies": { "call-bound": "^1.0.2", "es-errors": "^1.3.0", "get-intrinsic": "^1.2.5", "object-inspect": "^1.13.3", "side-channel-map": "^1.0.1" } }, ""],

    "smob": ["smob@1.5.0", "", {}, ""],

    "smol-toml": ["smol-toml@1.4.2", "", {}, ""],

    "source-map": ["source-map@0.8.0-beta.0", "", { "dependencies": { "whatwg-url": "^7.0.0" } }, ""],

    "source-map-js": ["source-map-js@1.2.1", "", {}, ""],

    "source-map-support": ["source-map-support@0.5.21", "", { "dependencies": { "buffer-from": "^1.0.0", "source-map": "^0.6.0" } }, ""],

    "sourcemap-codec": ["sourcemap-codec@1.4.8", "", {}, ""],

    "space-separated-tokens": ["space-separated-tokens@2.0.2", "", {}, ""],

    "sprintf-js": ["sprintf-js@1.0.3", "", {}, ""],

    "srvx": ["srvx@0.8.16", "", { "bin": "bin/srvx.mjs" }, ""],

    "stop-iteration-iterator": ["stop-iteration-iterator@1.1.0", "", { "dependencies": { "es-errors": "^1.3.0", "internal-slot": "^1.1.0" } }, ""],

    "string.prototype.matchall": ["string.prototype.matchall@4.0.12", "", { "dependencies": { "call-bind": "^1.0.8", "call-bound": "^1.0.3", "define-properties": "^1.2.1", "es-abstract": "^1.23.6", "es-errors": "^1.3.0", "es-object-atoms": "^1.0.0", "get-intrinsic": "^1.2.6", "gopd": "^1.2.0", "has-symbols": "^1.1.0", "internal-slot": "^1.1.0", "regexp.prototype.flags": "^1.5.3", "set-function-name": "^2.0.2", "side-channel": "^1.1.0" } }, ""],

    "string.prototype.trim": ["string.prototype.trim@1.2.10", "", { "dependencies": { "call-bind": "^1.0.8", "call-bound": "^1.0.2", "define-data-property": "^1.1.4", "define-properties": "^1.2.1", "es-abstract": "^1.23.5", "es-object-atoms": "^1.0.0", "has-property-descriptors": "^1.0.2" } }, ""],

    "string.prototype.trimend": ["string.prototype.trimend@1.0.9", "", { "dependencies": { "call-bind": "^1.0.8", "call-bound": "^1.0.2", "define-properties": "^1.2.1", "es-object-atoms": "^1.0.0" } }, ""],

    "string.prototype.trimstart": ["string.prototype.trimstart@1.0.8", "", { "dependencies": { "call-bind": "^1.0.7", "define-properties": "^1.2.1", "es-object-atoms": "^1.0.0" } }, ""],

    "stringify-entities": ["stringify-entities@4.0.4", "", { "dependencies": { "character-entities-html4": "^2.0.0", "character-entities-legacy": "^3.0.0" } }, ""],

    "stringify-object": ["stringify-object@3.3.0", "", { "dependencies": { "get-own-enumerable-property-symbols": "^3.0.0", "is-obj": "^1.0.1", "is-regexp": "^1.0.0" } }, ""],

    "strip-comments": ["strip-comments@2.0.1", "", {}, ""],

    "strip-json-comments": ["strip-json-comments@5.0.2", "", {}, ""],

    "style-to-js": ["style-to-js@1.1.18", "", { "dependencies": { "style-to-object": "1.0.11" } }, ""],

    "style-to-object": ["style-to-object@1.0.11", "", { "dependencies": { "inline-style-parser": "0.2.4" } }, ""],

    "supports-color": ["supports-color@7.2.0", "", { "dependencies": { "has-flag": "^4.0.0" } }, ""],

    "supports-preserve-symlinks-flag": ["supports-preserve-symlinks-flag@1.0.0", "", {}, ""],

    "tailwindcss": ["tailwindcss@4.1.12", "", {}, ""],

    "tapable": ["tapable@2.2.3", "", {}, ""],

    "temp-dir": ["temp-dir@2.0.0", "", {}, ""],

    "tempy": ["tempy@0.6.0", "", { "dependencies": { "is-stream": "^2.0.0", "temp-dir": "^2.0.0", "type-fest": "^0.16.0", "unique-string": "^2.0.0" } }, ""],

    "terser": ["terser@5.44.0", "", { "dependencies": { "@jridgewell/source-map": "^0.3.3", "acorn": "^8.15.0", "commander": "^2.20.0", "source-map-support": "~0.5.20" }, "bin": "bin/terser" }, ""],

    "tiny-invariant": ["tiny-invariant@1.3.3", "", {}, ""],

    "tiny-warning": ["tiny-warning@1.0.3", "", {}, ""],

    "tinyglobby": ["tinyglobby@0.2.14", "", { "dependencies": { "fdir": "^6.4.4", "picomatch": "^4.0.2" } }, ""],

    "to-regex-range": ["to-regex-range@5.0.1", "", { "dependencies": { "is-number": "^7.0.0" } }, ""],

    "tr46": ["tr46@1.0.1", "", { "dependencies": { "punycode": "^2.1.0" } }, ""],

    "trim-lines": ["trim-lines@3.0.1", "", {}, ""],

    "trough": ["trough@2.2.0", "", {}, ""],

    "ts-api-utils": ["ts-api-utils@2.1.0", "", { "peerDependencies": { "typescript": ">=4.8.4" } }, ""],

    "tsconfck": ["tsconfck@3.1.6", "", { "peerDependencies": { "typescript": "^5.0.0" }, "bin": "bin/tsconfck.js" }, ""],

    "tslib": ["tslib@2.8.1", "", {}, ""],

    "tsx": ["tsx@4.20.6", "", { "dependencies": { "esbuild": "~0.25.0", "get-tsconfig": "^4.7.5" }, "bin": "dist/cli.mjs" }, ""],

    "type-check": ["type-check@0.4.0", "", { "dependencies": { "prelude-ls": "^1.2.1" } }, ""],

    "type-fest": ["type-fest@0.16.0", "", {}, ""],

    "typed-array-buffer": ["typed-array-buffer@1.0.3", "", { "dependencies": { "call-bound": "^1.0.3", "es-errors": "^1.3.0", "is-typed-array": "^1.1.14" } }, ""],

    "typed-array-byte-length": ["typed-array-byte-length@1.0.3", "", { "dependencies": { "call-bind": "^1.0.8", "for-each": "^0.3.3", "gopd": "^1.2.0", "has-proto": "^1.2.0", "is-typed-array": "^1.1.14" } }, ""],

    "typed-array-byte-offset": ["typed-array-byte-offset@1.0.4", "", { "dependencies": { "available-typed-arrays": "^1.0.7", "call-bind": "^1.0.8", "for-each": "^0.3.3", "gopd": "^1.2.0", "has-proto": "^1.2.0", "is-typed-array": "^1.1.15", "reflect.getprototypeof": "^1.0.9" } }, ""],

    "typed-array-length": ["typed-array-length@1.0.7", "", { "dependencies": { "call-bind": "^1.0.7", "for-each": "^0.3.3", "gopd": "^1.0.1", "is-typed-array": "^1.1.13", "possible-typed-array-names": "^1.0.0", "reflect.getprototypeof": "^1.0.6" } }, ""],

    "typescript": ["typescript@5.9.2", "", { "bin": { "tsc": "bin/tsc", "tsserver": "bin/tsserver" } }, ""],

    "typescript-eslint": ["typescript-eslint@8.46.2", "", { "dependencies": { "@typescript-eslint/eslint-plugin": "8.46.2", "@typescript-eslint/parser": "8.46.2", "@typescript-eslint/typescript-estree": "8.46.2", "@typescript-eslint/utils": "8.46.2" }, "peerDependencies": { "eslint": "^8.57.0 || ^9.0.0", "typescript": ">=4.8.4 <6.0.0" } }, ""],

    "ufo": ["ufo@1.6.1", "", {}, ""],

    "unbox-primitive": ["unbox-primitive@1.1.0", "", { "dependencies": { "call-bound": "^1.0.3", "has-bigints": "^1.0.2", "has-symbols": "^1.1.0", "which-boxed-primitive": "^1.1.1" } }, ""],

    "undici": ["undici@7.16.0", "", {}, ""],

    "undici-types": ["undici-types@6.21.0", "", {}, ""],

    "unicode-canonical-property-names-ecmascript": ["unicode-canonical-property-names-ecmascript@2.0.1", "", {}, ""],

    "unicode-match-property-ecmascript": ["unicode-match-property-ecmascript@2.0.0", "", { "dependencies": { "unicode-canonical-property-names-ecmascript": "^2.0.0", "unicode-property-aliases-ecmascript": "^2.0.0" } }, ""],

    "unicode-match-property-value-ecmascript": ["unicode-match-property-value-ecmascript@2.2.1", "", {}, ""],

    "unicode-property-aliases-ecmascript": ["unicode-property-aliases-ecmascript@2.2.0", "", {}, ""],

    "unified": ["unified@11.0.5", "", { "dependencies": { "@types/unist": "^3.0.0", "bail": "^2.0.0", "devlop": "^1.0.0", "extend": "^3.0.0", "is-plain-obj": "^4.0.0", "trough": "^2.0.0", "vfile": "^6.0.0" } }, ""],

    "unique-string": ["unique-string@2.0.0", "", { "dependencies": { "crypto-random-string": "^2.0.0" } }, ""],

    "unist-util-is": ["unist-util-is@6.0.1", "", { "dependencies": { "@types/unist": "^3.0.0" } }, ""],

    "unist-util-position": ["unist-util-position@5.0.0", "", { "dependencies": { "@types/unist": "^3.0.0" } }, ""],

    "unist-util-stringify-position": ["unist-util-stringify-position@4.0.0", "", { "dependencies": { "@types/unist": "^3.0.0" } }, ""],

    "unist-util-visit": ["unist-util-visit@5.0.0", "", { "dependencies": { "@types/unist": "^3.0.0", "unist-util-is": "^6.0.0", "unist-util-visit-parents": "^6.0.0" } }, ""],

    "unist-util-visit-parents": ["unist-util-visit-parents@6.0.2", "", { "dependencies": { "@types/unist": "^3.0.0", "unist-util-is": "^6.0.0" } }, ""],

    "universalify": ["universalify@2.0.1", "", {}, ""],

    "unplugin": ["unplugin@2.3.10", "", { "dependencies": { "@jridgewell/remapping": "^2.3.5", "acorn": "^8.15.0", "picomatch": "^4.0.3", "webpack-virtual-modules": "^0.6.2" } }, ""],

    "upath": ["upath@1.2.0", "", {}, ""],

    "update-browserslist-db": ["update-browserslist-db@1.1.4", "", { "dependencies": { "escalade": "^3.2.0", "picocolors": "^1.1.1" }, "peerDependencies": { "browserslist": ">= 4.21.0" }, "bin": "cli.js" }, ""],

    "uri-js": ["uri-js@4.4.1", "", { "dependencies": { "punycode": "^2.1.0" } }, ""],

    "use-sync-external-store": ["use-sync-external-store@1.6.0", "", { "peerDependencies": { "react": "^16.8.0 || ^17.0.0 || ^18.0.0 || ^19.0.0" } }, ""],

    "vfile": ["vfile@6.0.3", "", { "dependencies": { "@types/unist": "^3.0.0", "vfile-message": "^4.0.0" } }, ""],

    "vfile-message": ["vfile-message@4.0.3", "", { "dependencies": { "@types/unist": "^3.0.0", "unist-util-stringify-position": "^4.0.0" } }, ""],

    "vite": ["vite@6.4.1", "", { "dependencies": { "esbuild": "^0.25.0", "fdir": "^6.4.4", "picomatch": "^4.0.2", "postcss": "^8.5.3", "rollup": "^4.34.9", "tinyglobby": "^0.2.13" }, "peerDependencies": { "@types/node": "^18.0.0 || ^20.0.0 || >=22.0.0", "jiti": ">=1.21.0", "less": "*", "lightningcss": "^1.21.0", "sass": "*", "sass-embedded": "*", "stylus": "*", "sugarss": "*", "terser": "^5.16.0", "tsx": "^4.8.1", "yaml": "^2.4.2" }, "optionalPeers": ["jiti", "less", "sass", "sass-embedded", "stylus", "sugarss", "yaml"], "bin": "bin/vite.js" }, ""],

    "vite-plugin-pwa": ["vite-plugin-pwa@1.1.0", "", { "dependencies": { "debug": "^4.3.6", "pretty-bytes": "^6.1.1", "tinyglobby": "^0.2.10", "workbox-build": "^7.3.0", "workbox-window": "^7.3.0" }, "peerDependencies": { "@vite-pwa/assets-generator": "^1.0.0", "vite": "^3.1.0 || ^4.0.0 || ^5.0.0 || ^6.0.0 || ^7.0.0", "workbox-build": "^7.3.0", "workbox-window": "^7.3.0" }, "optionalPeers": ["@vite-pwa/assets-generator"] }, ""],

    "vite-tsconfig-paths": ["vite-tsconfig-paths@5.1.4", "", { "dependencies": { "debug": "^4.1.1", "globrex": "^0.1.2", "tsconfck": "^3.0.3" }, "peerDependencies": { "vite": "*" } }, ""],

    "vitefu": ["vitefu@1.1.1", "", { "peerDependencies": { "vite": "^3.0.0 || ^4.0.0 || ^5.0.0 || ^6.0.0 || ^7.0.0-beta.0" } }, ""],

    "walk-up-path": ["walk-up-path@4.0.0", "", {}, ""],

    "webidl-conversions": ["webidl-conversions@4.0.2", "", {}, ""],

    "webpack-virtual-modules": ["webpack-virtual-modules@0.6.2", "", {}, ""],

    "whatwg-encoding": ["whatwg-encoding@3.1.1", "", { "dependencies": { "iconv-lite": "0.6.3" } }, ""],

    "whatwg-mimetype": ["whatwg-mimetype@4.0.0", "", {}, ""],

    "whatwg-url": ["whatwg-url@7.1.0", "", { "dependencies": { "lodash.sortby": "^4.7.0", "tr46": "^1.0.1", "webidl-conversions": "^4.0.2" } }, ""],

    "which": ["which@2.0.2", "", { "dependencies": { "isexe": "^2.0.0" }, "bin": { "node-which": "bin/node-which" } }, ""],

    "which-boxed-primitive": ["which-boxed-primitive@1.1.1", "", { "dependencies": { "is-bigint": "^1.1.0", "is-boolean-object": "^1.2.1", "is-number-object": "^1.1.1", "is-string": "^1.1.1", "is-symbol": "^1.1.1" } }, ""],

    "which-builtin-type": ["which-builtin-type@1.2.1", "", { "dependencies": { "call-bound": "^1.0.2", "function.prototype.name": "^1.1.6", "has-tostringtag": "^1.0.2", "is-async-function": "^2.0.0", "is-date-object": "^1.1.0", "is-finalizationregistry": "^1.1.0", "is-generator-function": "^1.0.10", "is-regex": "^1.2.1", "is-weakref": "^1.0.2", "isarray": "^2.0.5", "which-boxed-primitive": "^1.1.0", "which-collection": "^1.0.2", "which-typed-array": "^1.1.16" } }, ""],

    "which-collection": ["which-collection@1.0.2", "", { "dependencies": { "is-map": "^2.0.3", "is-set": "^2.0.3", "is-weakmap": "^2.0.2", "is-weakset": "^2.0.3" } }, ""],

    "which-typed-array": ["which-typed-array@1.1.19", "", { "dependencies": { "available-typed-arrays": "^1.0.7", "call-bind": "^1.0.8", "call-bound": "^1.0.4", "for-each": "^0.3.5", "get-proto": "^1.0.1", "gopd": "^1.2.0", "has-tostringtag": "^1.0.2" } }, ""],

    "word-wrap": ["word-wrap@1.2.5", "", {}, ""],

    "workbox-background-sync": ["workbox-background-sync@7.3.0", "", { "dependencies": { "idb": "^7.0.1", "workbox-core": "7.3.0" } }, ""],

    "workbox-broadcast-update": ["workbox-broadcast-update@7.3.0", "", { "dependencies": { "workbox-core": "7.3.0" } }, ""],

    "workbox-build": ["workbox-build@7.3.0", "", { "dependencies": { "@apideck/better-ajv-errors": "^0.3.1", "@babel/core": "^7.24.4", "@babel/preset-env": "^7.11.0", "@babel/runtime": "^7.11.2", "@rollup/plugin-babel": "^5.2.0", "@rollup/plugin-node-resolve": "^15.2.3", "@rollup/plugin-replace": "^2.4.1", "@rollup/plugin-terser": "^0.4.3", "@surma/rollup-plugin-off-main-thread": "^2.2.3", "ajv": "^8.6.0", "common-tags": "^1.8.0", "fast-json-stable-stringify": "^2.1.0", "fs-extra": "^9.0.1", "glob": "^7.1.6", "lodash": "^4.17.20", "pretty-bytes": "^5.3.0", "rollup": "^2.43.1", "source-map": "^0.8.0-beta.0", "stringify-object": "^3.3.0", "strip-comments": "^2.0.1", "tempy": "^0.6.0", "upath": "^1.2.0", "workbox-background-sync": "7.3.0", "workbox-broadcast-update": "7.3.0", "workbox-cacheable-response": "7.3.0", "workbox-core": "7.3.0", "workbox-expiration": "7.3.0", "workbox-google-analytics": "7.3.0", "workbox-navigation-preload": "7.3.0", "workbox-precaching": "7.3.0", "workbox-range-requests": "7.3.0", "workbox-recipes": "7.3.0", "workbox-routing": "7.3.0", "workbox-strategies": "7.3.0", "workbox-streams": "7.3.0", "workbox-sw": "7.3.0", "workbox-window": "7.3.0" } }, ""],

    "workbox-cacheable-response": ["workbox-cacheable-response@7.3.0", "", { "dependencies": { "workbox-core": "7.3.0" } }, ""],

    "workbox-core": ["workbox-core@7.3.0", "", {}, ""],

    "workbox-expiration": ["workbox-expiration@7.3.0", "", { "dependencies": { "idb": "^7.0.1", "workbox-core": "7.3.0" } }, ""],

    "workbox-google-analytics": ["workbox-google-analytics@7.3.0", "", { "dependencies": { "workbox-background-sync": "7.3.0", "workbox-core": "7.3.0", "workbox-routing": "7.3.0", "workbox-strategies": "7.3.0" } }, ""],

    "workbox-navigation-preload": ["workbox-navigation-preload@7.3.0", "", { "dependencies": { "workbox-core": "7.3.0" } }, ""],

    "workbox-precaching": ["workbox-precaching@7.3.0", "", { "dependencies": { "workbox-core": "7.3.0", "workbox-routing": "7.3.0", "workbox-strategies": "7.3.0" } }, ""],

    "workbox-range-requests": ["workbox-range-requests@7.3.0", "", { "dependencies": { "workbox-core": "7.3.0" } }, ""],

    "workbox-recipes": ["workbox-recipes@7.3.0", "", { "dependencies": { "workbox-cacheable-response": "7.3.0", "workbox-core": "7.3.0", "workbox-expiration": "7.3.0", "workbox-precaching": "7.3.0", "workbox-routing": "7.3.0", "workbox-strategies": "7.3.0" } }, ""],

    "workbox-routing": ["workbox-routing@7.3.0", "", { "dependencies": { "workbox-core": "7.3.0" } }, ""],

    "workbox-strategies": ["workbox-strategies@7.3.0", "", { "dependencies": { "workbox-core": "7.3.0" } }, ""],

    "workbox-streams": ["workbox-streams@7.3.0", "", { "dependencies": { "workbox-core": "7.3.0", "workbox-routing": "7.3.0" } }, ""],

    "workbox-sw": ["workbox-sw@7.3.0", "", {}, ""],

    "workbox-window": ["workbox-window@7.3.0", "", { "dependencies": { "@types/trusted-types": "^2.0.2", "workbox-core": "7.3.0" } }, ""],

    "wrappy": ["wrappy@1.0.2", "", {}, ""],

    "xmlbuilder2": ["xmlbuilder2@3.1.1", "", { "dependencies": { "@oozcitak/dom": "1.15.10", "@oozcitak/infra": "1.0.8", "@oozcitak/util": "8.3.8", "js-yaml": "3.14.1" } }, ""],

    "yallist": ["yallist@3.1.1", "", {}, ""],

    "yocto-queue": ["yocto-queue@0.1.0", "", {}, ""],

    "zod": ["zod@4.1.12", "", {}, ""],

    "zwitch": ["zwitch@2.0.4", "", {}, ""],

    "@eslint-community/eslint-utils/eslint-visitor-keys": ["eslint-visitor-keys@3.4.3", "", {}, ""],

    "@eslint/eslintrc/strip-json-comments": ["strip-json-comments@3.1.1", "", {}, ""],

    "@humanfs/node/@humanwhocodes/retry": ["@humanwhocodes/retry@0.3.1", "", {}, ""],

    "@rollup/plugin-node-resolve/@rollup/pluginutils": ["@rollup/pluginutils@5.3.0", "", { "dependencies": { "@types/estree": "^1.0.0", "estree-walker": "^2.0.2", "picomatch": "^4.0.2" }, "peerDependencies": { "rollup": "^1.20.0||^2.0.0||^3.0.0||^4.0.0" } }, ""],

    "@rollup/plugin-replace/magic-string": ["magic-string@0.25.9", "", { "dependencies": { "sourcemap-codec": "^1.4.8" } }, ""],

    "@rollup/pluginutils/@types/estree": ["@types/estree@0.0.39", "", {}, ""],

    "@rollup/pluginutils/picomatch": ["picomatch@2.3.1", "", {}, ""],

    "@surma/rollup-plugin-off-main-thread/magic-string": ["magic-string@0.25.9", "", { "dependencies": { "sourcemap-codec": "^1.4.8" } }, ""],

    "@tailwindcss/node/tailwindcss": ["tailwindcss@4.1.16", "", {}, ""],

    "@tailwindcss/vite/tailwindcss": ["tailwindcss@4.1.16", "", {}, ""],

    "@tanstack/router-generator/source-map": ["source-map@0.7.6", "", {}, ""],

    "@tanstack/router-generator/zod": ["zod@3.25.76", "", {}, ""],

    "@tanstack/router-plugin/zod": ["zod@3.25.76", "", {}, ""],

    "@tanstack/router-utils/diff": ["diff@8.0.2", "", {}, ""],

    "@tanstack/router-utils/tinyglobby": ["tinyglobby@0.2.15", "", { "dependencies": { "fdir": "^6.5.0", "picomatch": "^4.0.3" } }, ""],

    "@tanstack/start-plugin-core/@babel/code-frame": ["@babel/code-frame@7.26.2", "", { "dependencies": { "@babel/helper-validator-identifier": "^7.25.9", "js-tokens": "^4.0.0", "picocolors": "^1.0.0" } }, ""],

    "@tanstack/start-plugin-core/@rolldown/pluginutils": ["@rolldown/pluginutils@1.0.0-beta.40", "", {}, ""],

    "@tanstack/start-plugin-core/tinyglobby": ["tinyglobby@0.2.15", "", { "dependencies": { "fdir": "^6.5.0", "picomatch": "^4.0.3" } }, ""],

    "@tanstack/start-plugin-core/zod": ["zod@3.25.76", "", {}, ""],

    "@typescript-eslint/eslint-plugin/ignore": ["ignore@7.0.5", "", {}, ""],

    "@typescript-eslint/typescript-estree/minimatch": ["minimatch@9.0.5", "", { "dependencies": { "brace-expansion": "^2.0.1" } }, ""],

    "@typescript-eslint/typescript-estree/semver": ["semver@7.7.2", "", { "bin": "bin/semver.js" }, ""],

    "anymatch/picomatch": ["picomatch@2.3.1", "", {}, ""],

    "chalk/ansi-styles": ["ansi-styles@4.3.0", "", { "dependencies": { "color-convert": "^2.0.1" } }, ""],

    "chokidar/glob-parent": ["glob-parent@5.1.2", "", { "dependencies": { "is-glob": "^4.0.1" } }, ""],

    "diff2html/highlight.js": ["highlight.js@11.9.0", "", {}, ""],

    "fast-glob/glob-parent": ["glob-parent@5.1.2", "", { "dependencies": { "is-glob": "^4.0.1" } }, ""],

    "filelist/minimatch": ["minimatch@5.1.6", "", { "dependencies": { "brace-expansion": "^2.0.1" } }, ""],

    "htmlparser2/entities": ["entities@6.0.1", "", {}, ""],

    "mdast-util-find-and-replace/escape-string-regexp": ["escape-string-regexp@5.0.0", "", {}, ""],

    "micromatch/picomatch": ["picomatch@2.3.1", "", {}, ""],

    "parse-entities/@types/unist": ["@types/unist@2.0.11", "", {}, ""],

    "parse5/entities": ["entities@6.0.1", "", {}, ""],

    "readdirp/picomatch": ["picomatch@2.3.1", "", {}, ""],

    "recast/source-map": ["source-map@0.6.1", "", {}, ""],

    "source-map-support/source-map": ["source-map@0.6.1", "", {}, ""],

    "workbox-build/ajv": ["ajv@8.17.1", "", { "dependencies": { "fast-deep-equal": "^3.1.3", "fast-uri": "^3.0.1", "json-schema-traverse": "^1.0.0", "require-from-string": "^2.0.2" } }, ""],

    "workbox-build/pretty-bytes": ["pretty-bytes@5.6.0", "", {}, ""],

    "workbox-build/rollup": ["rollup@2.79.2", "", { "bin": "dist/bin/rollup" }, ""],

    "xmlbuilder2/js-yaml": ["js-yaml@3.14.1", "", { "dependencies": { "argparse": "^1.0.7", "esprima": "^4.0.0" }, "bin": "bin/js-yaml.js" }, ""],

    "@rollup/plugin-node-resolve/@rollup/pluginutils/estree-walker": ["estree-walker@2.0.2", "", {}, ""],

    "@typescript-eslint/typescript-estree/minimatch/brace-expansion": ["brace-expansion@2.0.2", "", { "dependencies": { "balanced-match": "^1.0.0" } }, ""],

    "filelist/minimatch/brace-expansion": ["brace-expansion@2.0.2", "", { "dependencies": { "balanced-match": "^1.0.0" } }, ""],

    "workbox-build/ajv/json-schema-traverse": ["json-schema-traverse@1.0.0", "", {}, ""],

    "xmlbuilder2/js-yaml/argparse": ["argparse@1.0.10", "", { "dependencies": { "sprintf-js": "~1.0.2" } }, ""],
  }
}<|MERGE_RESOLUTION|>--- conflicted
+++ resolved
@@ -51,11 +51,7 @@
     },
     "packages/opencode-web": {
       "name": "opencode-web",
-<<<<<<< HEAD
-      "version": "1.0.1",
-=======
       "version": "0.5.8",
->>>>>>> 60c0c1ca
       "bin": {
         "opencode-web": "bin/opencode-web.js",
       },
