/**
 * TanStack Start Production Server with Bun
 */

import path from "node:path";
// Inlined config helpers from src/lib/opencode-config.ts
/**
 * Configuration types and utilities for OpenCode Web
 * Implements canonical env vars: OPENCODE_SERVER_URL, OPENCODE_WEB_HOST, OPENCODE_WEB_PORT
 */

interface WebConfig {
  webHost: string;
  webPort: number;
  serverUrl: string;
  metadata: {
    hostSource: string;
    portSource: string;
    serverUrlSource: string;
    usedLegacy: boolean;
  };
}

interface ConfigInput {
  env?: Record<string, string | undefined>;
  cliOverrides?: {
    host?: string;
    port?: number;
    serverUrl?: string;
  };
}

const DEFAULT_WEB_HOST = "localhost";
const DEFAULT_WEB_PORT = 3000;
const DEFAULT_SERVER_URL = "http://localhost:4096";

const isDev = () =>
  typeof process !== "undefined" &&
  process.env.NODE_ENV !== "production" &&
  process.env.NODE_ENV !== "test";

const warnDeprecation = (oldName: string, newName: string) => {
  if (isDev()) {
    console.warn(
      `[deprecate] ${oldName} is deprecated, prefer ${newName}`,
    );
  }
};

function normalizeBaseUrl(url: string): string {
  const normalized = url.replace(/\/+$/, "");
  if (!normalized.startsWith("http://") && !normalized.startsWith("https://")) {
    throw new Error(`Invalid URL protocol: ${normalized}`);
  }
  return normalized;
}

function normalizeServerUrl(url: string | undefined): string {
  if (!url) return DEFAULT_SERVER_URL;
  return normalizeBaseUrl(url);
}

function parsePort(value: string | undefined): number | undefined {
  if (!value) return undefined;
  const parsed = Number.parseInt(value, 10);
  return Number.isInteger(parsed) && parsed > 0 ? parsed : undefined;
}

/**
 * Resolve configuration with backward compatibility
 * Precedence: CLI overrides → Canonical env vars → Legacy env vars → Defaults
 */
function resolveWebConfig(input?: ConfigInput): WebConfig {
  const env = input?.env ?? (typeof process !== "undefined" ? process.env : {});
  const cli = input?.cliOverrides ?? {};

  let usedLegacy = false;

  // Resolve web host
  let webHost: string;
  let hostSource: string;
  if (cli.host) {
    webHost = cli.host;
    hostSource = "cli";
  } else if (env.OPENCODE_WEB_HOST) {
    webHost = env.OPENCODE_WEB_HOST;
    hostSource = "OPENCODE_WEB_HOST";
  } else if (env.HOST) {
    webHost = env.HOST;
    hostSource = "HOST (legacy)";
    usedLegacy = true;
    warnDeprecation("HOST", "OPENCODE_WEB_HOST");
  } else {
    webHost = DEFAULT_WEB_HOST;
    hostSource = "default";
  }

  // Resolve web port
  let webPort: number;
  let portSource: string;
  if (cli.port) {
    webPort = cli.port;
    portSource = "cli";
  } else if (env.OPENCODE_WEB_PORT) {
    const parsed = parsePort(env.OPENCODE_WEB_PORT);
    if (parsed) {
      webPort = parsed;
      portSource = "OPENCODE_WEB_PORT";
    } else {
      webPort = DEFAULT_WEB_PORT;
      portSource = "default (invalid OPENCODE_WEB_PORT)";
    }
  } else if (env.PORT) {
    const parsed = parsePort(env.PORT);
    if (parsed) {
      webPort = parsed;
      portSource = "PORT (legacy)";
      usedLegacy = true;
      warnDeprecation("PORT", "OPENCODE_WEB_PORT");
    } else {
      webPort = DEFAULT_WEB_PORT;
      portSource = "default (invalid PORT)";
    }
  } else {
    webPort = DEFAULT_WEB_PORT;
    portSource = "default";
  }

  // Resolve server URL
  let serverUrl: string;
  let serverUrlSource: string;
  if (cli.serverUrl) {
    serverUrl = normalizeServerUrl(cli.serverUrl);
    serverUrlSource = "cli";
  } else if (env.OPENCODE_SERVER_URL) {
    serverUrl = normalizeServerUrl(env.OPENCODE_SERVER_URL);
    serverUrlSource = "OPENCODE_SERVER_URL";
  } else if (env.VITE_OPENCODE_SERVER_URL) {
    serverUrl = normalizeServerUrl(env.VITE_OPENCODE_SERVER_URL);
    serverUrlSource = "VITE_OPENCODE_SERVER_URL (legacy)";
    usedLegacy = true;
    warnDeprecation("VITE_OPENCODE_SERVER_URL", "OPENCODE_SERVER_URL");
  } else {
    serverUrl = DEFAULT_SERVER_URL;
    serverUrlSource = "default";
  }

  return {
    webHost,
    webPort,
    serverUrl,
    metadata: {
      hostSource,
      portSource,
      serverUrlSource,
      usedLegacy,
    },
  };
}

/**
 * Resolve server URL from environment (for browser/SSR contexts)
 */
function resolveServerUrlFromEnv(): string {
  const processEnv =
    typeof process !== "undefined" ? process.env : undefined;
  const importMetaEnv =
    typeof import.meta !== "undefined"
      ? ((import.meta as ImportMeta & {
          env?: Record<string, string | undefined>;
        }).env ?? undefined)
      : undefined;
  const globalRuntimeUrl = (
    globalThis as typeof globalThis & { __OPENCODE_SERVER_URL__?: string }
  ).__OPENCODE_SERVER_URL__;

  // Use canonical resolution
  const url =
    processEnv?.OPENCODE_SERVER_URL ||
    processEnv?.VITE_OPENCODE_SERVER_URL ||
    importMetaEnv?.VITE_OPENCODE_SERVER_URL ||
    globalRuntimeUrl ||
    DEFAULT_SERVER_URL;

  return normalizeBaseUrl(url);
}

function getOpencodeServerUrl(): string {
  const isBrowser = typeof window !== "undefined";

  if (isBrowser) {
    const config = (
      window as typeof window & { __OPENCODE_CONFIG__?: { serverUrl: string } }
    ).__OPENCODE_CONFIG__;
    if (config?.serverUrl) {
      return normalizeBaseUrl(config.serverUrl);
    }
  }

  return resolveServerUrlFromEnv();
}

function getClientOpencodeConfig(): { serverUrl: string } {
  return { serverUrl: resolveServerUrlFromEnv() };
}

<<<<<<< HEAD
=======
import { proxySseRequest, buildEventUrl } from "./packages/opencode-web/sse-proxy.js";

>>>>>>> 60c0c1ca
const argv = process.argv.slice(2);
for (let i = 0; i < argv.length; i++) {
  const arg = argv[i];
  if (
    (arg === "--external-server" || arg === "-s") &&
    i + 1 < argv.length &&
    !process.env.OPENCODE_SERVER_URL
  ) {
    process.env.OPENCODE_SERVER_URL = argv[i + 1];
    // Maintain legacy var for backward compatibility
    process.env.VITE_OPENCODE_SERVER_URL = argv[i + 1];
    i++;
  }
}

const NODE_ENV = process.env.NODE_ENV ?? "production";
if (!process.env.NODE_ENV) {
  process.env.NODE_ENV = NODE_ENV;
}
const IS_PRODUCTION = NODE_ENV === "production";

const webConfig = resolveWebConfig();
const SERVER_PORT = webConfig.webPort;
const SERVER_HOST = webConfig.webHost;
const CLIENT_DIRECTORY = path.resolve(process.cwd(), "dist/client");
const SERVER_ASSETS_DIRECTORY = path.resolve(
  process.cwd(),
  "dist/server/assets",
);
const SERVER_ENTRY_POINT = new URL("./dist/server/server.js", import.meta.url);

const BASE_PATH = process.env.VITE_BASE_PATH || "";

async function initializeServer() {
  if (!IS_PRODUCTION) console.log("Starting TanStack Start server...");

  let handler: { fetch: (request: Request) => Response | Promise<Response> };
  try {
    const serverModule = (await import(SERVER_ENTRY_POINT.href)) as {
      default: { fetch: (request: Request) => Response | Promise<Response> };
    };
    handler = serverModule.default;
    if (!IS_PRODUCTION) console.log("Server handler initialized");
  } catch (error) {
    console.error(`[ERROR] Failed to load server handler: ${String(error)}`);
    process.exit(1);
  }

  const server = Bun.serve({
    port: SERVER_PORT,
    hostname: SERVER_HOST,
    idleTimeout: 0, // Disable idle timeout for SSE connections
    fetch: async (req: Request) => {
      try {
        const url = new URL(req.url);
        let pathname = url.pathname;

        // Remove base path if configured
        if (BASE_PATH && pathname.startsWith(BASE_PATH)) {
          pathname = pathname.slice(BASE_PATH.length);
        }

        // Handle CORS preflight requests
        if (req.method === "OPTIONS") {
          const origin = req.headers.get("origin");
          if (origin) {
            return new Response(null, {
              status: 200,
              headers: {
                "Access-Control-Allow-Origin": origin,
                "Access-Control-Allow-Methods":
                  "GET, POST, PUT, DELETE, OPTIONS",
                "Access-Control-Allow-Headers":
                  "Content-Type, Authorization, X-Requested-With",
                "Access-Control-Allow-Credentials": "true",
              },
            });
          }
        }

        if (pathname === "/api/events") {
          const directory = url.searchParams.get("directory");
          const serverUrl = getOpencodeServerUrl();
          if (!serverUrl || serverUrl === "http://localhost:4096") {
            console.warn(
              "[SSE Proxy] Warning: OpenCode server URL is missing or defaults to localhost. Please set OPENCODE_SERVER_URL environment variable.",
            );
            return new Response(
              JSON.stringify({
                error:
                  "OpenCode server URL not configured. Set OPENCODE_SERVER_URL to the correct server address.",
              }),
              {
                status: 500,
                headers: { "Content-Type": "application/json" },
              },
            );
          }
          const eventUrl = buildEventUrl(serverUrl, directory);
          return proxySseRequest(eventUrl, {
            enableLogging: !IS_PRODUCTION,
          });
        }

        const staticResponse = await serveStatic(pathname);
        if (staticResponse) return staticResponse;

        // Handle virtual Vite endpoints for reverse proxy compatibility
        // These are development endpoints that shouldn't be requested in production
        if (pathname === "/@vite-plugin-pwa/pwa-entry-point-loaded") {
          console.warn(
            `[WARN] Development endpoint ${pathname} requested in production`,
          );
          return new Response("null", {
            status: 200,
            headers: {
              "Content-Type": "application/javascript",
              "Access-Control-Allow-Origin": req.headers.get("origin") || "*",
              "Access-Control-Allow-Methods": "GET, POST, PUT, DELETE, OPTIONS",
              "Access-Control-Allow-Headers":
                "Content-Type, Authorization, X-Requested-With",
              "Access-Control-Allow-Credentials": "true",
              "Cache-Control": "no-cache, no-store, must-revalidate",
            },
          });
        }

        if (pathname === "/@react-refresh") {
          console.warn(
            `[WARN] Development endpoint ${pathname} requested in production`,
          );
          return new Response(
            "// React refresh runtime - not available in production",
            {
              status: 200,
              headers: {
                "Content-Type": "application/javascript",
                "Access-Control-Allow-Origin": req.headers.get("origin") || "*",
                "Access-Control-Allow-Methods":
                  "GET, POST, PUT, DELETE, OPTIONS",
                "Access-Control-Allow-Headers":
                  "Content-Type, Authorization, X-Requested-With",
                "Access-Control-Allow-Credentials": "true",
                "Cache-Control": "no-cache, no-store, must-revalidate",
              },
            },
          );
        }

        const response = await handler.fetch(req);
        const webResponse = await toWebResponse(response);

        // Add CORS headers for reverse proxy compatibility
        const origin = req.headers.get("origin");
        if (origin) {
          webResponse.headers.set("Access-Control-Allow-Origin", origin);
          webResponse.headers.set(
            "Access-Control-Allow-Methods",
            "GET, POST, PUT, DELETE, OPTIONS",
          );
          webResponse.headers.set(
            "Access-Control-Allow-Headers",
            "Content-Type, Authorization, X-Requested-With",
          );
          webResponse.headers.set("Access-Control-Allow-Credentials", "true");
        }

        return webResponse;
      } catch (error) {
        console.error(`[ERROR] Request error: ${String(error)}`);
        return new Response("Internal Server Error", { status: 500 });
      }
    },
  });

  const displayHost = SERVER_HOST === "0.0.0.0" ? "0.0.0.0" : SERVER_HOST;
  console.log(
    `Server listening on http://${displayHost}:${String(server.port)}`,
  );
  if (SERVER_HOST === "0.0.0.0") {
    console.log("Listening on all network interfaces");
  }
}

function isImmutableAsset(relativePath: string) {
  return (
    relativePath.startsWith("assets/") ||
    relativePath.startsWith("_tanstack-start") ||
    relativePath.startsWith("index-") ||
    relativePath.startsWith("router-") ||
    relativePath.startsWith("start-") ||
    relativePath.startsWith("virtual_pwa-register") ||
    relativePath.startsWith("workbox-window") ||
    relativePath.endsWith(".png") ||
    relativePath.endsWith(".svg") ||
    relativePath.endsWith(".ico")
  );
}

function shouldBypassCache(relativePath: string) {
  if (relativePath === "sw.js" || relativePath === "registerSW.js") {
    return true;
  }

  if (relativePath.endsWith(".webmanifest")) {
    return true;
  }

  return false;
}

async function serveStatic(pathname: string): Promise<Response | null> {
  if (!pathname || pathname === "/") return null;
  const relativePath = pathname.startsWith("/") ? pathname.slice(1) : pathname;
  if (
    !relativePath ||
    relativePath.includes("..") ||
    relativePath.includes("\0")
  )
    return null;

  const candidates = [
    { root: CLIENT_DIRECTORY, path: relativePath },
    { root: SERVER_ASSETS_DIRECTORY, path: relativePath },
  ];

  for (const candidate of candidates) {
    const absolutePath = path.resolve(candidate.root, candidate.path);
    if (!absolutePath.startsWith(candidate.root)) continue;
    const file = Bun.file(absolutePath);
    if (await file.exists()) {
      const headers = new Headers();
      headers.set("Content-Type", file.type || "application/octet-stream");
      if (shouldBypassCache(relativePath)) {
        headers.set("Cache-Control", "no-cache, no-store, must-revalidate");
      } else if (isImmutableAsset(relativePath)) {
        headers.set("Cache-Control", "public, max-age=31536000, immutable");
      } else {
        headers.set("Cache-Control", "public, max-age=0, must-revalidate");
      }
      return new Response(file.stream(), { headers });
    }
  }

  return null;
}

async function toWebResponse(maybeResponse: unknown): Promise<Response> {
  if (
    maybeResponse instanceof Response &&
    maybeResponse.constructor?.name === "Response"
  ) {
    return maybeResponse;
  }

  if (!maybeResponse || typeof maybeResponse !== "object") {
    console.error(
      "[ERROR] Handler returned invalid response value:",
      typeof maybeResponse,
    );
    return new Response("Internal Server Error", { status: 500 });
  }

  type CandidateHeaders =
    | Headers
    | Map<string, unknown>
    | Iterable<[string, unknown]>
    | Record<string, unknown>;

  type CandidateResponse = {
    body?: unknown;
    headers?: CandidateHeaders;
    status?: number;
    statusText?: string;
    arrayBuffer?: () => Promise<ArrayBuffer>;
    bytes?: () => Promise<ArrayBuffer | ArrayBufferView>;
    text?: () => Promise<string>;
  };

  type SharedArrayBufferLike = ArrayBufferLike & {
    readonly byteLength: number;
  };

  const appendHeaders = (target: Headers, source?: CandidateHeaders) => {
    if (!source) return;

    if (source instanceof Headers) {
      source.forEach((value, key) => target.set(key, value));
      return;
    }

    if (source instanceof Map) {
      source.forEach((value, key) => target.set(key, String(value)));
      return;
    }

    if (
      typeof (source as Iterable<unknown>)[Symbol.iterator] === "function" &&
      !(source instanceof Map)
    ) {
      for (const entry of source as Iterable<[string, unknown]>) {
        const [key, value] = entry;
        target.set(key, String(value));
      }
      return;
    }

    for (const [key, value] of Object.entries(source)) {
      target.set(key, String(value));
    }
  };

  const isBodyInit = (value: unknown): value is BodyInit => {
    if (value == null) return false;

    if (typeof value === "string") return true;

    if (
      value instanceof Blob ||
      value instanceof FormData ||
      value instanceof URLSearchParams
    ) {
      return true;
    }

    if (value instanceof ReadableStream) {
      return true;
    }

    if (isSharedArrayBuffer(value)) {
      return false;
    }

    if (value instanceof ArrayBuffer) {
      return true;
    }

    if (ArrayBuffer.isView(value)) {
      const view = value as ArrayBufferView;
      if (isSharedArrayBuffer(view.buffer)) {
        return false;
      }
      return true;
    }

    return false;
  };

  const isSharedArrayBuffer = (
    value: unknown,
  ): value is SharedArrayBufferLike => {
    return (
      Object.prototype.toString.call(value) === "[object SharedArrayBuffer]"
    );
  };

  const cloneBufferView = (view: ArrayBufferView): ArrayBuffer => {
    const copy = new Uint8Array(view.byteLength);
    copy.set(new Uint8Array(view.buffer, view.byteOffset, view.byteLength));
    return copy.buffer;
  };

  const cloneSharedBuffer = (buffer: SharedArrayBufferLike): ArrayBuffer => {
    const view = new Uint8Array(buffer);
    const copy = new Uint8Array(view.length);
    copy.set(view);
    return copy.buffer;
  };

  const candidate = maybeResponse as CandidateResponse;

  const headers = new Headers();
  appendHeaders(headers, candidate.headers);

  const init: ResponseInit = {
    status: typeof candidate.status === "number" ? candidate.status : 200,
    statusText:
      typeof candidate.statusText === "string" ? candidate.statusText : "OK",
    headers,
  };

  if (isBodyInit(candidate.body)) {
    return new Response(candidate.body, init);
  }

  if (isSharedArrayBuffer(candidate.body)) {
    return new Response(cloneSharedBuffer(candidate.body), init);
  }

  if (candidate.body && ArrayBuffer.isView(candidate.body)) {
    const view = candidate.body as ArrayBufferView;
    return new Response(cloneBufferView(view), init);
  }

  if (typeof candidate.arrayBuffer === "function") {
    const buffer = await candidate.arrayBuffer();
    return new Response(buffer, init);
  }

  if (typeof candidate.bytes === "function") {
    const buffer = await candidate.bytes();
    if (isBodyInit(buffer)) {
      return new Response(buffer, init);
    }
    if (ArrayBuffer.isView(buffer)) {
      const view = buffer as ArrayBufferView;
      return new Response(cloneBufferView(view), init);
    }
    if (isSharedArrayBuffer(buffer)) {
      return new Response(cloneSharedBuffer(buffer), init);
    }
  }

  if (typeof candidate.text === "function") {
    const text = await candidate.text();
    return new Response(text, init);
  }

  console.error(
    "[ERROR] Unable to normalize handler response, returning empty payload.",
  );
  return new Response(null, init);
}

initializeServer().catch((error: unknown) => {
  console.error(`[ERROR] Failed to start server: ${String(error)}`);
  process.exit(1);
});<|MERGE_RESOLUTION|>--- conflicted
+++ resolved
@@ -204,11 +204,8 @@
   return { serverUrl: resolveServerUrlFromEnv() };
 }
 
-<<<<<<< HEAD
-=======
 import { proxySseRequest, buildEventUrl } from "./packages/opencode-web/sse-proxy.js";
 
->>>>>>> 60c0c1ca
 const argv = process.argv.slice(2);
 for (let i = 0; i < argv.length; i++) {
   const arg = argv[i];
