--- conflicted
+++ resolved
@@ -1,10 +1,6 @@
 {
   "name": "opencode-web",
-<<<<<<< HEAD
-  "version": "1.0.1",
-=======
-  "version": "0.5.8",
->>>>>>> 60c0c1ca
+  "version": "1.1.0",
   "description": "OC Web - Self-hosted web interface for OpenCode",
   "type": "module",
   "main": "./dist/index.js",
