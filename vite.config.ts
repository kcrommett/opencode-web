import { defineConfig } from 'vite';
import { tanstackStart } from '@tanstack/react-start/plugin/vite';
import viteReact from '@vitejs/plugin-react';
import tsconfigPaths from 'vite-tsconfig-paths';
import tailwindcss from '@tailwindcss/vite';
import { VitePWA } from 'vite-plugin-pwa';

export default defineConfig(() => {
  const pwaAssetsUrl = process.env.VITE_PWA_ASSETS_URL || '';

  return {
<<<<<<< HEAD
    server: {
      port: 3000,
      allowedHosts: ['code.shuv.dev'],
    },
    plugins: [
      tailwindcss(),
      tsconfigPaths(),
      tanstackStart({
        srcDirectory: 'src',
        router: {
          routesDirectory: 'app',
          routeFileIgnorePattern: '(_components|api)',
        },
      }),
      viteReact(),
      VitePWA({
        registerType: 'autoUpdate',
        includeAssets: ['favicon.svg', 'favicon.ico', 'apple-touch-icon-180x180.png'],
        manifest: {
          name: 'opencode web',
          short_name: 'opencode',
          description: 'A web-based interface for OpenCode projects',
          theme_color: '#1e1e2e',
          background_color: '#1e1e2e',
          display: 'fullscreen',
          display_override: ['fullscreen', 'standalone'],
          orientation: 'any',
          start_url: '/',
          scope: '/',
          icons: [
            {
              src: `${pwaAssetsUrl}/pwa-64x64.png`,
              sizes: '64x64',
              type: 'image/png',
            },
            {
              src: `${pwaAssetsUrl}/pwa-192x192.png`,
              sizes: '192x192',
              type: 'image/png',
            },
            {
              src: `${pwaAssetsUrl}/pwa-512x512.png`,
              sizes: '512x512',
              type: 'image/png',
              purpose: 'any',
            },
            {
              src: `${pwaAssetsUrl}/maskable-icon-512x512.png`,
              sizes: '512x512',
              type: 'image/png',
              purpose: 'maskable',
            },
          ],
        },
        workbox: {
          globPatterns: ['**/*.{js,css,html,ico,png,svg,woff,woff2}'],
          runtimeCaching: [
            {
              urlPattern: /^https:\/\/fonts\.googleapis\.com\/.*/i,
              handler: 'CacheFirst',
              options: {
                cacheName: 'google-fonts-cache',
                expiration: {
                  maxEntries: 10,
                  maxAgeSeconds: 60 * 60 * 24 * 365,
                },
                cacheableResponse: {
                  statuses: [0, 200],
                },
=======
  server: {
    port: 3000,
    allowedHosts: ['code.shuv.dev'],
    proxy: {
      '/api/events': {
        target: process.env.VITE_OPENCODE_SERVER_URL || 'http://localhost:4096',
        changeOrigin: true,
        rewrite: (path) => {
          const url = new URL(path, 'http://localhost')
          const directory = url.searchParams.get('directory')
          return `/event${directory ? `?directory=${directory}` : ''}`
        },
        configure: (proxy) => {
          proxy.on('proxyReq', (proxyReq) => {
            proxyReq.setHeader('Accept', 'text/event-stream')
            proxyReq.setHeader('Cache-Control', 'no-cache')
            proxyReq.setHeader('Connection', 'keep-alive')
          })
        },
      },
    },
  },
  plugins: [
    tailwindcss(),
    tsconfigPaths(),
    tanstackStart({
      srcDirectory: 'src',
      router: {
        routesDirectory: 'app',
        routeFileIgnorePattern: '(_components|api)',
      },
    }),
    viteReact(),
    VitePWA({
      registerType: 'autoUpdate',
      includeAssets: ['favicon.svg', 'favicon.ico', 'apple-touch-icon-180x180.png'],
      manifest: {
        name: 'opencode web',
        short_name: 'opencode',
        description: 'A web-based interface for OpenCode projects',
        theme_color: '#1e1e2e',
        background_color: '#1e1e2e',
        display: 'fullscreen',
        display_override: ['fullscreen', 'standalone'],
        orientation: 'any',
        start_url: '/',
        scope: '/',
        icons: [
          {
            src: `${pwaAssetsUrl}/pwa-64x64.png`,
            sizes: '64x64',
            type: 'image/png'
          },
          {
            src: `${pwaAssetsUrl}/pwa-192x192.png`,
            sizes: '192x192',
            type: 'image/png'
          },
          {
            src: `${pwaAssetsUrl}/pwa-512x512.png`,
            sizes: '512x512',
            type: 'image/png',
            purpose: 'any'
          },
          {
            src: `${pwaAssetsUrl}/maskable-icon-512x512.png`,
            sizes: '512x512',
            type: 'image/png',
            purpose: 'maskable'
          }
        ]
      },
      workbox: {
        globPatterns: ['**/*.{js,css,html,ico,png,svg,woff,woff2}'],
        runtimeCaching: [
          {
            urlPattern: /^https:\/\/fonts\.googleapis\.com\/.*/i,
            handler: 'CacheFirst',
            options: {
              cacheName: 'google-fonts-cache',
              expiration: {
                maxEntries: 10,
                maxAgeSeconds: 60 * 60 * 24 * 365
>>>>>>> 772de810
              },
            },
            {
              urlPattern: /^https:\/\/fonts\.gstatic\.com\/.*/i,
              handler: 'CacheFirst',
              options: {
                cacheName: 'gstatic-fonts-cache',
                expiration: {
                  maxEntries: 10,
                  maxAgeSeconds: 60 * 60 * 24 * 365,
                },
                cacheableResponse: {
                  statuses: [0, 200],
                },
              },
            },
          ],
          navigateFallback: null,
          cleanupOutdatedCaches: true,
        },
        devOptions: {
          enabled: true,
          type: 'module',
        },
      }),
    ],
  };
});<|MERGE_RESOLUTION|>--- conflicted
+++ resolved
@@ -1,18 +1,38 @@
-import { defineConfig } from 'vite';
-import { tanstackStart } from '@tanstack/react-start/plugin/vite';
-import viteReact from '@vitejs/plugin-react';
-import tsconfigPaths from 'vite-tsconfig-paths';
-import tailwindcss from '@tailwindcss/vite';
-import { VitePWA } from 'vite-plugin-pwa';
+import { defineConfig } from 'vite'
+import { tanstackStart } from '@tanstack/react-start/plugin/vite'
+import viteReact from '@vitejs/plugin-react'
+import tsconfigPaths from 'vite-tsconfig-paths'
+import tailwindcss from '@tailwindcss/vite'
+import { VitePWA } from 'vite-plugin-pwa'
 
 export default defineConfig(() => {
-  const pwaAssetsUrl = process.env.VITE_PWA_ASSETS_URL || '';
+  const pwaAssetsUrl = process.env.VITE_PWA_ASSETS_URL || ''
+  const allowedHostsEnv = process.env.VITE_ALLOWED_HOSTS
+  const allowedHosts =
+    allowedHostsEnv?.split(',').map((host) => host.trim()).filter(Boolean) ?? undefined
 
   return {
-<<<<<<< HEAD
     server: {
       port: 3000,
-      allowedHosts: ['code.shuv.dev'],
+      ...(allowedHosts ? { allowedHosts } : {}),
+      proxy: {
+        '/api/events': {
+          target: process.env.VITE_OPENCODE_SERVER_URL || 'http://localhost:4096',
+          changeOrigin: true,
+          rewrite: (path) => {
+            const url = new URL(path, 'http://localhost')
+            const directory = url.searchParams.get('directory')
+            return `/event${directory ? `?directory=${directory}` : ''}`
+          },
+          configure: (proxy) => {
+            proxy.on('proxyReq', (proxyReq) => {
+              proxyReq.setHeader('Accept', 'text/event-stream')
+              proxyReq.setHeader('Cache-Control', 'no-cache')
+              proxyReq.setHeader('Connection', 'keep-alive')
+            })
+          },
+        },
+      },
     },
     plugins: [
       tailwindcss(),
@@ -79,91 +99,6 @@
                 cacheableResponse: {
                   statuses: [0, 200],
                 },
-=======
-  server: {
-    port: 3000,
-    allowedHosts: ['code.shuv.dev'],
-    proxy: {
-      '/api/events': {
-        target: process.env.VITE_OPENCODE_SERVER_URL || 'http://localhost:4096',
-        changeOrigin: true,
-        rewrite: (path) => {
-          const url = new URL(path, 'http://localhost')
-          const directory = url.searchParams.get('directory')
-          return `/event${directory ? `?directory=${directory}` : ''}`
-        },
-        configure: (proxy) => {
-          proxy.on('proxyReq', (proxyReq) => {
-            proxyReq.setHeader('Accept', 'text/event-stream')
-            proxyReq.setHeader('Cache-Control', 'no-cache')
-            proxyReq.setHeader('Connection', 'keep-alive')
-          })
-        },
-      },
-    },
-  },
-  plugins: [
-    tailwindcss(),
-    tsconfigPaths(),
-    tanstackStart({
-      srcDirectory: 'src',
-      router: {
-        routesDirectory: 'app',
-        routeFileIgnorePattern: '(_components|api)',
-      },
-    }),
-    viteReact(),
-    VitePWA({
-      registerType: 'autoUpdate',
-      includeAssets: ['favicon.svg', 'favicon.ico', 'apple-touch-icon-180x180.png'],
-      manifest: {
-        name: 'opencode web',
-        short_name: 'opencode',
-        description: 'A web-based interface for OpenCode projects',
-        theme_color: '#1e1e2e',
-        background_color: '#1e1e2e',
-        display: 'fullscreen',
-        display_override: ['fullscreen', 'standalone'],
-        orientation: 'any',
-        start_url: '/',
-        scope: '/',
-        icons: [
-          {
-            src: `${pwaAssetsUrl}/pwa-64x64.png`,
-            sizes: '64x64',
-            type: 'image/png'
-          },
-          {
-            src: `${pwaAssetsUrl}/pwa-192x192.png`,
-            sizes: '192x192',
-            type: 'image/png'
-          },
-          {
-            src: `${pwaAssetsUrl}/pwa-512x512.png`,
-            sizes: '512x512',
-            type: 'image/png',
-            purpose: 'any'
-          },
-          {
-            src: `${pwaAssetsUrl}/maskable-icon-512x512.png`,
-            sizes: '512x512',
-            type: 'image/png',
-            purpose: 'maskable'
-          }
-        ]
-      },
-      workbox: {
-        globPatterns: ['**/*.{js,css,html,ico,png,svg,woff,woff2}'],
-        runtimeCaching: [
-          {
-            urlPattern: /^https:\/\/fonts\.googleapis\.com\/.*/i,
-            handler: 'CacheFirst',
-            options: {
-              cacheName: 'google-fonts-cache',
-              expiration: {
-                maxEntries: 10,
-                maxAgeSeconds: 60 * 60 * 24 * 365
->>>>>>> 772de810
               },
             },
             {
@@ -190,5 +125,5 @@
         },
       }),
     ],
-  };
-});+  }
+})